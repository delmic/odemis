--- conflicted
+++ resolved
@@ -67,12 +67,7 @@
         CALIB: {"dx": 0.0506252, "dy": 0.0049832, "version": "tfs_2", "Sample pre-tilt": 0.6108652381980153},
         # Active tilting (rx) & rotation(rz) angles positions when switching between SEM & FM.
         # Note: these values are calibrated at installation time.
-<<<<<<< HEAD
-        FAV_FM_POS_ACTIVE: {"rx": 0.12213888553625313  , "rz":  3.14159265358979}, # 7° - 270°
-        # Typically rz = 110°, but we make it 0 so that at init it looks like in SEM position
-=======
         FAV_FM_POS_ACTIVE: {"rx": 0.12213888553625313  , "rz":  3.14159265358979}, # 7° - 180°
->>>>>>> 64d9c6d8
         FAV_SEM_POS_ACTIVE: {"rx": 0.314159, "rz": 0.0},    # Note that milling angle (rx) can be changed per session
     },
 }
