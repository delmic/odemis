#!/usr/bin/env python
# -*- coding: utf-8 -*-
"""
Created on 6 Feb 2012

@author: Éric Piel

Copyright © 2012 Éric Piel, Delmic

This file is part of Odemis.

Odemis is free software: you can redistribute it and/or modify it under the
terms of the GNU General Public License as published by the Free Software
Foundation, either version 2 of the License, or (at your option) any later
version.

Odemis is distributed in the hope that it will be useful, but WITHOUT ANY
WARRANTY; without even the implied warranty of MERCHANTABILITY or FITNESS FOR A
PARTICULAR PURPOSE. See the GNU General Public License for more details.

You should have received a copy of the GNU General Public License along with
Odemis. If not, see http://www.gnu.org/licenses/.

"""

from __future__ import division
from .comp.canvas import DraggableCanvas, world_to_real_pos
from .comp.overlay import CrossHairOverlay, ViewSelectOverlay, \
    WorldSelectOverlay, TextViewOverlay
from decorator import decorator
from odemis import util
from odemis.gui.comp.canvas import real_to_world_pos
from odemis.gui.model import EM_STREAMS
from odemis.gui.model.stream import UNDEFINED_ROI
from odemis.gui.util import limit_invocation, call_after
from wx.lib.pubsub import pub
import odemis.gui.main
import odemis.gui.conf
import logging
import odemis.gui as gui
import threading
<<<<<<< HEAD
import time
=======
>>>>>>> cb7b47d4
import wx
from odemis.model._vattributes import VigilantAttributeBase



# Various modes canvas elements can go into.

MODE_SECOM_ZOOM = 1
MODE_SECOM_UPDATE = 2

SECOM_MODES = (MODE_SECOM_ZOOM, MODE_SECOM_UPDATE)

MODE_SPARC_SELECT = 3
MODE_SPARC_PICK = 4

SPARC_MODES = (MODE_SPARC_SELECT, MODE_SPARC_PICK)



@decorator
def microscope_view_check(f, self, *args, **kwargs):
    """ This method decorator check if the microscope_view attribute is set
    """
    if self.microscope_view:
        return f(self, *args, **kwargs)

class DblMicroscopeCanvas(DraggableCanvas):
    """ A draggable, flicker-free window class adapted to show pictures of two
    microscope simultaneously.

    It knows size and position of what is represented in a picture and display
    the pictures accordingly.

    It also provides various typical overlays (ie, drawings) for microscope views.
    """
    def __init__(self, *args, **kwargs):
        DraggableCanvas.__init__(self, *args, **kwargs)
        self.microscope_view = None
        self._microscope_model = None

        self.Bind(wx.EVT_MOUSEWHEEL, self.OnWheel)

        # TODO: If it's too resource consuming, which might want to create just
        # our own thread
        # FIXME: "stop all axes" should also cancel the next timer
        self._moveFocusLock = threading.Lock()
        self._moveFocusDistance = [0, 0]
        # TODO: deduplicate!
        self._moveFocus0Timer = wx.PyTimer(self._moveFocus0)
        self._moveFocus1Timer = wx.PyTimer(self._moveFocus1)

        # Current (tool) mode. TODO: Make platform (secom/sparc) independant
        self.current_mode = None
        # meter per "world unit"
        self.mpwu = None

    def setView(self, microscope_view, microscope_model):
        """
        Set the microscope_view that this canvas is displaying/representing
        Can be called only once, at initialisation.

        :param microscope_view:(instrmodel.MicroscopeView)
        :param microscope_model: (instrmodel.MicroscopeModel)
        """
        # This is a kind of kludge, see mscviewport.MicroscopeViewport for
        # details
        assert(self.microscope_view is None)

        self.microscope_view = microscope_view
        self._microscope_model = microscope_model

        # meter per "world unit"
        # for conversion between "world pos" in the canvas and a real unit
        # mpp == mpwu => 1 world coord == 1 px => scale == 1
        self.mpwu = self.microscope_view.mpp.value  #m/wu
        # Should not be changed!
        # FIXME: have a PhyscicalCanvas which directly use physical units

        self.microscope_view.mpp.subscribe(self._onMPP)

        # TODO: subscribe to view_pos to synchronize with the other views
        # TODO: subscribe to stage_pos as well/instead.
        if hasattr(self.microscope_view, "stage_pos"):
            self.microscope_view.stage_pos.subscribe(self._onStagePos, init=True)

        # any image changes
        self.microscope_view.lastUpdate.subscribe(self._onViewImageUpdate, init=True)

        # handle crosshair
        self.microscope_view.show_crosshair.subscribe(self._onCrossHair, init=True)

    def _onCrossHair(self, activated):
        """ Activate or disable the display of a cross in the middle of the view
        activated = true if the cross should be displayed
        """
        # We don't specifically know about the crosshair, so look for it in the
        # static overlays
        ch = None
        for o in self.ViewOverlays:
            if isinstance(o, CrossHairOverlay):
                ch = o
                break

        if activated:
            if not ch:
                ch = CrossHairOverlay(self)
                self.ViewOverlays.append(ch)
                self.Refresh(eraseBackground=False)
        else:
            if ch:
                self.ViewOverlays.remove(ch)
                self.Refresh(eraseBackground=False)

    def _convertStreamsToImages(self):
        """ Temporary function to convert the StreamTree to a list of images as
        the canvas currently expects.
        """
        streams = self.microscope_view.stream_tree.streams
        # create a list of of each stream's image, but re-ordered so that SEM is
        #first
        images = []
        has_sem_image = False
        for i, s in enumerate(streams):
            if not s:
                # should not happen, but let's not completely fail on this
                logging.error("StreamTree has a None stream")
                continue

            if hasattr(s, "image"):
                iim = s.image.value

                if iim is None or iim.image is None:
                    continue

                if isinstance(s, EM_STREAMS):
                    # as first
                    images.insert(0, iim)
                    # FIXME: See the log warning
                    if has_sem_image:
                        logging.warning(("Multiple SEM images are not handled "
                                         "correctly for now"))
                    has_sem_image = True
                else:
                    images.append(iim)

        if not has_sem_image: # make sure there is always a SEM image
            images.insert(0, None)

        # remove all the images (so they can be garbage collected)
        self.Images = [None]

        # add the images in order
        for i, iim in enumerate(images):
            if iim is None:
                continue
            scale = iim.mpp / self.mpwu
            pos = self.real_to_world_pos(iim.center)
            self.SetImage(i, iim.image, pos, scale)

        # set merge_ratio
        self.merge_ratio = self.microscope_view.stream_tree.kwargs.get("merge", 0.5)

    def _onViewImageUpdate(self, t):
        # TODO use the real streamtree functions
        # for now we call a conversion layer
        self._convertStreamsToImages()
        #logging.debug("Will update drawing for new image")
        wx.CallAfter(self.ShouldUpdateDrawing)

    def UpdateDrawing(self):
        # override just in order to detect when it's just finished redrawn

        # TODO: detect that the canvas is not visible, and so should no/less
        # frequently be updated?
        super(DblMicroscopeCanvas, self).UpdateDrawing()

        if not self.microscope_view:
            return

        # now = time.time()
        # if (self._lastThumbnailUpdate + self._thumbnailUpdatePeriod) < now:
        #     self._updateThumbnail()
        #     self._lastThumbnailUpdate = now

        self._updateThumbnail()

    # TODO: use rate limiting decorator NOTE: `limit_invocation` causes an X
    # server error! Investigate further
    @limit_invocation(2) # max 1/2s
    @call_after
    def _updateThumbnail(self):
        # TODO avoid doing 2 copies, by using directly the wxImage from the
        # result of the StreamTree

        logging.debug("Updating thumbnail")

        # new bitmap to copy the DC
        bitmap = wx.EmptyBitmap(*self.ClientSize)
        dc = wx.MemoryDC()
        dc.SelectObject(bitmap)

        # simplified version of OnPaint()
        margin = ((self._bmp_buffer_size[0] - self.ClientSize[0]) // 2,
                  (self._bmp_buffer_size[1] - self.ClientSize[1]) // 2)

        dc.BlitPointSize((0, 0), self.ClientSize, self._dc_buffer, margin)

        # close the DC, to be sure the bitmap can be used safely
        del dc

        self.microscope_view.thumbnail.value = wx.ImageFromBitmap(bitmap)

    def _onStagePos(self, value):
        """
        When the stage is moved: recenter the view
        value: dict with "x" and "y" entries containing meters
        """
        # this can be caused by any viewport which has requested to recenter
        # the buffer
        pos = self.real_to_world_pos((value["x"], value["y"]))
        # skip ourself, to avoid asking the stage to move to (almost) the same
        # position
        wx.CallAfter(super(DblMicroscopeCanvas, self).ReCenterBuffer, pos)

    def ReCenterBuffer(self, pos):
        """
        Update the position of the buffer on the world
        pos (2-tuple float): the coordinates of the center of the buffer in
                             fake units
        """
        # it will update self.requested_world_pos
        super(DblMicroscopeCanvas, self).ReCenterBuffer(pos)

        # TODO: check it works fine
        if not self.microscope_view:
            return
        physical_pos = self.world_to_real_pos(self.requested_world_pos)
        # this should be done even when dragging
        self.microscope_view.view_pos.value = physical_pos

        self.microscope_view.moveStageToView()
        # stage_pos will be updated once the move is completed

    def fitViewToContent(self, recenter=None):
        """
        Adapts the MPP and center to fit to the current content
        recenter (None or boolean): If True, also recenter the view. If None, it
         will try to be clever, and only recenter if no stage is connected, as
         otherwise, it could cause an unexcepted move.
        """
        # TODO
        # Note: we need 2 different mechanisms: with and without recenter
        pass

    def _onMPP(self, mpp):
        """
        Called when the view.mpp is updated
        """
        self.scale = self.mpwu / mpp
        wx.CallAfter(self.ShouldUpdateDrawing)

    @microscope_view_check
    def Zoom(self, inc):
        """
        Zoom by the given factor
        inc (float): scale the current view by 2^inc
        ex:  # 1 => *2 ; -1 => /2; 2 => *4...
        """
        scale = 2.0 ** inc
        # Clip within the range
        mpp = self.microscope_view.mpp.value / scale
        mpp = sorted(self.microscope_view.mpp.range + (mpp,))[1]

        # FIXME: seems to crash when the mpp is very low (1 px = the whole
        # screen)
        # maybe in the zooming function?

        self.microscope_view.mpp.value = mpp # this will call _onMPP()

    # Zoom/merge management
    def OnWheel(self, event):
        change = event.GetWheelRotation() / event.GetWheelDelta()
        if event.ShiftDown():
            change *= 0.2 # softer

        if event.CmdDown(): # = Ctrl on Linux/Win or Cmd on Mac
            ratio = self.microscope_view.merge_ratio.value + (change * 0.1)
            # clamp
            ratio = sorted(self.microscope_view.merge_ratio.range + (ratio,))[1]
            self.microscope_view.merge_ratio.value = ratio
        else:
            self.Zoom(change)

    @microscope_view_check
    def onExtraAxisMove(self, axis, shift):
        """
        called when the extra dimensions are modified (right drag)
        axis (0<int): the axis modified
            0 => X
            1 => Y
        shift (int): relative amount of pixel moved
            >0: toward up/right
        """

        if self.microscope_view.get_focus(axis) is not None:
            # conversion: 1 unit => 0.1 μm (so a whole screen, ~44000u, is a
            # couple of mm)
            # TODO this should be adjusted by the lens magnification:
            # the higher the magnification, the smaller is the change
            # (=> proportional ?)
            # negative == go up == closer from the sample
            val = 0.1e-6 * shift # m
            assert(abs(val) < 0.01) # a move of 1 cm is a clear sign of bug

            self.queueMoveFocus(axis, val)

    def queueMoveFocus(self, axis, shift, period = 0.1):
        """
        Move the focus, but at most every period, to avoid accumulating
        many slow small moves.
        axis (0,1): axis/focus number
        shift (float): distance of the focus move
        period (second): maximum time to wait before it will be moved
        """
        # update the complete move to do
        with self._moveFocusLock:
            self._moveFocusDistance[axis] += shift

        # start the timer if not yet started
        timer = [self._moveFocus0Timer, self._moveFocus1Timer][axis]
        if not timer.IsRunning():
            timer.Start(period * 1000.0, oneShot=True)

    def _moveFocus0(self):
        with self._moveFocusLock:
            shift = self._moveFocusDistance[0]
            self._moveFocusDistance[0] = 0
        logging.debug("Moving focus0 by %f μm", shift * 1e6)
        self.microscope_view.get_focus(0).moveRel({"z": shift})

    def _moveFocus1(self):
        with self._moveFocusLock:
            shift = self._moveFocusDistance[1]
            self._moveFocusDistance[1] = 0
        logging.debug("Moving focus1 by %f μm", shift * 1e6)
        self.microscope_view.get_focus(1).moveRel({"z": shift})

    def world_to_real_pos(self, pos):
        return world_to_real_pos(pos, self.mpwu)

    def real_to_world_pos(self, pos):
        return real_to_world_pos(pos, self.mpwu)

    def selection_to_real_size(self, start_w_pos, end_w_pos):
        w = abs(start_w_pos[0] - end_w_pos[0]) * self.mpwu
        h = abs(start_w_pos[1] - end_w_pos[1]) * self.mpwu
        return w, h

class SecomCanvas(DblMicroscopeCanvas):

    def __init__(self, *args, **kwargs):
        super(SecomCanvas, self).__init__(*args, **kwargs)

        self.zoom_overlay = ViewSelectOverlay(self, "Zoom")
        self.ViewOverlays.append(self.zoom_overlay)

        self.fps_overlay = TextViewOverlay(self)
        self.ViewOverlays.append(self.fps_overlay)

        self.update_overlay = WorldSelectOverlay(self, "Update")
        self.WorldOverlays.append(self.update_overlay)

        self.active_overlay = None

        pub.subscribe(self.toggle_zoom_mode, 'secom.tool.zoom.click')
        pub.subscribe(self.toggle_update_mode, 'secom.tool.update.click')
        pub.subscribe(self.on_zoom_start, 'secom.canvas.zoom.start')

        self.cursor = wx.STANDARD_CURSOR

    def _toggle_mode(self, enabled, overlay, mode):
        if self.current_mode == mode and not enabled:
            self.current_mode = None
            self.active_overlay = None
            self.cursor = wx.STANDARD_CURSOR
            self.zoom_overlay.clear_selection()
            self.ShouldUpdateDrawing()
        elif not self.dragging and enabled:
            self.current_mode = mode
            self.active_overlay = overlay
            self.cursor = wx.StockCursor(wx.CURSOR_CROSS)

        self.SetCursor(self.cursor)

    def toggle_zoom_mode(self, enabled):
        logging.debug("Zoom mode %s", self)
        self._toggle_mode(enabled, self.zoom_overlay, MODE_SECOM_ZOOM)

    def toggle_update_mode(self, enabled):
        logging.debug("Update mode %s", self)
        self._toggle_mode(enabled, self.update_overlay, MODE_SECOM_UPDATE)

    def on_zoom_start(self, canvas):
        """ If a zoom selection starts, all previous selections should be
        cleared.
        """
        if canvas != self:
            self.zoom_overlay.clear_selection()
            self.ShouldUpdateDrawing()

    def OnLeftDown(self, event):
        # If one of the Secom tools is activated...
        if self.current_mode in SECOM_MODES:
            vpos = event.GetPosition()
            hover = self.active_overlay.is_hovering(vpos)

            # Clicked outside selection
            if not hover:
                self.dragging = True
                self.active_overlay.start_selection(vpos, self.scale)
                pub.sendMessage('secom.canvas.zoom.start', canvas=self)
                if not self.HasCapture():
                    self.CaptureMouse()
            # Clicked on edge
            elif hover != gui.HOVER_SELECTION:
                self.dragging = True
                self.active_overlay.start_edit(vpos, hover)
                if not self.HasCapture():
                    self.CaptureMouse()
            # Clicked inside selection
            elif self.current_mode == MODE_SECOM_ZOOM:
                self.dragging = False
                if self.HasCapture():
                    self.ReleaseMouse()

            self.ShouldUpdateDrawing()

        else:
            DraggableCanvas.OnLeftDown(self, event)

    def OnLeftUp(self, event):
        if self.current_mode in SECOM_MODES:
            if self.dragging:
                self.dragging = False
                # Stop both selection and edit
                self.active_overlay.stop_selection()
                if self.HasCapture():
                    self.ReleaseMouse()
            else:
                # TODO: Put actual zoom function here
                self.active_overlay.clear_selection()
                pub.sendMessage('secom.canvas.zoom.end')

            self.ShouldUpdateDrawing()
        else:
            DraggableCanvas.OnLeftUp(self, event)

    def OnMouseMotion(self, event):
        if self.current_mode in SECOM_MODES and self.active_overlay:
            vpos = event.GetPosition()

            if self.dragging:
                if self.active_overlay.dragging:
                    self.active_overlay.update_selection(vpos)
                else:
                    self.active_overlay.update_edit(vpos)
                self.ShouldUpdateDrawing()
                #self.Draw(wx.PaintDC(self))
            else:
                hover = self.active_overlay.is_hovering(vpos)
                if hover == gui.HOVER_SELECTION:
                    self.SetCursor(wx.StockCursor(wx.CURSOR_MAGNIFIER))
                elif hover in (gui.HOVER_LEFT_EDGE, gui.HOVER_RIGHT_EDGE):
                    self.SetCursor(wx.StockCursor(wx.CURSOR_SIZEWE))
                elif hover in (gui.HOVER_TOP_EDGE, gui.HOVER_BOTTOM_EDGE):
                    self.SetCursor(wx.StockCursor(wx.CURSOR_SIZENS))
                else:
                    self.SetCursor(self.cursor)

        else:
            DraggableCanvas.OnMouseMotion(self, event)

    # Capture unwanted events when a tool is active.

    def OnWheel(self, event):
        if self.current_mode not in SECOM_MODES:
            super(SecomCanvas, self).OnWheel(event)

    def OnRightDown(self, event):
        if self.current_mode not in SECOM_MODES:
            super(SecomCanvas, self).OnRightDown(event)

    def OnRightUp(self, event):
        if self.current_mode not in SECOM_MODES:
            super(SecomCanvas, self).OnRightUp(event)

    def _DrawMergedImages(self, dc_buffer, images, mergeratio=0.5):
        fps = super(SecomCanvas, self)._DrawMergedImages(dc_buffer,
                                                         images,
                                                         mergeratio)

        debug_mode = wx.GetTopLevelParent(self).menu_item_debug.IsChecked()
        if debug_mode or True:
            self.fps_overlay.set_label("%d fps" % fps)

class SparcAcquiCanvas(DblMicroscopeCanvas):
    def __init__(self, *args, **kwargs):
        super(SparcAcquiCanvas, self).__init__(*args, **kwargs)

        self._roa = None # The ROI VA of SEM CL stream, initialized on setView()
        self.roi_overlay = WorldSelectOverlay(self, "Region of acquisition")
        self.WorldOverlays.append(self.roi_overlay)
        self.active_overlay = None
        self.cursor = wx.STANDARD_CURSOR

        pub.subscribe(self.toggle_select_mode, 'sparc.acq.tool.select.click')

    def _toggle_mode(self, enabled, overlay, mode):
        # If same mode, but disabled
        if self.current_mode == mode and not enabled:
            self.current_mode = None
            self.active_overlay = None
            self.cursor = wx.STANDARD_CURSOR
            self.ShouldUpdateDrawing()
        # if not dragging and we need to enable
        elif not self.dragging and enabled:
            # TODO handle ZOOM selection as well
            self.current_mode = mode
            self.active_overlay = overlay
            self.cursor = wx.StockCursor(wx.CURSOR_CROSS)
        else:
            # dragging (=> pretty unlikely as it's not possible to click on the tool)
            # or new mode and asking to disable (=> we should have received the request to enable the new mode first)
            # or ...
            logging.warning("Unhandled case tool toggle")

        self.SetCursor(self.cursor)

    def toggle_select_mode(self, enabled):
        """ This method is called using pubsub, usually when a menu button is
        toggled. """
        logging.debug("Update mode %s", self)
        self._toggle_mode(enabled, self.roi_overlay, MODE_SPARC_SELECT)

    def OnLeftDown(self, event):

        # If one of the Sparc tools is activated...
        # current_mode is set through 'toggle_select_mode', which in
        # turn if activated by a pubsub event
        if self.current_mode in SPARC_MODES:
            vpos = event.GetPosition()
            hover = self.active_overlay.is_hovering(vpos)

            # Clicked outside selection
            if not hover or hover == gui.HOVER_SELECTION:
                self.dragging = True
                self.active_overlay.start_selection(vpos, self.scale)
                pub.sendMessage('sparc.acq.select.start', canvas=self)
                if not self.HasCapture():
                    self.CaptureMouse()
            # Clicked on edge
            elif hover != gui.HOVER_SELECTION:
                self.dragging = True
                self.active_overlay.start_edit(vpos, hover)
                if not self.HasCapture():
                    self.CaptureMouse()
            self.ShouldUpdateDrawing()

        else:
            DraggableCanvas.OnLeftDown(self, event)

    def OnLeftUp(self, event):
        if self.current_mode in SPARC_MODES:
            if self.dragging:
                self.dragging = False
                # Stop both selection and edit
                self.active_overlay.stop_selection()
                if self.HasCapture():
                    self.ReleaseMouse()
                pub.sendMessage('sparc.acq.select.end')
                logging.debug("ROA = %s", self.roi_overlay.get_physical_sel())
                self._updateROA()
                # force it to redraw the selection, even if the ROA hasn't changed
                # because the selection is clipped identically
                self._onROA(self._roa.value)
            else:
                if self._roa:
                    self._roa.value = UNDEFINED_ROI

        else:
            DraggableCanvas.OnLeftUp(self, event)

    def OnMouseMotion(self, event):
        if self.current_mode in SPARC_MODES and self.active_overlay:
            vpos = event.GetPosition()

            if self.dragging:
                if self.active_overlay.dragging:
                    self.active_overlay.update_selection(vpos)
                else:
                    self.active_overlay.update_edit(vpos)
                self.ShouldUpdateDrawing()
                #self.Draw(wx.PaintDC(self))
            else:
                hover = self.active_overlay.is_hovering(vpos)
                if hover == gui.HOVER_SELECTION:
                    # No special cusor needed
                    self.SetCursor(self.cursor)
                elif hover in (gui.HOVER_LEFT_EDGE, gui.HOVER_RIGHT_EDGE):
                    self.SetCursor(wx.StockCursor(wx.CURSOR_SIZEWE))
                elif hover in (gui.HOVER_TOP_EDGE, gui.HOVER_BOTTOM_EDGE):
                    self.SetCursor(wx.StockCursor(wx.CURSOR_SIZENS))
                else:
                    self.SetCursor(self.cursor)

        else:
            DraggableCanvas.OnMouseMotion(self, event)

    # Capture unwanted events when a tool is active.

    def OnWheel(self, event):
        #if self.current_mode not in SPARC_MODES:
        super(SparcAcquiCanvas, self).OnWheel(event)

    def OnRightDown(self, event):
        if self.current_mode not in SPARC_MODES:
            super(SparcAcquiCanvas, self).OnRightDown(event)

    def OnRightUp(self, event):
        if self.current_mode not in SPARC_MODES:
            super(SparcAcquiCanvas, self).OnRightUp(event)

    def setView(self, microscope_view, microscope_model):
        """
        Set the microscope_view that this canvas is displaying/representing
        Can be called only once, at initialisation.

        :param microscope_view:(instrmodel.MicroscopeView)
        :param microscope_model: (instrmodel.MicroscopeModel)
        """
        super(SparcAcquiCanvas, self).setView(microscope_view, microscope_model)

        # Associate the ROI of the SEM CL stream to the region of acquisition
        for s in microscope_model.acquisitionView.getStreams():
            if s.name.value == "SEM CL":
                self._roa = s.roi
                break
        else:
            raise KeyError("Failed to find SEM CL stream, required for the Sparc acquisition")

        self._roa.subscribe(self._onROA, init=True)

        sem = microscope_model.ebeam
        if not sem:
            raise AttributeError("No SEM on the microscope")

        if isinstance(sem.magnification, VigilantAttributeBase):
            sem.magnification.subscribe(self._onSEMMag)

    def _onSEMMag(self, mag):
        """
        Called when the magnification of the SEM changes
        """
        # That means the pixelSize changes, so the (relative) ROA is different
        # Either we update the ROA so that physically it stays the same, or
        # we update the selection so that the ROA stays the same. It's probably
        # that the user has forgotten to set the magnification before, so let's
        # pick solution 2.
        self._onROA(self._roa.value)

    def _getSEMRect(self):
        """
        Returns the (theoretical) scanning area of the SEM. Works even if the
        SEM has not send any image yet.
        returns (tuple of 4 floats): position in m (t, l, b, r)
        raises AttributeError in case no SEM is found
        """
        sem = self._microscope_model.ebeam
        if not sem:
            raise AttributeError("No SEM on the microscope")

        try:
            sem_center = self.microscope_view.stage_pos.value
        except AttributeError:
            # no stage => pos is always 0,0
            sem_center = (0, 0)
        # TODO: pixelSize will be updated when the SEM magnification changes,
        # so we might want to recompute this ROA whenever pixelSize changes so
        # that it's always correct (but maybe not here in the view)
        sem_width = (sem.shape[0] * sem.pixelSize.value[0],
                     sem.shape[1] * sem.pixelSize.value[1])
        sem_rect = [sem_center[0] - sem_width[0]/2, # top
                    sem_center[1] - sem_width[1]/2, # left
                    sem_center[0] + sem_width[0]/2, # bottom
                    sem_center[1] + sem_width[1]/2] # right

        return sem_rect

    def _updateROA(self):
        """
        Update the value of the ROA in the GUI according to the roi_overlay
        """
        sem = self._microscope_model.ebeam
        if not self._roa or not sem:
            logging.warning("ROA is supposed to be updated, but no ROA/SEM attribute")
            return

        # Get the position of the overlay in physical coordinates
        phys_rect = self.roi_overlay.get_physical_sel()
        if phys_rect is None:
            self._roa.value = UNDEFINED_ROI
            return

        # Position of the complete SEM scan in physical coordinates
        sem_rect = self._getSEMRect()

        # Take only the intersection so that that ROA is always inside the SEM scan
        phys_rect = util.rect_intersect(phys_rect, sem_rect)
        if phys_rect is None:
            self._roa.value = UNDEFINED_ROI
            return

        # Convert the ROI into relative value compared to the SEM scan
        rel_rect = [(phys_rect[0] - sem_rect[0]) / (sem_rect[2] - sem_rect[0]),
                    (phys_rect[1] - sem_rect[1]) / (sem_rect[3] - sem_rect[1]),
                    (phys_rect[2] - sem_rect[0]) / (sem_rect[2] - sem_rect[0]),
                    (phys_rect[3] - sem_rect[1]) / (sem_rect[3] - sem_rect[1])]

        # and is at least one pixel big
        rel_pixel_size = (1 / sem.shape[0], 1 / sem.shape[1])
        rel_rect[2] = max(rel_rect[2], rel_rect[0] + rel_pixel_size[0])
        if rel_rect[2] > 1: # if went too far
            rel_rect[0] -= rel_rect[2] - 1
            rel_rect[2] = 1
        rel_rect[3] = max(rel_rect[3], rel_rect[1] + rel_pixel_size[1])
        if rel_rect[3] > 1:
            rel_rect[1] -= rel_rect[3] - 1
            rel_rect[3] = 1

        # update roa
        self._roa.value = rel_rect

    def _onROA(self, roi):
        """
        Called when the ROI of the SEM CL is updated (that's our region of
         acquisition).
        roi (tuple of 4 floats): top, left, bottom, right position relative to
          the SEM image
        """
        if roi == UNDEFINED_ROI:
            phys_rect = None
        else:
            # convert relative position to physical position
            try:
                sem_rect = self._getSEMRect()
            except AttributeError:
                return # no SEM => ROA is not meaningful

            phys_rect = (sem_rect[0] + roi[0] * (sem_rect[2] - sem_rect[0]),
                         sem_rect[1] + roi[1] * (sem_rect[3] - sem_rect[1]),
                         sem_rect[0] + roi[2] * (sem_rect[2] - sem_rect[0]),
                         sem_rect[1] + roi[3] * (sem_rect[3] - sem_rect[1]))

        logging.debug("Selection now set to %s", phys_rect)
        self.roi_overlay.set_physical_sel(phys_rect)
        wx.CallAfter(self.ShouldUpdateDrawing)<|MERGE_RESOLUTION|>--- conflicted
+++ resolved
@@ -39,10 +39,7 @@
 import logging
 import odemis.gui as gui
 import threading
-<<<<<<< HEAD
-import time
-=======
->>>>>>> cb7b47d4
+import sys
 import wx
 from odemis.model._vattributes import VigilantAttributeBase
 
