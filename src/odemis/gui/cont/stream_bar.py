--- conflicted
+++ resolved
@@ -2241,10 +2241,6 @@
         # Remove the panels, and indirectly it will clear the view
         v = self._feature_view
         for sc in self.stream_controllers.copy():
-<<<<<<< HEAD
-            logging.warning(f"attempting to remove stream: {sc.stream}")
-=======
->>>>>>> e5fc2889
             if not isinstance(sc.stream, StaticSEMStream):
                 logging.warning("Unexpected non static stream: %s", sc.stream)
                 continue
@@ -2266,11 +2262,7 @@
         """
         Remove all the streams, from the GUI (view, stream panels)
         Must be called in the main GUI thread.
-<<<<<<< HEAD
-        :param clear_model: unused, but required because of external api
-=======
         :param clear_model: unused, but required because of StreamBarController api
->>>>>>> e5fc2889
         """
         # clear the graphical part
         self._stream_bar.clear()
