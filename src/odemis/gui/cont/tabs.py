# -*- coding: utf-8 -*-

"""
@author: Rinze de Laat

Copyright © 2012-2013 Rinze de Laat, Éric Piel, Delmic

Handles the switch of the content of the main GUI tabs.

This file is part of Odemis.

Odemis is free software: you can redistribute it and/or modify it under the
terms of the GNU General Public License version 2 as published by the Free
Software Foundation.

Odemis is distributed in the hope that it will be useful, but WITHOUT ANY
WARRANTY; without even the implied warranty of MERCHANTABILITY or FITNESS FOR A
PARTICULAR PURPOSE. See the GNU General Public License for more details.

You should have received a copy of the GNU General Public License along with
Odemis. If not, see http://www.gnu.org/licenses/.

"""

from __future__ import division

import collections
import gc
import logging
import math
import os
import os.path
import shutil
import time
from concurrent.futures._base import CancelledError, RUNNING
from functools import partial

import numpy
import pkg_resources
import wx
# IMPORTANT: wx.html needs to be imported for the HTMLWindow defined in the XRC
# file to be correctly identified. See: http://trac.wxwidgets.org/ticket/3626
# This is not related to any particular wxPython version and is most likely permanent.
import wx.html

from odemis.gui import conf, img
from odemis.gui.util.wx_adapter import fix_static_text_clipping
from odemis.gui.win.acquisition import ShowChamberFileDialog
from odemis.util.filename import guess_pattern, create_projectname

import odemis.acq.stream as acqstream
import odemis.gui
import odemis.gui.cont.acquisition as acqcont
import odemis.gui.cont.export as exportcont
import odemis.gui.cont.streams as streamcont
import odemis.gui.cont.views as viewcont
import odemis.gui.model as guimod
import odemis.gui.util as guiutil
import odemis.gui.util.align as align
from odemis import dataio, model
from odemis.acq import calibration, leech
from odemis.acq.align import AutoFocus
from odemis.acq.align.autofocus import Sparc2AutoFocus, Sparc2ManualFocus
from odemis.acq.move import getCurrentPositionLabel, IMAGING
from odemis.gui.conf.util import create_axis_entry
from odemis.acq.align.autofocus import GetSpectrometerFocusingDetectors
from odemis.acq.stream import OpticalStream, SpectrumStream, TemporalSpectrumStream, \
    CLStream, EMStream, \
    ARStream, CLSettingsStream, ARSettingsStream, MonochromatorSettingsStream, \
    RGBCameraStream, BrightfieldStream, RGBStream, RGBUpdatableStream, \
    ScannedTCSettingsStream, SinglePointSpectrumProjection, LineSpectrumProjection, \
    PixelTemporalSpectrumProjection, SinglePointTemporalProjection, \
    ScannedTemporalSettingsStream, \
    ARRawProjection, ARPolarimetryProjection, StaticStream
from odemis.acq.move import LOADING, IMAGING, MILLING, COATING, UNKNOWN, LOADING_PATH, target_pos_str
from odemis.acq.move import cryoSwitchSamplePosition, cryoTiltSample, getMovementProgress, getCurrentPositionLabel
from odemis.util.units import decompose_si_prefix, readable_str
from odemis.driver.actuator import ConvertStage
from odemis.gui.comp.canvas import CAN_ZOOM
from odemis.gui.comp.scalewindow import ScaleWindow
from odemis.gui.comp.viewport import MicroscopeViewport, AngularResolvedViewport, \
    PlotViewport, LineSpectrumViewport, TemporalSpectrumViewport, ChronographViewport
from odemis.gui.conf import get_acqui_conf
from odemis.gui.conf.data import get_local_vas, get_stream_settings_config, \
    get_hw_config
from odemis.gui.cont import settings
from odemis.gui.cont.actuators import ActuatorController
from odemis.gui.cont.microscope import SecomStateController, DelphiStateController
from odemis.gui.cont.streams import StreamController
from odemis.gui.model import TOOL_ZOOM, TOOL_ROI, TOOL_ROA, TOOL_RO_ANCHOR, \
    TOOL_POINT, TOOL_LINE, TOOL_SPOT, TOOL_ACT_ZOOM_FIT, TOOL_RULER, TOOL_LABEL, TOOL_AUTO_FOCUS, \
    TOOL_NONE, TOOL_DICHO
from odemis.gui.util import call_in_wx_main, wxlimit_invocation
from odemis.gui.util.widgets import ProgressiveFutureConnector, AxisConnector, \
    ScannerFoVAdapter, VigilantAttributeConnector
from odemis.util import units, spot, limit_invocation
from odemis.util.dataio import data_to_static_streams, open_acquisition

# The constant order of the toolbar buttons
TOOL_ORDER = (TOOL_ZOOM, TOOL_ROI, TOOL_ROA, TOOL_RO_ANCHOR, TOOL_RULER, TOOL_POINT,
              TOOL_LABEL, TOOL_LINE, TOOL_SPOT, TOOL_ACT_ZOOM_FIT)


class Tab(object):
    """ Small helper class representing a tab (tab button + panel) """

    def __init__(self, name, button, panel, main_frame, tab_data):
        """
        :type name: str
        :type button: odemis.gui.comp.buttons.TabButton
        :type panel: wx.Panel
        :type main_frame: odemis.gui.main_xrc.xrcfr_main
        :type tab_data: odemis.gui.model.LiveViewGUIData

        """
        logging.debug("Initialising tab %s", name)

        self.name = name
        self.button = button
        self.panel = panel
        self.main_frame = main_frame
        self.tab_data_model = tab_data
        self.highlighted = False
        self.focussed_viewport = None
        self.label = None

    def Show(self, show=True):
        self.button.SetToggle(show)
        if show:
            self._connect_22view_event()
            self._connect_interpolation_event()
            self._connect_crosshair_event()
            self._connect_pixelvalue_event()

            self.highlight(False)

        self.panel.Show(show)

    def _connect_22view_event(self):
        """ If the tab has a 2x2 view, this method will connect it to the 2x2
        view menu item (or ensure it's disabled).
        """
        if (guimod.VIEW_LAYOUT_22 in self.tab_data_model.viewLayout.choices and
            hasattr(self.tab_data_model, 'views') and
            len(self.tab_data_model.views.value) >= 4):
            def set_22_menu_check(viewlayout):
                """Called when the view layout changes"""
                is_22 = viewlayout == guimod.VIEW_LAYOUT_22
                self.main_frame.menu_item_22view.Check(is_22)

            def on_switch_22(evt):
                """Called when menu changes"""
                if self.tab_data_model.viewLayout.value == guimod.VIEW_LAYOUT_22:
                    self.tab_data_model.viewLayout.value = guimod.VIEW_LAYOUT_ONE
                else:
                    self.tab_data_model.viewLayout.value = guimod.VIEW_LAYOUT_22

            # Bind the function to the menu item, so it keeps the reference.
            # The VigilantAttribute will not unsubscribe it, until replaced.
            self.main_frame.menu_item_22view.vamethod = set_22_menu_check
            self.tab_data_model.viewLayout.subscribe(set_22_menu_check, init=True)
            # Assigning an event handler to the menu item, overrides
            # any previously assigned ones.
            self.main_frame.Bind(wx.EVT_MENU, on_switch_22, id=self.main_frame.menu_item_22view.GetId())
            self.main_frame.menu_item_22view.Enable()
        else:
            self.main_frame.menu_item_22view.Enable(False)
            self.main_frame.menu_item_22view.Check(False)
            self.main_frame.menu_item_22view.vamethod = None  # drop VA subscr.

    def _connect_interpolation_event(self):
        """ Connect the interpolation menu event to the focused view and its
        `interpolate_content` VA to the menu item
        """
        # only if there's a focussed view that we can track
        if hasattr(self.tab_data_model, 'focussedView'):

            def set_interpolation_check(fv):
                """Called when focused view changes"""
                if hasattr(fv, "interpolate_content"):
                    fv.interpolate_content.subscribe(self.main_frame.menu_item_interpolation.Check, init=True)
                    self.main_frame.menu_item_interpolation.Enable(True)
                else:
                    self.main_frame.menu_item_interpolation.Enable(False)
                    self.main_frame.menu_item_interpolation.Check(False)

            def on_switch_interpolation(evt):
                """Called when menu changes"""
                foccused_view = self.tab_data_model.focussedView.value
                # Extra check, which shouldn't be needed since if there's no
                # `interpolate_content`, this code should never be called.
                if hasattr(foccused_view, "interpolate_content"):
                    show = self.main_frame.menu_item_interpolation.IsChecked()
                    foccused_view.interpolate_content.value = show

            # Bind the function to the menu item, so it keeps the reference.
            # The VigilantAttribute will not unsubscribe it, until replaced.
            self.main_frame.menu_item_interpolation.vamethod = set_interpolation_check
            self.tab_data_model.focussedView.subscribe(set_interpolation_check, init=True)
            # Assigning an event handler to the menu item, overrides
            # any previously assigned ones.
            self.main_frame.Bind(wx.EVT_MENU, on_switch_interpolation, id=self.main_frame.menu_item_interpolation.GetId())
            self.main_frame.menu_item_interpolation.Enable()
        else:
            # If the right elements are not found, simply disable the menu item
            self.main_frame.menu_item_interpolation.Enable(False)
            self.main_frame.menu_item_interpolation.Check(False)
            self.main_frame.menu_item_interpolation.vamethod = None  # drop VA subscr.

    def _connect_crosshair_event(self):
        """ Connect the cross hair menu event to the focused view and its
        `show_crosshair` VA to the menu item
        """
        # only if there's a focussed view that we can track
        if hasattr(self.tab_data_model, 'focussedView'):

            def set_cross_check(fv):
                """Called when focused view changes"""
                if hasattr(fv, "show_crosshair"):
                    fv.show_crosshair.subscribe(self.main_frame.menu_item_cross.Check, init=True)
                    self.main_frame.menu_item_cross.Enable(True)
                else:
                    self.main_frame.menu_item_cross.Enable(False)
                    self.main_frame.menu_item_cross.Check(False)

            def on_switch_crosshair(evt):
                """Called when menu changes"""
                foccused_view = self.tab_data_model.focussedView.value
                # Extra check, which shouldn't be needed since if there's no
                # `show_crosshair`, this code should never be called.
                if hasattr(foccused_view, "show_crosshair"):
                    show = self.main_frame.menu_item_cross.IsChecked()
                    foccused_view.show_crosshair.value = show

            # Bind the function to the menu item, so it keeps the reference.
            # The VigilantAttribute will not unsubscribe it, until replaced.
            self.main_frame.menu_item_cross.vamethod = set_cross_check
            self.tab_data_model.focussedView.subscribe(set_cross_check, init=True)
            # Assigning an event handler to the menu item, overrides
            # any previously assigned ones.
            self.main_frame.Bind(wx.EVT_MENU, on_switch_crosshair, id=self.main_frame.menu_item_cross.GetId())
            self.main_frame.menu_item_cross.Enable()
        else:
            # If the right elements are not found, simply disable the menu item
            self.main_frame.menu_item_cross.Enable(False)
            self.main_frame.menu_item_cross.Check(False)
            self.main_frame.menu_item_cross.vamethod = None  # drop VA subscr.

    def _connect_pixelvalue_event(self):
        """ Connect the raw pixel value menu event to the focused view and its
        `show_pixelvalue` VA to the menu item
        """
        # only if there's a focussed view that we can track
        if hasattr(self.tab_data_model, 'focussedView'):

            def set_pixel_value_check(fv):
                """Called when focused view changes"""
                if hasattr(fv, "show_pixelvalue"):
                    fv.show_pixelvalue.subscribe(self.main_frame.menu_item_rawpixel.Check, init=True)
                    self.main_frame.menu_item_rawpixel.Enable(True)
                else:
                    self.main_frame.menu_item_rawpixel.Enable(False)
                    self.main_frame.menu_item_rawpixel.Check(False)

            def on_switch_pixel_value(evt):
                """Called when menu changes"""
                foccused_view = self.tab_data_model.focussedView.value
                # Extra check, which shouldn't be needed since if there's no
                # `show_pixelvalue`, this code should never be called.
                if hasattr(foccused_view, "show_pixelvalue"):
                    show = self.main_frame.menu_item_rawpixel.IsChecked()
                    foccused_view.show_pixelvalue.value = show

            # Bind the function to the menu item, so it keeps the reference.
            # The VigilantAttribute will not unsubscribe it, until replaced.
            self.main_frame.menu_item_rawpixel.vamethod = set_pixel_value_check
            self.tab_data_model.focussedView.subscribe(set_pixel_value_check, init=True)
            # Assigning an event handler to the menu item, overrides
            # any previously assigned ones.
            self.main_frame.Bind(wx.EVT_MENU, on_switch_pixel_value, id=self.main_frame.menu_item_rawpixel.GetId())
            self.main_frame.menu_item_rawpixel.Enable()
        else:
            # If the right elements are not found, simply disable the menu item
            self.main_frame.menu_item_rawpixel.Enable(False)
            self.main_frame.menu_item_rawpixel.Check(False)
            self.main_frame.menu_item_rawpixel.vamethod = None  # drop VA subscr.

    def Hide(self):
        self.Show(False)

    def IsShown(self):
        return self.panel.IsShown()

    def query_terminate(self):
        """
        Called to perform action prior to terminating the tab
        :return: (bool) True to proceed with termination, False for canceling
        """
        return True

    def terminate(self):
        """
        Called when the tab is not used any more
        """
        pass

    def set_label(self, label):
        """
        label (str): Text displayed at the tab selector
        """
        self.label = label
        self.button.SetLabel(label)

    def highlight(self, on=True):
        """ Put the tab in 'highlighted' mode to indicate a change has occurred """
        if self.highlighted != on:
            self.button.highlight(on)
            self.highlighted = on

    @classmethod
    def get_display_priority(cls, main_data):
        """
        Check whether the tab should be displayed for the current microscope
          configuration, and reports important it should be selected at init.
        main_data: odemis.gui.model.MainGUIData
        return (0<=int or None): the "priority", where bigger is more likely to
          be selected by default. None specifies the tab shouldn't be displayed.
        """
        raise NotImplementedError("Child must provide priority")


# Preferable autofocus values to be set when triggering autofocus in delphi
AUTOFOCUS_BINNING = (8, 8)
AUTOFOCUS_HFW = 300e-06  # m


class LocalizationTab(Tab):

    def __init__(self, name, button, panel, main_frame, main_data):
        """
        :type name: str
        :type button: odemis.gui.comp.buttons.TabButton
        :type panel: wx._windows.Panel
        :type main_frame: odemis.gui.main_xrc.xrcfr_main
        :type main_data: odemis.gui.model.MainGUIData
        """

        tab_data = guimod.LocalizationGUIData(main_data)
        super(LocalizationTab, self).__init__(
            name, button, panel, main_frame, tab_data)
        self.set_label("LOCALIZATION")

        self.main_data = main_data

        # First we create the views, then the streams
        vpv = self._create_views(main_data, panel.pnl_secom_grid.viewports)

        # Order matters!
        self.view_controller = viewcont.ViewPortController(tab_data, panel, vpv)

        # Connect the view selection buttons
        buttons = collections.OrderedDict([
            (panel.btn_secom_view_all,
                (None, panel.lbl_secom_view_all)),
            (panel.btn_secom_view_tl,
                (panel.vp_secom_tl, panel.lbl_secom_view_tl)),
            (panel.btn_secom_view_tr,
                (panel.vp_secom_tr, panel.lbl_secom_view_tr)),
            (panel.btn_secom_view_bl,
                (panel.vp_secom_bl, panel.lbl_secom_view_bl)),
            (panel.btn_secom_view_br,
                (panel.vp_secom_br, panel.lbl_secom_view_br)),
        ])

        # remove the play overlay from the top view with static streams
        panel.vp_secom_tl.canvas.remove_view_overlay(panel.vp_secom_tl.canvas.play_overlay)
        panel.vp_secom_tr.canvas.remove_view_overlay(panel.vp_secom_tr.canvas.play_overlay)

        # Default view is the Live 1
        tab_data.focussedView.value = panel.vp_secom_bl.view

        self._view_selector = viewcont.ViewButtonController(
            tab_data,
            panel,
            buttons,
            panel.pnl_secom_grid.viewports
        )

        self._settingbar_controller = settings.LocalizationSettingsController(
            panel,
            tab_data
        )

        self._streambar_controller = streamcont.SecomStreamsController(
            tab_data,
            panel.pnl_secom_streams,
            view_ctrl=self.view_controller
        )

        self._acquisition_controller = acqcont.OverviewStreamAcquiController(tab_data, self)

        self._overview_stream_controller = streamcont.StreamBarController(
            tab_data,
            panel.pnl_overview_streams,
            view_ctrl=self.view_controller,
            static=True,
        )

        self._overview_stream_controller.add_overview_action(self._on_acquire)

        # Toolbar
        self.tb = panel.secom_toolbar
        for t in TOOL_ORDER:
            if t in tab_data.tool.choices:
                self.tb.add_tool(t, tab_data.tool)
        # Add fit view to content to toolbar
        self.tb.add_tool(TOOL_ACT_ZOOM_FIT, self.view_controller.fitViewToContent)
        # auto focus
        self._autofocus_f = model.InstantaneousFuture()
        self.tb.add_tool(TOOL_AUTO_FOCUS, self.tab_data_model.autofocus_active)
        self.tb.enable_button(TOOL_AUTO_FOCUS, False)
        self.tab_data_model.autofocus_active.subscribe(self._onAutofocus)
        tab_data.streams.subscribe(self._on_current_stream)

        self._streambar_controller.addFluo(add_to_view=True, play=False)

        # Will create SEM stream with all settings local
        emtvas = set()
        hwemtvas = set()
        for vaname in get_local_vas(main_data.ebeam, main_data.hw_settings_config):
            if vaname in ("resolution", "dwellTime", "scale"):
                emtvas.add(vaname)
            else:
                hwemtvas.add(vaname)

        # This stream is used both for rendering and acquisition
        sem_stream = acqstream.SEMStream(
            "Secondary electrons",
            main_data.sed,
            main_data.sed.data,
            main_data.ebeam,
            focuser=main_data.ebeam_focus,
            hwemtvas=hwemtvas,
            hwdetvas=None,
            emtvas=emtvas,
            detvas=get_local_vas(main_data.sed, main_data.hw_settings_config)
        )

        # The sem stream is always visible, so add it by default
        sem_stream_cont = self._streambar_controller.addStream(sem_stream, add_to_view=True)
        sem_stream_cont.stream_panel.show_remove_btn(False)

        self.stage = self.tab_data_model.main.stage
        self.stage.position.subscribe(self._on_stage_pos, init=True)

    @property
    def settingsbar_controller(self):
        return self._settingbar_controller

    @property
    def streambar_controller(self):
        return self._streambar_controller

    def _create_views(self, main_data, viewports):
        """
        Create views depending on the actual hardware present
        return OrderedDict: as needed for the ViewPortController
        """

        # both SEM and optical are present on the cryosecom
        logging.info("Creating combined SEM/Optical viewport layout")
        vpv = collections.OrderedDict([
            (viewports[0],  # focused view
             {"name": "Overview",
              "stream_classes": StaticStream,
              }),
            (viewports[1],
             {"name": "Acquired",
              "stream_classes": StaticStream,
              }),
            (viewports[2],
             {"name": "Live 1",
              "stage": main_data.stage,
              "stream_classes": (EMStream, OpticalStream),
              }),
            (viewports[3],
             {"name": "Live 2",
              "stage": main_data.stage,
              "stream_classes": (EMStream, OpticalStream)
              }),
        ])

        # Add connection to SEM hFoV if possible (on SEM-only views)
        if main_data.ebeamControlsMag:
            for vp, v in vpv.items():
                if v.get("stream_classes") == EMStream:
                    v["fov_hw"] = main_data.ebeam
                    vp.canvas.fit_view_to_next_image = False

        return vpv

    def _on_acquire(self, _):
        """
        Called when ADD OVERVIEW is pressed
        (second unused argument is an event object)
        """
        das = self._acquisition_controller.open_acquisition_dialog()
        if das:
            self.load_data(das)

    def load_data(self, data):
        # Create streams from data
        streams = data_to_static_streams(data)

        # TODO: Clear previous overview streams
        self.clear_data()

        for s in streams:
            scont = self._overview_stream_controller.addStream(s, add_to_view=True)
            scont.stream_panel.show_remove_btn(True)

    def clear_data(self):
        """
        Clear the tab data upon resetting the project:
        - Clear overview map streams
        - Clear live streams data
        """
        self._overview_stream_controller.clear()

    def _onAutofocus(self, active):
        # Determine which stream is active
        if active:
            try:
                self.curr_s = self.tab_data_model.streams.value[0]
            except IndexError:
                # Should not happen as the menu/icon should be disabled
                logging.info("No stream to run the autofocus")
                self.tab_data_model.autofocus_active.value = False
                return

            # run only if focuser is available
            if self.curr_s.focuser:
                # TODO: maybe this can be done in a less hard-coded way
                self.orig_hfw = None
                self.orig_binning = None
                self.orig_exposureTime = None
                init_focus = None
                emt = self.curr_s.emitter
                det = self.curr_s.detector
                # Set binning to 8 in case of optical focus to avoid high SNR
                # and limit HFW in case of ebeam focus to avoid extreme brightness.
                # Also apply ACB before focusing in case of ebeam focus.
                if self.curr_s.focuser.role == "ebeam-focus" and self.main_data.role == "delphi":
                    self.orig_hfw = emt.horizontalFoV.value
                    emt.horizontalFoV.value = min(self.orig_hfw, AUTOFOCUS_HFW)
                    f = det.applyAutoContrast()
                    f.result()
                    # Use the good initial focus value if known
                    init_focus = self._state_controller.good_focus

                    # TODO: for the DELPHI, it should also be possible to use the
                    # opt_focus value from calibration as a "good value"
                else:
                    if model.hasVA(det, "binning"):
                        self.orig_binning = det.binning.value
                        det.binning.value = max(self.orig_binning, AUTOFOCUS_BINNING)
                        if model.hasVA(det, "exposureTime"):
                            self.orig_exposureTime = det.exposureTime.value
                            bin_ratio = numpy.prod(self.orig_binning) / numpy.prod(det.binning.value)
                            expt = self.orig_exposureTime * bin_ratio
                            det.exposureTime.value = det.exposureTime.clip(expt)

                self._autofocus_f = AutoFocus(det, emt, self.curr_s.focuser, good_focus=init_focus)
                self._autofocus_f.add_done_callback(self._on_autofocus_done)
            else:
                # Should never happen as normally the menu/icon are disabled
                logging.info("Autofocus cannot run as no hardware is available")
                self.tab_data_model.autofocus_active.value = False
        else:
            self._autofocus_f.cancel()

    def _on_autofocus_done(self, future):
        self.tab_data_model.autofocus_active.value = False
        if self.orig_hfw is not None:
            self.curr_s.emitter.horizontalFoV.value = self.orig_hfw
        if self.orig_binning is not None:
            self.curr_s.detector.binning.value = self.orig_binning
        if self.orig_exposureTime is not None:
            self.curr_s.detector.exposureTime.value = self.orig_exposureTime

    def _on_current_stream(self, streams):
        """
        Called when some VAs affecting the current stream change
        """
        # Try to get the current stream
        try:
            self.curr_s = streams[0]
        except IndexError:
            self.curr_s = None

        if self.curr_s:
            self.curr_s.should_update.subscribe(self._on_stream_update, init=True)
        else:
            wx.CallAfter(self.tb.enable_button, TOOL_AUTO_FOCUS, False)

    def _on_stage_pos(self, pos):
        """
        Called when the stage is moved, enable the tab if position is imaging mode, disable otherwise
        :param pos: (dict str->float or None) updated position of the stage
        """
<<<<<<< HEAD
        guiutil.enable_tab_on_stage_position(self.button, self.stage, pos, target=IMAGING)
=======
        guiutil.enable_tab_on_stage_position(self, self.stage, pos, target=IMAGING)
>>>>>>> 03a1a7a5

    def _on_stream_update(self, updated):
        """
        Called when the current stream changes play/pause
        Used to update the autofocus button
        """
        # TODO: just let the menu controller also update toolbar (as it also
        # does the same check for the menu entry)
        try:
            self.curr_s = self.tab_data_model.streams.value[0]
        except IndexError:
            f = None
        else:
            f = self.curr_s.focuser

        f_enable = all((updated, f))
        if not f_enable:
            self.tab_data_model.autofocus_active.value = False
        wx.CallAfter(self.tb.enable_button, TOOL_AUTO_FOCUS, f_enable)

    def terminate(self):
        super(LocalizationTab, self).terminate()
        self.stage.position.unsubscribe(self._on_stage_pos)
        # make sure the streams are stopped
        for s in self.tab_data_model.streams.value:
            s.is_active.value = False

    def Show(self, show=True):
        assert (show != self.IsShown())  # we assume it's only called when changed
        super(LocalizationTab, self).Show(show)

        # Enable the tab if the stage is in imaging position, disable it otherwise
        stage = self.tab_data_model.main.stage
        if getCurrentPositionLabel(stage.position.value, stage) is IMAGING:
            self.panel.Enable()
        else:
            self.panel.Disable()

        # pause streams when not displayed
        if not show:
            self._streambar_controller.pauseStreams()

    @classmethod
    def get_display_priority(cls, main_data):
        if main_data.role in ("cryo-secom",):
            return 2
        else:
            return None


class SecomStreamsTab(Tab):
    def __init__(self, name, button, panel, main_frame, main_data):
        """
        :type name: str
        :type button: odemis.gui.comp.buttons.TabButton
        :type panel: wx._windows.Panel
        :type main_frame: odemis.gui.main_xrc.xrcfr_main
        :type main_data: odemis.gui.model.MainGUIData
        """

        tab_data = guimod.LiveViewGUIData(main_data)
        super(SecomStreamsTab, self).__init__(name, button, panel, main_frame, tab_data)
        self.set_label("STREAMS")

        self.main_data = main_data

        # First we create the views, then the streams
        vpv = self._create_views(main_data, panel.pnl_secom_grid.viewports)

        # If a time_correlator is present, there is a ROA based on the laser_mirror
        if main_data.time_correlator:
            tab_data.fovComp = main_data.laser_mirror

        # When using the confocal microscope, we don't have a real "global"
        # hardware settings. Instead, we have a mock stream with all the common
        # settings passed as local settings, and it will be "attached" to all
        # the confocal streams, which will eventually be acquired simultaneously.
        # TODO: as the ScannedFluoStream will be folded into a single
        # ScannedFluoMDStream, maybe we could directly use that stream to put
        # the settings.
        # Note: This means there is only one light power for all the confocal
        # streams, which in theory could be incorrect if multiple excitation
        # wavelengths were active simultaneously and independently. However,
        # Odemis doesn't currently supports such setup anyway, so no need to
        # complicate the GUI with a separate power setting on each stream.
        fov_adp = None
        if main_data.laser_mirror:
            # HACK: ideally, the laser_mirror would be the "scanner", but there
            # is no such concept on the basic Stream, and no "scanner_vas" either.
            # So instead, we declare it as a detector, and it works surprisingly
            # fine.
            detvas = get_local_vas(main_data.laser_mirror, main_data.hw_settings_config)
            detvas -= {"resolution", "scale"}
            conf_set_stream = acqstream.ScannerSettingsStream("Confocal shared settings",
                                      detector=main_data.laser_mirror,
                                      dataflow=None,
                                      emitter=main_data.light,
                                      detvas=detvas,
                                      emtvas=get_local_vas(main_data.light, main_data.hw_settings_config),
                                      )

            # Set some nice default values
            if conf_set_stream.power.value == 0 and hasattr(conf_set_stream.power, "range"):
                # cf StreamBarController._ensure_power_non_null()
                # Default to power = 10% (if 0)
                conf_set_stream.power.value = conf_set_stream.power.range[1] * 0.1

            # TODO: the period should always be set to the min? And not even be changed?
            if hasattr(conf_set_stream, "emtPeriod"):
                # Use max frequency
                conf_set_stream.emtPeriod.value = conf_set_stream.emtPeriod.range[0]

            tab_data.confocal_set_stream = conf_set_stream

            # Link the .zoom to "all" (1) the optical view
            fov_adp = ScannerFoVAdapter(conf_set_stream)
            for vp, v in vpv.items():
                if v.get("stream_classes") == OpticalStream:
                    v["fov_hw"] = fov_adp
                    vp.canvas.fit_view_to_next_image = False

        # Order matters!
        self.view_controller = viewcont.ViewPortController(tab_data, panel, vpv)

        # Unhide a special view for a ScannedTCSettingsStream used for FLIM
        # if a time correlator is present
        if main_data.time_correlator:
            panel.vp_flim_chronograph.Show()

        # Special overview button selection
        self.overview_controller = viewcont.OverviewController(main_data, self,
                                                               panel.vp_overview_sem.canvas,
                                                               self.panel.vp_overview_sem.view,
                                                               panel.pnl_secom_streams,
                                                               )

        # Connect the view selection buttons
        buttons = collections.OrderedDict([
            (panel.btn_secom_view_all,
                (None, panel.lbl_secom_view_all)),
            (panel.btn_secom_view_tl,
                (panel.vp_secom_tl, panel.lbl_secom_view_tl)),
            (panel.btn_secom_view_tr,
                (panel.vp_secom_tr, panel.lbl_secom_view_tr)),
            (panel.btn_secom_view_bl,
                (panel.vp_secom_bl, panel.lbl_secom_view_bl)),
            (panel.btn_secom_view_br,
                (panel.vp_secom_br, panel.lbl_secom_view_br)),
            (panel.btn_secom_overview,
                (panel.vp_overview_sem, panel.lbl_secom_overview)),
        ])
        if main_data.time_correlator:
            buttons[panel.btn_secom_view_br] = (panel.vp_flim_chronograph, panel.lbl_secom_view_br)

        self._view_selector = viewcont.ViewButtonController(
            tab_data,
            panel,
            buttons,
            panel.pnl_secom_grid.viewports
        )

        if TOOL_SPOT in tab_data.tool.choices:
            spot_stream = acqstream.SpotScannerStream("Spot", main_data.tc_detector,
                                              main_data.tc_detector.data, main_data.laser_mirror)
            tab_data.spotStream = spot_stream
            # TODO: add to tab_data.streams and move the handling to the stream controller?
            tab_data.spotPosition.subscribe(self._onSpotPosition)
            tab_data.tool.subscribe(self.on_tool_change)

        self._settingbar_controller = settings.SecomSettingsController(
            panel,
            tab_data
        )

        self._streambar_controller = streamcont.SecomStreamsController(
            tab_data,
            panel.pnl_secom_streams,
            view_ctrl=self.view_controller
        )

        # Toolbar
        self.tb = panel.secom_toolbar
        for t in TOOL_ORDER:
            if t in tab_data.tool.choices:
                self.tb.add_tool(t, tab_data.tool)
        # Add fit view to content to toolbar
        self.tb.add_tool(TOOL_ACT_ZOOM_FIT, self.view_controller.fitViewToContent)
        # auto focus
        self._autofocus_f = model.InstantaneousFuture()
        self.tb.add_tool(TOOL_AUTO_FOCUS, self.tab_data_model.autofocus_active)
        self.tb.enable_button(TOOL_AUTO_FOCUS, False)
        self.tab_data_model.autofocus_active.subscribe(self._onAutofocus)
        tab_data.streams.subscribe(self._on_current_stream)

        # To automatically play/pause a stream when turning on/off a microscope,
        # and add the stream on the first time.
        if hasattr(tab_data, 'opticalState'):
            tab_data.opticalState.subscribe(self.onOpticalState)
            if main_data.ccd:
                self._add_opt_stream = self._streambar_controller.addFluo
            elif main_data.photo_ds:
                # Use the first photo-detector in alphabetical order
                pd0 = min(main_data.photo_ds, key=lambda d: d.role)
                self._add_opt_stream = partial(self._streambar_controller.addConfocal,
                                               detector=pd0)
            else:
                logging.error("No optical detector found")

        if hasattr(tab_data, 'emState'):
            tab_data.emState.subscribe(self.onEMState)
            # decide which kind of EM stream to add by default
            if main_data.sed:
                self._add_em_stream = self._streambar_controller.addSEMSED
            elif main_data.bsd:
                self._add_em_stream = self._streambar_controller.addSEMBSD
            else:
                logging.error("No EM detector found")

        # Create streams before state controller, so based on the chamber state,
        # the streams will be enabled or not.
        self._ensure_base_streams()

        self._acquisition_controller = acqcont.SecomAcquiController(tab_data, panel)

        if main_data.role == "delphi":
            state_controller_cls = DelphiStateController
        else:
            state_controller_cls = SecomStateController

        self._state_controller = state_controller_cls(
            tab_data,
            panel,
            self._streambar_controller
        )

        main_data.chamberState.subscribe(self.on_chamber_state, init=True)


    @property
    def settingsbar_controller(self):
        return self._settingbar_controller

    @property
    def streambar_controller(self):
        return self._streambar_controller

    def _create_views(self, main_data, viewports):
        """
        Create views depending on the actual hardware present
        return OrderedDict: as needed for the ViewPortController
        """

        # If both SEM and Optical are present (= SECOM & DELPHI)
        if main_data.ebeam and main_data.light:

            logging.info("Creating combined SEM/Optical viewport layout")
            vpv = collections.OrderedDict([
                (viewports[0],  # focused view
                 {"name": "Optical",
                  "stage": main_data.stage,
                  "stream_classes": OpticalStream,
                  }),
                (viewports[1],
                 {"name": "SEM",
                  # centered on content, even on Delphi when POS_COR used to
                  # align on the optical streams
                  "cls": guimod.ContentView,
                  "stage": main_data.stage,
                  "stream_classes": EMStream
                  }),
                (viewports[2],
                 {"name": "Combined 1",
                  "stage": main_data.stage,
                  "stream_classes": (EMStream, OpticalStream),
                  }),
            ])

            if main_data.time_correlator:
                vpv[viewports[4]] = {
                  "name": "FLIM",
                  "stage": main_data.stage,
                  "stream_classes": (ScannedTCSettingsStream,),
                  }

            else:
                vpv[viewports[3]] = {
                  "name": "Combined 2",
                  "stage": main_data.stage,
                  "stream_classes": (EMStream, OpticalStream),
                 }

        # If SEM only: all SEM
        # Works also for the Sparc, as there is no other emitter, and we don't
        # need to display anything else anyway
        elif main_data.ebeam and not main_data.light:
            logging.info("Creating SEM only viewport layout")
            vpv = collections.OrderedDict()
            for i, viewport in enumerate(viewports[:4]):
                vpv[viewport] = {"name": "SEM %d" % (i + 1),
                                 "stage": main_data.stage,
                                 "stream_classes": EMStream,
                                 }

        # If Optical only: all optical
        elif not main_data.ebeam and main_data.light:
            logging.info("Creating Optical only viewport layout")
            vpv = collections.OrderedDict()
            for i, viewport in enumerate(viewports[:4]):
                vpv[viewport] = {"name": "Optical %d" % (i + 1),
                                 "stage": main_data.stage,
                                 "stream_classes": OpticalStream,
                                 }
        else:
            logging.warning("No known microscope configuration, creating 4 "
                            "generic views")
            vpv = collections.OrderedDict()
            for i, viewport in enumerate(viewports[:4]):
                vpv[viewport] = {
                    "name": "View %d" % (i + 1),
                    "stage": main_data.stage,
                    "stream_classes": None,  # everything
                }

        # Insert a Chamber viewport into the lower left position if a chamber camera is present
        if main_data.chamber_ccd and main_data.chamber_light:
            logging.debug("Inserting Chamber viewport")
            vpv[viewports[2]] = {
                "name": "Chamber",
                "stream_classes": (RGBCameraStream, BrightfieldStream),
            }

        # If there are 6 viewports, we'll assume that the last one is an overview camera stream
        if len(viewports) == 6:
            logging.debug("Inserting Overview viewport")
            vpv[viewports[5]] = {
                "cls": guimod.OverviewView,
                "name": "Overview",
                "stage": main_data.stage,
                "stream_classes": (RGBUpdatableStream, RGBCameraStream, BrightfieldStream),
            }

        # Add connection to SEM hFoV if possible (on SEM-only views)
        if main_data.ebeamControlsMag:
            for vp, v in vpv.items():
                if v.get("stream_classes") == EMStream:
                    v["fov_hw"] = main_data.ebeam
                    vp.canvas.fit_view_to_next_image = False

        return vpv

    def _onSpotPosition(self, pos):
        """
        Called when the spot position is changed (via the overlay)
        """
        if None not in pos:
            assert len(pos) == 2
            assert all(0 <= p <= 1 for p in pos)
            # Just use the same value for LT and RB points
            self.tab_data_model.spotStream.roi.value = (pos + pos)
            logging.debug("Updating spot stream roi to %s", self.tab_data_model.spotStream.roi.value)

    def _onAutofocus(self, active):
        # Determine which stream is active
        if active:
            try:
                self.curr_s = self.tab_data_model.streams.value[0]
            except IndexError:
                # Should not happen as the menu/icon should be disabled
                logging.info("No stream to run the autofocus")
                self.tab_data_model.autofocus_active.value = False
                return

            # run only if focuser is available
            if self.curr_s.focuser:
                # TODO: maybe this can be done in a less hard-coded way
                self.orig_hfw = None
                self.orig_binning = None
                self.orig_exposureTime = None
                init_focus = None
                emt = self.curr_s.emitter
                det = self.curr_s.detector
                # Set binning to 8 in case of optical focus to avoid high SNR
                # and limit HFW in case of ebeam focus to avoid extreme brightness.
                # Also apply ACB before focusing in case of ebeam focus.
                if self.curr_s.focuser.role == "ebeam-focus" and self.main_data.role == "delphi":
                    self.orig_hfw = emt.horizontalFoV.value
                    emt.horizontalFoV.value = min(self.orig_hfw, AUTOFOCUS_HFW)
                    f = det.applyAutoContrast()
                    f.result()
                    # Use the good initial focus value if known
                    init_focus = self._state_controller.good_focus

                    # TODO: for the DELPHI, it should also be possible to use the
                    # opt_focus value from calibration as a "good value"
                else:
                    if model.hasVA(det, "binning"):
                        self.orig_binning = det.binning.value
                        det.binning.value = max(self.orig_binning, AUTOFOCUS_BINNING)
                        if model.hasVA(det, "exposureTime"):
                            self.orig_exposureTime = det.exposureTime.value
                            bin_ratio = numpy.prod(self.orig_binning) / numpy.prod(det.binning.value)
                            expt = self.orig_exposureTime * bin_ratio
                            det.exposureTime.value = det.exposureTime.clip(expt)

                self._autofocus_f = AutoFocus(det, emt, self.curr_s.focuser, good_focus=init_focus)
                self._autofocus_f.add_done_callback(self._on_autofocus_done)
            else:
                # Should never happen as normally the menu/icon are disabled
                logging.info("Autofocus cannot run as no hardware is available")
                self.tab_data_model.autofocus_active.value = False
        else:
            self._autofocus_f.cancel()

    def _on_autofocus_done(self, future):
        self.tab_data_model.autofocus_active.value = False
        if self.orig_hfw is not None:
            self.curr_s.emitter.horizontalFoV.value = self.orig_hfw
        if self.orig_binning is not None:
            self.curr_s.detector.binning.value = self.orig_binning
        if self.orig_exposureTime is not None:
            self.curr_s.detector.exposureTime.value = self.orig_exposureTime

    def _on_current_stream(self, streams):
        """
        Called when some VAs affecting the current stream change
        """
        # Try to get the current stream
        try:
            self.curr_s = streams[0]
        except IndexError:
            self.curr_s = None

        if self.curr_s:
            self.curr_s.should_update.subscribe(self._on_stream_update, init=True)
        else:
            wx.CallAfter(self.tb.enable_button, TOOL_AUTO_FOCUS, False)

    def _on_stream_update(self, updated):
        """
        Called when the current stream changes play/pause
        Used to update the autofocus button
        """
        # TODO: just let the menu controller also update toolbar (as it also
        # does the same check for the menu entry)
        try:
            self.curr_s = self.tab_data_model.streams.value[0]
        except IndexError:
            f = None
        else:
            f = self.curr_s.focuser

        f_enable = all((updated, f))
        if not f_enable:
            self.tab_data_model.autofocus_active.value = False
        wx.CallAfter(self.tb.enable_button, TOOL_AUTO_FOCUS, f_enable)

    def terminate(self):
        super(SecomStreamsTab, self).terminate()
        # make sure the streams are stopped
        for s in self.tab_data_model.streams.value:
            s.is_active.value = False

    def _ensure_base_streams(self):
        """
        Make sure there is at least one optical and one SEM stream present
        """
        if hasattr(self.tab_data_model, 'opticalState'):
            has_opt = any(isinstance(s, acqstream.OpticalStream)
                          for s in self.tab_data_model.streams.value)
            if not has_opt:
                # We don't forbid to remove it, as for the user it can be easier
                # to remove than change all the values
                self._add_opt_stream(add_to_view=True, play=False)

        if hasattr(self.tab_data_model, 'emState'):
            has_sem = any(isinstance(s, acqstream.EMStream)
                          for s in self.tab_data_model.streams.value)
            if not has_sem:
                stream_cont = self._add_em_stream(add_to_view=True, play=False)
                stream_cont.stream_panel.show_remove_btn(False)

    @call_in_wx_main
    def on_chamber_state(self, state):
        if state == guimod.CHAMBER_PUMPING:
            # Ensure we still have both optical and SEM streams
            self._ensure_base_streams()

    # TODO: move to stream controller?
    # => we need to update the state of optical/sem when the streams are play/paused
    # Listen to this event to just add (back) a stream if none is left when turning on?
    def onOpticalState(self, state):
        if state == guimod.STATE_ON:
            # Pick the last optical stream that played (.streams is ordered)
            for s in self.tab_data_model.streams.value:
                if isinstance(s, acqstream.OpticalStream):
                    opts = s
                    break
            else: # Could happen if the user has deleted all the optical streams
                sp = self._add_opt_stream(add_to_view=True)
                opts = sp.stream

            self._streambar_controller.resumeStreams({opts})
            # focus the view
            self.view_controller.focusViewWithStream(opts)
        else:
            self._streambar_controller.pauseStreams(acqstream.OpticalStream)

    def onEMState(self, state):
        if state == guimod.STATE_ON:
            # Use the last SEM stream played
            for s in self.tab_data_model.streams.value:
                if isinstance(s, acqstream.EMStream):
                    sems = s
                    break
            else:  # Could happen if the user has deleted all the EM streams
                sp = self._add_em_stream(add_to_view=True)
                sp.show_remove_btn(False)
                sems = sp.stream

            self._streambar_controller.resumeStreams({sems})
            # focus the view
            self.view_controller.focusViewWithStream(sems)
        else:
            self._streambar_controller.pauseStreams(acqstream.EMStream)

    def Show(self, show=True):
        assert (show != self.IsShown()) # we assume it's only called when changed
        super(SecomStreamsTab, self).Show(show)

        # pause streams when not displayed
        if not show:
            self._streambar_controller.pauseStreams()

    @classmethod
    def get_display_priority(cls, main_data):
        # For SECOM/DELPHI and all simple microscopes
        if main_data.role in ("cryo-secom",):
            return None
        elif main_data.role in ("secom", "delphi", "sem", "optical"):
            return 2
        else:
            return None

    def on_tool_change(self, tool):
        """ Ensure spot position is always defined when using the spot """
        if tool == TOOL_SPOT:
            # Put the spot position at a "good" place if not yet defined
            if self.tab_data_model.spotPosition.value == (None, None):
                roa = self.tab_data_model.roa.value
                if roa == acqstream.UNDEFINED_ROI:
                    # If no ROA => just at the center of the FoV
                    pos = (0.5, 0.5)
                else:  # Otherwise => in the center of the ROI
                    pos = ((roa[0] + roa[2]) / 2, (roa[1] + roa[3]) / 2)

                self.tab_data_model.spotPosition.value = pos
            # TODO: reset the spot position as defined in the spec?
            # Too much reset for the user and not really helpful?


class SparcAcquisitionTab(Tab):
    def __init__(self, name, button, panel, main_frame, main_data):
        tab_data = guimod.SparcAcquisitionGUIData(main_data)
        super(SparcAcquisitionTab, self).__init__(name, button, panel, main_frame, tab_data)
        self.set_label("ACQUISITION")

        # Create the streams (first, as SEM viewport needs SEM concurrent stream):
        # * SEM (survey): live stream displaying the current SEM view (full FoV)
        # * Spot SEM: live stream to set e-beam into spot mode
        # * SEM (concurrent): SEM stream used to store SEM settings for final acquisition.
        #           That's tab_data.semStream
        # When one new stream is added, it actually creates two streams:
        # * XXXSettingsStream: for the live view and the settings
        # * MDStream: for the acquisition (view)

        # Only put the VAs that do directly define the image as local, everything
        # else should be global. The advantage is double: the global VAs will
        # set the hardware even if another stream (also using the e-beam) is
        # currently playing, and if the VAs are changed externally, the settings
        # will be displayed correctly (and not reset the values on next play).
        emtvas = set()
        hwemtvas = set()
        for vaname in get_local_vas(main_data.ebeam, main_data.hw_settings_config):
            if vaname in ("resolution", "dwellTime", "scale"):
                emtvas.add(vaname)
            else:
                hwemtvas.add(vaname)

        # This stream is used both for rendering and acquisition
        sem_stream = acqstream.SEMStream(
            "Secondary electrons survey",
            main_data.sed,
            main_data.sed.data,
            main_data.ebeam,
            focuser=main_data.ebeam_focus,
            hwemtvas=hwemtvas,
            hwdetvas=None,
            emtvas=emtvas,
            detvas=get_local_vas(main_data.sed, main_data.hw_settings_config)
        )

        # Check the settings are proper for a survey stream (as they could be
        # left over from spot mode)
        # => full FoV + not too low scale + not too long dwell time
        if hasattr(sem_stream, "emtDwellTime"):
            if sem_stream.emtDwellTime.value > 100e-6:
                sem_stream.emtDwellTime.value = sem_stream.emtDwellTime.clip(10e-6)
        if hasattr(sem_stream, "emtScale"):
            if any(s > 16  for s in sem_stream.emtScale.value):
                sem_stream.emtScale.value = sem_stream.emtScale.clip((16, 16))
            sem_scale = sem_stream.emtScale.value
        else:
            sem_scale = 1, 1
        if hasattr(sem_stream, "emtResolution"):
            max_res = sem_stream.emtResolution.range[1]
            res = max_res[0] // sem_scale[0], max_res[1] // sem_scale[1]
            sem_stream.emtResolution.value = sem_stream.emtResolution.clip(res)

        tab_data.acquisitionStreams.add(sem_stream)  # it should also be saved

        tab_data.fovComp = main_data.ebeam
        # This stream is a bit tricky, because it will play (potentially)
        # simultaneously as another one, and it changes the SEM settings at
        # play and pause.
        # The stream controller takes care of turning on/off the stream when
        # another stream needs it, or the tool mode selects it.
        spot_stream = acqstream.SpotSEMStream("Spot", main_data.sed,
                                              main_data.sed.data, main_data.ebeam)
        tab_data.spotStream = spot_stream
        # TODO: add to tab_data.streams and move the handling to the stream controller?
        tab_data.spotPosition.subscribe(self._onSpotPosition)

        # TODO: when there is an active monochromator stream, copy its dwell time
        # to the spot stream (so that the dwell time is correct). Otherwise, use
        # 0.1s dwell time for the spot stream (affects only the refreshing of
        # position). => The goal is just to reset the dwell time after monochromator
        # is paused? There are easier ways.

        # the SEM acquisition simultaneous to the CCDs
        semcl_stream = acqstream.SEMStream(
            "Secondary electrons concurrent",
            main_data.sed,
            main_data.sed.data,
            main_data.ebeam
        )
        tab_data.semStream = semcl_stream
        tab_data.roa = semcl_stream.roi
        # Force the ROA to be defined by the user on first use
        tab_data.roa.value = acqstream.UNDEFINED_ROI

        tab_data.driftCorrector = leech.AnchorDriftCorrector(semcl_stream.emitter,
                                                             semcl_stream.detector)

        # drift correction is disabled until a ROI is selected
        tab_data.driftCorrector.roi.value = acqstream.UNDEFINED_ROI
        # Set anchor region dwell time to the same value as the SEM survey
        sem_stream.emtDwellTime.subscribe(self._copyDwellTimeToAnchor, init=True)

        # Add the SEM stream to the view
        tab_data.streams.value.append(sem_stream)
        # To make sure the spot mode is stopped when the tab loses focus
        tab_data.streams.value.append(spot_stream)

        viewports = panel.pnl_sparc_grid.viewports
        for vp in viewports[:4]:
            assert(isinstance(vp, (MicroscopeViewport, PlotViewport, TemporalSpectrumViewport)))

        # Connect the views
        # TODO: make them different depending on the hardware available?
        #       If so, to what? Does having multiple SEM views help?
        vpv = collections.OrderedDict([
            (viewports[0],
             {"name": "SEM",
              "cls": guimod.ContentView,  # Center on content (instead of stage)
              "stage": main_data.stage,
              "stream_classes": (EMStream, CLSettingsStream),
              }),
            (viewports[1],
             {"name": "Angle-resolved",
              "stream_classes": ARSettingsStream,
              }),
            (viewports[2],
             {"name": "Spectrum",
              "stream_classes": SpectrumStream,
              }),
        ])

        # depending on HW choose which viewport should be connected to a stream
        # Note: for now either streak camera HW or monochromator HW is added as a viewport
        # TODO: for now only time correlator HW or streak cam HW handled
        # So far there is no system having both HW available
        if main_data.streak_ccd:
            if main_data.monochromator:
                logging.warning("Streak camera and monochromator HW present, but"
                                "only streak camera viewport will be displayed.")
            vpv[viewports[3]] = {
                "name": "Temporal Spectrum",
                "stream_classes": TemporalSpectrumStream,
            }

        else:
            vpv[viewports[4]] = {
                "name": "Monochromator",
                "stream_classes": (MonochromatorSettingsStream, ScannedTemporalSettingsStream),
            }

        # Add connection to SEM hFoV if possible
        if main_data.ebeamControlsMag:
            vpv[viewports[0]]["fov_hw"] = main_data.ebeam
            viewports[0].canvas.fit_view_to_next_image = False

        self.view_controller = viewcont.ViewPortController(tab_data, panel, vpv)

        # Connect the view selection buttons
        buttons = collections.OrderedDict([
            (
                panel.btn_sparc_view_all,
                (None, panel.lbl_sparc_view_all)),
            (
                panel.btn_sparc_view_tl,
                (panel.vp_sparc_tl, panel.lbl_sparc_view_tl)),
            (
                panel.btn_sparc_view_tr,
                (panel.vp_sparc_tr, panel.lbl_sparc_view_tr)),
            (
                panel.btn_sparc_view_bl,
                (panel.vp_sparc_bl, panel.lbl_sparc_view_bl)),
            (
                panel.btn_sparc_view_br,
                (panel.vp_sparc_br, panel.lbl_sparc_view_br)),  # default is now monochromator
        ])

        # overwrite the view buttons
        if main_data.streak_ccd:
            buttons[panel.btn_sparc_view_br] = (panel.vp_sparc_ts, panel.lbl_sparc_view_br)

        self._view_selector = viewcont.ViewButtonController(tab_data, panel, buttons, viewports)

        # Toolbar
        self.tb = self.panel.sparc_acq_toolbar
        for t in TOOL_ORDER:
            if t in tab_data.tool.choices:
                self.tb.add_tool(t, tab_data.tool)
        self.tb.add_tool(TOOL_ACT_ZOOM_FIT, self.view_controller.fitViewToContent)
        # TODO: autofocus tool if there is an ebeam-focus

        tab_data.tool.subscribe(self.on_tool_change)

        # Create Stream Bar Controller
        self._stream_controller = streamcont.SparcStreamsController(
            tab_data,
            panel.pnl_sparc_streams,
            ignore_view=True,  # Show all stream panels, independent of any selected viewport
            view_ctrl=self.view_controller,
        )

        # The sem stream is always visible, so add it by default
        sem_stream_cont = self._stream_controller.addStream(sem_stream, add_to_view=True)
        sem_stream_cont.stream_panel.show_remove_btn(False)
        sem_stream_cont.stream_panel.show_visible_btn(False)

        # FIXME
        # Display on the SEM live stream panel, the extra settings of the SEM concurrent stream
        # * Drift correction period
        # * Probe current activation & period (if supported)
        # * Scan stage (if supported)
        self.dc_period_ent = sem_stream_cont.add_setting_entry(
            "dcPeriod",
            tab_data.driftCorrector.period,
            None,  # component
            get_stream_settings_config()[acqstream.SEMStream]["dcPeriod"]
        )
        tab_data.driftCorrector.roi.subscribe(self._on_dc_roi, init=True)

        if main_data.pcd:
            # Create a "leech" that we can add/remove to the SEM stream
            self._pcd_acquirer = leech.ProbeCurrentAcquirer(main_data.pcd, main_data.pcd_sel)
            self.pcd_active_ent = sem_stream_cont.add_setting_entry(
                "pcdActive",
                tab_data.pcdActive,
                None,  # component
                get_stream_settings_config()[acqstream.SEMStream]["pcdActive"]
            )
            self.pcdperiod_ent = sem_stream_cont.add_setting_entry(
                "pcdPeriod",
                self._pcd_acquirer.period,
                None,  # component
                get_stream_settings_config()[acqstream.SEMStream]["pcdPeriod"]
            )
            # Drop the top border from the period entry to get it closer
            for si in sem_stream_cont.stream_panel.gb_sizer.GetChildren():
                if si.GetWindow() in (self.pcdperiod_ent.lbl_ctrl, self.pcdperiod_ent.value_ctrl):
                    si.Flag &= ~wx.TOP
            tab_data.pcdActive.subscribe(self._on_pcd_active, init=True)

        # add "Use scan stage" check box if scan_stage is present
        sstage = main_data.scan_stage
        if sstage:
            # Move the scan stage to the center (so that scan has maximum range)
            ssaxes = sstage.axes
            posc = {"x": sum(ssaxes["x"].range) / 2,
                    "y": sum(ssaxes["y"].range) / 2}
            sstage.moveAbs(posc)

            self.scan_stage_ent = sem_stream_cont.add_setting_entry(
                "useScanStage",
                tab_data.useScanStage,
                None,  # component
                get_stream_settings_config()[acqstream.SEMStream]["useScanStage"]
            )

            # Draw the limits on the SEM view
            tab_data.useScanStage.subscribe(self._on_use_scan_stage, init=True)
            roi = (ssaxes["x"].range[0] - posc["x"],
                   ssaxes["y"].range[0] - posc["y"],
                   ssaxes["x"].range[1] - posc["x"],
                   ssaxes["y"].range[1] - posc["y"])
            panel.vp_sparc_tl.set_stage_limits(roi)

        # On the sparc-simplex, there is no alignment tab, so no way to check
        # the CCD temperature. => add it at the bottom of the SEM stream
        if main_data.role == "sparc-simplex" and model.hasVA(main_data.spectrometer, "temperature"):
            self._ccd_temp_ent = sem_stream_cont.add_setting_entry(
                "ccdTemperature",
                main_data.spectrometer.temperature,
                main_data.spectrometer,
                get_stream_settings_config()[acqstream.SEMStream]["ccdTemperature"]
            )

        main_data.is_acquiring.subscribe(self.on_acquisition)

        self._acquisition_controller = acqcont.SparcAcquiController(
            tab_data,
            panel,
            self._stream_controller
        )

        # Force SEM view fit to content when magnification is updated
        if not main_data.ebeamControlsMag:
            main_data.ebeam.magnification.subscribe(self._onSEMMag)

    @property
    def streambar_controller(self):
        return self._stream_controller

    @property
    def acquisition_controller(self):
        return self._acquisition_controller

    def on_tool_change(self, tool):
        """ Ensure spot position is always defined when using the spot """
        if tool == TOOL_SPOT:
            # Put the spot position at a "good" place if not yet defined
            if self.tab_data_model.spotPosition.value == (None, None):
                roa = self.tab_data_model.semStream.roi.value
                if roa == acqstream.UNDEFINED_ROI:
                    # If no ROA => just at the center of the FoV
                    pos = (0.5, 0.5)
                else:  # Otherwise => in the center of the ROI
                    pos = ((roa[0] + roa[2]) / 2, (roa[1] + roa[3]) / 2)

                self.tab_data_model.spotPosition.value = pos
            # TODO: reset the spot position as defined in the spec?
            # Too much reset for the user and not really helpful?

    def _onSpotPosition(self, pos):
        """
        Called when the spot position is changed (via the overlay)
        """
        if None not in pos:
            assert len(pos) == 2
            assert all(0 <= p <= 1 for p in pos)
            # Just use the same value for LT and RB points
            self.tab_data_model.spotStream.roi.value = (pos + pos)

    def _onSEMMag(self, mag):
        """
        Called when user enters a new SEM magnification
        """
        # Restart the stream and fit view to content when we get a new image
        cur_stream = self.tab_data_model.streams.value[0]
        ebeam = self.tab_data_model.main.ebeam
        if cur_stream.is_active.value and cur_stream.emitter is ebeam:
            # Restarting is nice because it will get a new image faster, but
            # the main advantage is that it avoids receiving one last image
            # with the old magnification, which would confuse fit_view_to_next_image.
            cur_stream.is_active.value = False
            cur_stream.is_active.value = True
        self.panel.vp_sparc_tl.canvas.fit_view_to_next_image = True

    def on_acquisition(self, is_acquiring):
        # TODO: Make sure nothing can be modified during acquisition

        self.tb.enable(not is_acquiring)
        self.panel.vp_sparc_tl.Enable(not is_acquiring)
        # TODO: Leave the canvas accessible, but only forbid moving the stage and
        # if the mpp changes, do not update the horizontalFoV of the e-beam.
        # For now, as a hack, we re-enable the legend to allow changing the merge
        # ratio between SEM and CL.
        if is_acquiring:
            self.panel.vp_sparc_tl.bottom_legend.Enable(True)

        self.panel.btn_sparc_change_file.Enable(not is_acquiring)

    def _copyDwellTimeToAnchor(self, dt):
        """
        Use the sem stream dwell time as the anchor dwell time
        """
        self.tab_data_model.driftCorrector.dwellTime.value = dt

    @call_in_wx_main
    def _on_pcd_active(self, active):
        acq_leeches = self.tab_data_model.semStream.leeches
        if active:
            # ensure the leech is present
            if self._pcd_acquirer not in acq_leeches:
                acq_leeches.append(self._pcd_acquirer)
        else:
            # ensure the leech is not present
            try:
                acq_leeches.remove(self._pcd_acquirer)
            except ValueError:
                pass

        self.pcdperiod_ent.lbl_ctrl.Enable(active)
        self.pcdperiod_ent.value_ctrl.Enable(active)

    def _on_use_scan_stage(self, use):
        if use:
            self.panel.vp_sparc_tl.show_stage_limit_overlay()
        else:
            self.panel.vp_sparc_tl.hide_stage_limit_overlay()

    @call_in_wx_main
    def _on_dc_roi(self, roi):
        """
        Called when the Anchor region changes.
        Used to enable/disable the drift correction period control
        """
        enabled = (roi != acqstream.UNDEFINED_ROI)
        self.dc_period_ent.lbl_ctrl.Enable(enabled)
        self.dc_period_ent.value_ctrl.Enable(enabled)

        # The driftCorrector should be a leech iif drift correction is enabled
        dc = self.tab_data_model.driftCorrector
        sems = self.tab_data_model.semStream
        if enabled:
            if dc not in sems.leeches:
                self.tab_data_model.semStream.leeches.append(dc)
        else:
            try:
                sems.leeches.remove(dc)
            except ValueError:
                pass  # It was already not there

    def Show(self, show=True):
        assert (show != self.IsShown())  # we assume it's only called when changed
        super(SparcAcquisitionTab, self).Show(show)

        # pause streams when not displayed
        if not show:
            self._stream_controller.pauseStreams()
            # Also stop the spot mode (as it's not useful for the spot mode to
            # restart without any stream playing when coming back, and special
            # care would be needed to restart the spotStream in this case)
            if self.tab_data_model.tool.value == TOOL_SPOT:
                self.tab_data_model.tool.value = TOOL_NONE

    def terminate(self):
        # make sure the streams are stopped
        for s in self.tab_data_model.streams.value:
            s.is_active.value = False

    @classmethod
    def get_display_priority(cls, main_data):
        # For SPARCs
        if main_data.role in ("sparc-simplex", "sparc", "sparc2"):
            return 1
        else:
            return None


# Different states of the mirror stage positions
MIRROR_NOT_REFD = 0
MIRROR_PARKED = 1
MIRROR_BAD = 2  # not parked, but not fully engaged either
MIRROR_ENGAGED = 3

# Position of the mirror to be under the e-beam, when we don't know better
# Note: the exact position is reached by mirror alignment procedure
MIRROR_POS_PARKED = {"l": 0, "s": 0}  # (Hopefully) constant, and same as reference position
MIRROR_ONPOS_RADIUS = 2e-3  # m, distance from a position that is still considered that position


class ChamberTab(Tab):
    def __init__(self, name, button, panel, main_frame, main_data):
        """ SPARC2 chamber view tab """

        tab_data = guimod.ChamberGUIData(main_data)
        super(ChamberTab, self).__init__(name, button, panel, main_frame, tab_data)
        self.set_label("CHAMBER")

        # future to handle the move
        self._move_future = model.InstantaneousFuture()
        # list of moves that still need to be executed, FIFO
        self._next_moves = collections.deque()  # tuple callable, arg

        # Position to where to go when requested to be engaged
        try:
            self._pos_engaged = main_data.mirror.getMetadata()[model.MD_FAV_POS_ACTIVE]
        except KeyError:
            raise ValueError("Mirror actuator has no metadata FAV_POS_ACTIVE")

        self._update_mirror_status()

        # Create stream & view
        self._stream_controller = streamcont.StreamBarController(
            tab_data,
            panel.pnl_streams,
            locked=True
        )

        # create a view on the microscope model
        vpv = collections.OrderedDict((
            (self.panel.vp_chamber,
                {
                    "name": "Chamber view",
                }
            ),
        ))
        self.view_controller = viewcont.ViewPortController(tab_data, panel, vpv)
        view = self.tab_data_model.focussedView.value
        view.interpolate_content.value = False
        view.show_crosshair.value = False
        view.show_pixelvalue.value = False

        # With the lens, the image must be flipped to keep the mirror at the top and the sample
        # at the bottom.
        self.panel.vp_chamber.SetFlip(wx.VERTICAL)

        if main_data.ccd:
            # Just one stream: chamber view
            if main_data.focus and main_data.ccd.name in main_data.focus.affects.value:
                ccd_focuser = main_data.focus
            else:
                ccd_focuser = None
            self._ccd_stream = acqstream.CameraStream("Chamber view",
                                      main_data.ccd, main_data.ccd.data,
                                      emitter=None,
                                      focuser=ccd_focuser,
                                      detvas=get_local_vas(main_data.ccd, main_data.hw_settings_config),
                                      forcemd={model.MD_POS: (0, 0),  # Just in case the stage is there
                                               model.MD_ROTATION: 0}  # Force the CCD as-is
                                      )
            # Make sure image has square pixels and full FoV
            if hasattr(self._ccd_stream, "detBinning"):
                self._ccd_stream.detBinning.value = (1, 1)
            if hasattr(self._ccd_stream, "detResolution"):
                self._ccd_stream.detResolution.value = self._ccd_stream.detResolution.range[1]
            ccd_spe = self._stream_controller.addStream(self._ccd_stream)
            ccd_spe.stream_panel.flatten()  # No need for the stream name
            self._ccd_stream.should_update.value = True
        else:
            # For some very limited SPARCs
            logging.info("No CCD found, so chamber view will have no stream")

        panel.btn_switch_mirror.Bind(wx.EVT_BUTTON, self._on_switch_btn)
        panel.btn_cancel.Bind(wx.EVT_BUTTON, self._on_cancel)

        # Show position of the stage via the progress bar
        # Note: we could have used the progress bar to represent the progress of
        # the move. However, it's a lot of work because the future is not a
        # progressive future, so the progress would need to be guessed based on
        # time or position. In addition, it would not give any cue to the user
        # about the current position of the mirror when no move is happening.
        main_data.mirror.position.subscribe(self._update_progress_bar, init=True)
        self._pulse_timer = wx.PyTimer(self._pulse_progress_bar)  # only used during referencing

    @classmethod
    def _get_mirror_state(cls, mirror):
        """
        Return the state of the mirror stage (in term of position)
        Note: need self._pos_engaged
        return (MIRROR_*)
        """
        if not all(mirror.referenced.value.values()):
            return MIRROR_NOT_REFD

        pos = mirror.position.value
        dist_parked = math.hypot(pos["l"] - MIRROR_POS_PARKED["l"],
                                 pos["s"] - MIRROR_POS_PARKED["s"])
        if dist_parked <= MIRROR_ONPOS_RADIUS:
            return MIRROR_PARKED

        try:
            pos_engaged = mirror.getMetadata()[model.MD_FAV_POS_ACTIVE]
        except KeyError:
            return MIRROR_BAD
        dist_engaged = math.hypot(pos["l"] - pos_engaged["l"],
                                  pos["s"] - pos_engaged["s"])
        if dist_engaged <= MIRROR_ONPOS_RADIUS:
            return MIRROR_ENGAGED
        else:
            return MIRROR_BAD

    @call_in_wx_main
    def _update_progress_bar(self, pos):
        """
        Update the progress bar, based on the current position/state of the mirror.
        Called when the position of the mirror changes.
        pos (dict str->float): current position of the mirror stage
        """
        # If not yet referenced, the position is pretty much meaning less
        # => just say it's "somewhere in the middle".
        mirror = self.tab_data_model.main.mirror
        if not all(mirror.referenced.value.values()):
            # In case it pulses, wxGauge still holds the old value, so it might
            # think it doesn't need to refresh unless the value changes.
            self.panel.gauge_move.Value = 0
            self.panel.gauge_move.Value = 50  # Range is 100 => 50%
            return

        # We map the position between Parked -> Engaged. The basic is simple,
        # we could just map the current position on the segment. But we also
        # want to show a position "somewhere in the middle" when the mirror is
        # at a random bad position.
        dist_parked = math.hypot(pos["l"] - MIRROR_POS_PARKED["l"],
                                 pos["s"] - MIRROR_POS_PARKED["s"])
        dist_engaged = math.hypot(pos["l"] - self._pos_engaged["l"],
                                  pos["s"] - self._pos_engaged["s"])
        tot_dist = math.hypot(MIRROR_POS_PARKED["l"] - self._pos_engaged["l"],
                              MIRROR_POS_PARKED["s"] - self._pos_engaged["s"])
        ratio_to_engaged = dist_engaged / tot_dist
        ratio_to_parked = dist_parked / tot_dist
        if ratio_to_parked < ratio_to_engaged:
            val = ratio_to_parked * 100
        else:
            val = (1 - ratio_to_engaged) * 100

        val = min(max(0, int(round(val))), 100)
        logging.debug("dist (%f/%f) over %f m -> %d %%", dist_parked, dist_engaged,
                      tot_dist, val)
        self.panel.gauge_move.Value = val

    def _pulse_progress_bar(self):
        """
        Stupid method that changes the progress bar. Used to indicate something
         is happening (during referencing).
        """
        mirror = self.tab_data_model.main.mirror
        if not all(mirror.referenced.value.values()):
            self.panel.gauge_move.Pulse()

    def _on_switch_btn(self, evt):
        """
        Called when the Park/Engage button is pressed.
          Start move either for referencing/parking, or for putting the mirror in position
        """
        if not evt.isDown:
            # just got unpressed -> that means we need to stop the current move
            return self._on_cancel(evt)

        if self._next_moves:
            logging.warning("Going to move mirror while still %d moves scheduled",
                            len(self._next_moves))

        # Decide which move to do
        # Note: s axis can only be moved when near engaged pos. So:
        #  * when parking/referencing => move s first, then l
        #  * when engaging => move l first, then s
        # Some systems are special, default is overridden with MD_AXES_ORDER_REF
        mirror = self.tab_data_model.main.mirror
        axes_order = mirror.getMetadata().get(model.MD_AXES_ORDER_REF, ("s", "l"))
        if set(axes_order) != {"s", "l"}:
            logging.warning("Axes order of mirror is %s, while should have s and l axes",
                            axes_order)
        mstate = self._get_mirror_state(mirror)

        moves = []
        if mstate == MIRROR_PARKED:
            # => Engage
            for a in reversed(axes_order):
                moves.append((mirror.moveAbs, {a: self._pos_engaged[a]}))
            btn_text = "ENGAGING MIRROR"
        elif mstate == MIRROR_NOT_REFD:
            # => Reference
            for a in axes_order:
                moves.append((mirror.reference, {a}))
            btn_text = "PARKING MIRROR"
            # position doesn't update during referencing, so just pulse
            self._pulse_timer.Start(250.0)  # 4 Hz
        else:
            # => Park
            # Use standard move to show the progress of the mirror position, but
            # finish by (normally fast) referencing to be sure it really moved
            # to the parking position.
            for a in axes_order:
                moves.append((mirror.moveAbs, {a: MIRROR_POS_PARKED[a]}))
                moves.append((mirror.reference, {a}))
            btn_text = "PARKING MIRROR"

        logging.debug("Will do the following moves: %s", moves)
        self._next_moves.extend(moves)
        c, a = self._next_moves.popleft()
        self._move_future = c(a)
        self._move_future.add_done_callback(self._on_move_done)

        self.tab_data_model.main.is_acquiring.value = True

        self.panel.btn_cancel.Enable()
        self.panel.btn_switch_mirror.SetLabel(btn_text)

    def _on_move_done(self, future):
        """
        Called when one (sub) move is over, (either successfully or not)
        """
        try:
            future.result()
        except Exception as ex:
            # Something went wrong, don't go any further
            if not isinstance(ex, CancelledError):
                logging.warning("Failed to move mirror: %s", ex)
            logging.debug("Cancelling next %d moves", len(self._next_moves))
            self._next_moves.clear()
            self._on_full_move_end()

        # Schedule next sub-move
        try:
            c, a = self._next_moves.popleft()
        except IndexError:  # We're done!
            self._on_full_move_end()
        else:
            self._move_future = c(a)
            self._move_future.add_done_callback(self._on_move_done)

    def _on_cancel(self, evt):
        """
        Called when the cancel button is pressed, or the move button is untoggled
        """
        # Remove any other queued moves
        self._next_moves.clear()
        # Cancel the running move
        self._move_future.cancel()
        logging.info("Mirror move cancelled")

    @call_in_wx_main
    def _on_full_move_end(self):
        """
        Called when a complete move (L+S) is over (either successfully or not)
        """
        # In case it was referencing
        self._pulse_timer.Stop()

        # It's a toggle button, and the user toggled down, so need to untoggle it
        self.panel.btn_switch_mirror.SetValue(False)
        self.panel.btn_cancel.Disable()
        self.tab_data_model.main.is_acquiring.value = False
        self._update_mirror_status()
        # Just in case the referencing updated position before the pulse was stopped
        self._update_progress_bar(self.tab_data_model.main.mirror.position.value)

    def _update_mirror_status(self):
        """
        Check the current hardware status and update the button text and info
        text based on this.
        Note: must be called within the main GUI thread
        """
        mstate = self._get_mirror_state(self.tab_data_model.main.mirror)

        if mstate == MIRROR_NOT_REFD:
            txt_warning = ("Parking the mirror is required at least once in order "
                           "to reference the actuators.")
        elif mstate == MIRROR_BAD:
            txt_warning = "The mirror is neither fully parked nor entirely engaged."
        else:
            txt_warning = None

        self.panel.pnl_ref_msg.Show(txt_warning is not None)
        if txt_warning:
            self.panel.txt_warning.SetLabel(txt_warning)
            self.panel.txt_warning.Wrap(self.panel.pnl_ref_msg.Size[0] - 16)

        if mstate == MIRROR_PARKED:
            btn_text = "ENGAGE MIRROR"
        else:
            btn_text = "PARK MIRROR"

        self.panel.btn_switch_mirror.SetLabel(btn_text)

        # If the mirror is parked, we still allow the user to go to acquisition
        # but it's unlikely to be a good idea => indicate that something needs
        # to be done here first. Also prevent to use alignment tab, as we don't
        # want to let the use move the mirror all around the chamber.
        self.highlight(mstate != MIRROR_ENGAGED)

        try:
            tab_align = self.tab_data_model.main.getTabByName("sparc2_align")
            tab_align.button.Enable(mstate == MIRROR_ENGAGED)
        except LookupError:
            logging.debug("Failed to find the alignment tab")

    def Show(self, show=True):
        Tab.Show(self, show=show)

        # Start chamber view when tab is displayed, and otherwise, stop it
        if self.tab_data_model.main.ccd:
            self._ccd_stream.should_update.value = show

        # If there is an actuator, disable the lens
        if show:
            self.tab_data_model.main.opm.setPath("chamber-view")
            # Update if the mirror has been aligned
            self._pos_engaged = self.tab_data_model.main.mirror.getMetadata()[model.MD_FAV_POS_ACTIVE]
            # Just in case the mirror was moved from another client (eg, cli)
            self._update_mirror_status()

        # When hidden, the new tab shown is in charge to request the right
        # optical path mode, if needed.

    def terminate(self):
        self._ccd_stream.is_active.value = False

    @classmethod
    def get_display_priority(cls, main_data):
        # For SPARCs with a "parkable" mirror.
        # Note: that's actually just the SPARCv2 + one "hybrid" SPARCv1 with a
        # redux stage
        if main_data.role in ("sparc", "sparc2"):
            mirror = main_data.mirror
            if mirror and set(mirror.axes.keys()) == {"l", "s"}:
                mstate = cls._get_mirror_state(mirror)
                # If mirror stage not engaged, make this tab the default
                if mstate != MIRROR_ENGAGED:
                    return 10
                else:
                    return 2

        return None

DEFAULT_MILLING_ANGLE = math.radians(10)
MILLING_ANGLE_RANGE = (math.radians(5), math.radians(25))

class CryoChamberTab(Tab):
    def __init__(self, name, button, panel, main_frame, main_data):
        """ CryoSECOM chamber view tab """

        tab_data = guimod.CryoChamberGUIData(main_data)
        super(CryoChamberTab, self).__init__(name, button, panel, main_frame, tab_data)
        self.set_label("CHAMBER")

        # future to handle the move
        self._move_future = model.CancellableFuture()

        self._tab_panel = panel
        # For project selection
        self.conf = conf.get_acqui_conf()
        self.btn_change_folder = self._tab_panel.btn_change_folder
        self.btn_change_folder.Bind(wx.EVT_BUTTON, self._on_change_project_folder)
        self.txt_projectpath = self._tab_panel.txt_projectpath

        # Create new project directory on starting the GUI
        self._create_new_dir()

        stage = self.tab_data_model.main.stage
        stage_metadata = stage.getMetadata()
        # start and end position are used for the gauge progress bar
        self.start_pos = stage.position.value
        self.end_pos = self.start_pos
        # Show position of the stage via the progress bar
        main_data.stage.position.subscribe(self._update_progress_bar, init=False)
        try:
            self.ion_to_sample = stage_metadata[model.MD_ION_BEAM_TO_SAMPLE_ANGLE]
        except KeyError:
            raise ValueError('The stage is missing an ION_BEAM_TO_SAMPLE_ANGLE metadata.')
        # Define axis connector to link milling angle to UI float ctrl
        self.milling_connector = AxisConnector('rx', stage, panel.ctrl_milling, pos_2_ctrl=self._milling_angle_changed,
                                               ctrl_2_pos=self._milling_ctrl_changed, events=wx.EVT_COMMAND_ENTER)
        # Set the milling angle range according to rx axis range
        try:
            rx_range = stage.axes['rx'].range
            milling_range = [-(self.ion_to_sample - a) for a in rx_range]
            # sort milling range in case ion_to_sample made range values flip
            actual_rng = sorted(milling_range)
            ctrl_rng = max(actual_rng[0], MILLING_ANGLE_RANGE[0]), min(actual_rng[1], MILLING_ANGLE_RANGE[1])
            if not ctrl_rng[0] <= DEFAULT_MILLING_ANGLE <= ctrl_rng[1]:
                raise ValueError("Default milling angle %s should be within calculated milling range %s" % (DEFAULT_MILLING_ANGLE, ctrl_rng))
            panel.ctrl_milling.SetValueRange(*(math.degrees(r) for r in ctrl_rng))
            # Default value for milling angle, will be used to store the angle value out of milling position
            self._prev_milling_angle = DEFAULT_MILLING_ANGLE
            self.panel.ctrl_milling.Value = readable_str(math.degrees(DEFAULT_MILLING_ANGLE), unit="°", sig=3)
        except KeyError:
            raise ValueError('The stage is missing an rx axis.')
        panel.ctrl_milling.Bind(wx.EVT_CHAR, panel.ctrl_milling.on_char)

        self.position_btns = {LOADING: self.panel.btn_switch_loading, IMAGING: self.panel.btn_switch_imaging,
                              MILLING: self.panel.btn_switch_milling, COATING: self.panel.btn_switch_coating}
        if not {model.MD_POS_ACTIVE_RANGE}.issubset(stage_metadata):
            raise ValueError('The stage is missing POS_ACTIVE_RANGE.')
        if not {'x', 'y', 'z'}.issubset(stage_metadata[model.MD_POS_ACTIVE_RANGE]):
            raise ValueError('POS_ACTIVE_RANGE metadata should have values for x, y, z axes.')
        self.btn_aligner_axes = {self.panel.stage_align_btn_p_aligner_x: ("x", 1),
                                 self.panel.stage_align_btn_m_aligner_x: ("x", -1),
                                 self.panel.stage_align_btn_p_aligner_y: ("y", 1),
                                 self.panel.stage_align_btn_m_aligner_y: ("y", -1),
                                 self.panel.stage_align_btn_p_aligner_z: ("z", 1),
                                 self.panel.stage_align_btn_m_aligner_z: ("z", -1)}
        self.btn_toggle_icons = {
            self.panel.btn_switch_loading: ["icon/ico_eject_orange.png", "icon/ico_eject_green.png"],
            self.panel.btn_switch_imaging: ["icon/ico_imaging_orange.png", "icon/ico_imaging_green.png"],
            self.panel.btn_switch_milling: ["icon/ico_milling_orange.png", "icon/ico_milling_green.png"],
            self.panel.btn_switch_coating: ["icon/ico_coating_orange.png", "icon/ico_coating_green.png"]}
        # Check stage FAV positions in its metadata, and store them in respect to their movement
        if not {model.MD_FAV_POS_DEACTIVE, model.MD_FAV_POS_ACTIVE, model.MD_FAV_POS_COATING}.issubset(stage_metadata):
            raise ValueError('The stage is missing FAV_POS_DEACTIVE, FAV_POS_ACTIVE and FAV_POS_COATING metadata.')
        self.target_position_metadata = {LOADING: stage_metadata[model.MD_FAV_POS_DEACTIVE],
                                         IMAGING: stage_metadata[model.MD_FAV_POS_ACTIVE],
                                         COATING: stage_metadata[model.MD_FAV_POS_COATING], }

        # Determine and show current position of the stage
        self.current_position, self.target_position = None, None
        self._enable_movement_controls()
        if self.current_position in self.position_btns.keys():
            pos_button = next(button for pos, button in self.position_btns.items() if pos == self.current_position)
            self._toggle_switch_buttons(pos_button)
        self._show_cancel_warning_msg(None)

        # Vigilant attribute connectors for the align slider and show advanced button
        self._slider_aligner_va_connector = VigilantAttributeConnector(tab_data.stage_align_slider_va,
                                                                       self.panel.stage_align_slider_aligner,
                                                                       events=wx.EVT_SCROLL_CHANGED)
        self._show_advanced_va_connector = VigilantAttributeConnector(tab_data.show_advaned,
                                                                      self.panel.btn_switch_advanced,
                                                                      events=wx.EVT_BUTTON,
                                                                      ctrl_2_va=self._btn_show_advaned_toggled,
                                                                      va_2_ctrl=self._on_show_advanced)

        # Event binding for tab controls
        panel.btn_switch_loading.Bind(wx.EVT_BUTTON, self._on_switch_btn)
        panel.btn_switch_imaging.Bind(wx.EVT_BUTTON, self._on_switch_btn)
        panel.btn_switch_milling.Bind(wx.EVT_BUTTON, self._on_switch_btn)
        panel.btn_switch_coating.Bind(wx.EVT_BUTTON, self._on_switch_btn)
        panel.stage_align_btn_p_aligner_x.Bind(wx.EVT_BUTTON, self._on_aligner_btn)
        panel.stage_align_btn_m_aligner_x.Bind(wx.EVT_BUTTON, self._on_aligner_btn)
        panel.stage_align_btn_p_aligner_y.Bind(wx.EVT_BUTTON, self._on_aligner_btn)
        panel.stage_align_btn_m_aligner_y.Bind(wx.EVT_BUTTON, self._on_aligner_btn)
        panel.stage_align_btn_p_aligner_z.Bind(wx.EVT_BUTTON, self._on_aligner_btn)
        panel.stage_align_btn_m_aligner_z.Bind(wx.EVT_BUTTON, self._on_aligner_btn)
        panel.btn_cancel.Bind(wx.EVT_BUTTON, self._on_cancel)

    def _on_change_project_folder(self, evt):
        """
        Shows a dialog to change the path and name of the project directory.
        returns nothing, but updates .conf and project path text control
        """
        box = wx.MessageDialog(self.main_frame,
                               "This will clear the current project data from Odemis",
                               caption="Reset Project", style=wx.YES_NO | wx.ICON_QUESTION | wx.CENTER)

        box.SetYesNoLabels("&Reset Project", "&Cancel")
        ans = box.ShowModal()  # Waits for the window to be closed
        if ans == wx.ID_NO:
            return
        # Generate suggestion for the new project name to show it on the file dialog
        np = create_projectname(self.conf.pj_last_path, self.conf.pj_ptn, count=self.conf.pj_count)
        new_dir = ShowChamberFileDialog(self._tab_panel, np)
        if new_dir is None:
            return
        # Reset project, clear the data
        self._reset_project_data()
        # Get previous project dir from configuration
        prev_dir = self.conf.pj_last_path

        def check_same_partition(source, destination):
            """
            Check if source and destination dirs in the same partition
            """
            return os.stat(source).st_dev == os.stat(destination).st_dev

        def move_files(source, destination):
            """
            Move all files found in source directory to destination
            """
            file_names = os.listdir(source)
            for file_name in file_names:
                shutil.move(os.path.join(source, file_name), destination)

        def is_subdir(check_dir, parent_dir):
            """
           Check if directory is sub directory of another one
            """
            return os.path.realpath(check_dir).startswith(os.path.realpath(parent_dir) + os.sep)

        if not os.path.isdir(prev_dir):
            os.mkdir(new_dir)
            self._change_project_conf(new_dir)
        else:
            try:
                os.rename(prev_dir, new_dir)
                self._change_project_conf(new_dir)
            # For permission related errors
            except PermissionError:
                logging.error("Operation not permitted.")
            # For other errors
            except OSError as error:
                # Do a complete move if not on the same partition
                if not check_same_partition(prev_dir, new_dir):
                    move_files(prev_dir, new_dir)
                    # delete the 'now empty' old folder
                    os.rmdir(prev_dir)
                    self._change_project_conf(new_dir)
                elif is_subdir(new_dir, prev_dir):
                    # It's inside a the current directory => If there are already files in it, tell the user it's not
                    # possible. If the prev_dir is empty, create a directory inside it.
                    if os.listdir(prev_dir):
                        dlg = wx.MessageDialog(self.main_frame,
                                               "Selected directory {} already contains files.".format(prev_dir),
                                               style=wx.OK | wx.ICON_WARNING)
                        dlg.ShowModal()
                        dlg.Destroy()
                    else:
                        os.mkdir(new_dir)
                        self._change_project_conf(new_dir)
                else:
                    logging.error(error)

    def _change_project_conf(self, new_dir):
        """
        Update new project info in config file and show it on the text control
        """
        self.conf.pj_last_path = new_dir
        self.conf.pj_ptn, self.conf.pj_count = guess_pattern(new_dir)
        self.txt_projectpath.Value = self.conf.pj_last_path
        logging.debug("Generated project folder name pattern '%s'", self.conf.pj_ptn)

    def _create_new_dir(self):
        """
        Create a new project directory from config pattern and update project config with new name
        """
        np = create_projectname(self.conf.pj_last_path, self.conf.pj_ptn, count=self.conf.pj_count)
        os.mkdir(np)
        self._change_project_conf(np)

    def _reset_project_data(self):
        try:
            localization_tab = self.tab_data_model.main.getTabByName("cryosecom-localization")
            localization_tab.clear_data()
        except LookupError:
            logging.warning("Unable to find localization tab.")

    @call_in_wx_main
    def _update_progress_bar(self, pos):
        """
        Update the progress bar, based on the current position of the stage.
        Called when the position of the stage changes.
        pos (dict str->float): current position of the sample stage
        """
        if not self.IsShown():
            return
        # Get the ratio of the current position in respect to the start/end position
        val = getMovementProgress(pos, self.start_pos, self.end_pos)
        if val is None:
            return
        # Set the move gauge with the movement progress percentage
        self.panel.gauge_move.Value = val * 100

    def _toggle_switch_buttons(self, currently_pressed=None):
        """
        Toggle currently pressed button (if any) and untoggle rest of switch buttons
        """
        for button in self.position_btns.values():
            button.SetValue(1) if button == currently_pressed else button.SetValue(0)

    def _enable_movement_controls(self, cancelled=False):
        """
        Enable/disable chamber move controls (position and stage) based on current move
        :param cancelled: (bool) if the move is cancelled
        """
        stage = self.tab_data_model.main.stage
        # Get current movement (including unknown and on the path)
        self.current_position = getCurrentPositionLabel(stage.position.value, stage)
        self._enable_position_controls(self.current_position, cancelled)
        # Enable stage advanced controls on milling
        self._enable_advanced_controls(True) if self.current_position is MILLING else self._enable_advanced_controls(
            False)

    def _enable_position_controls(self, current_position=None, cancelled=False):
        """
        Enable/disable switching position button based on current move
        """
        # The move button should turn green only if current move is known and not cancelled
        if current_position in self.position_btns.keys() and not cancelled:
            currently_pressed = self.position_btns[current_position]
            self._toggle_switch_buttons(currently_pressed)
            currently_pressed.icon_on = img.getBitmap(self.btn_toggle_icons[currently_pressed][1])
            currently_pressed.Refresh()
        else:
            self._toggle_switch_buttons(currently_pressed=None)
        # Define which button to disable in respect to the current move
        disable_buttons = {LOADING: MILLING, IMAGING: None, MILLING: COATING, COATING: MILLING, LOADING_PATH: MILLING}
        for movement, button in self.position_btns.items():
            if current_position == UNKNOWN:
                # Only enable loading button when the move is unknown
                button.Enable() if movement == LOADING else button.Disable()
            elif movement == disable_buttons[current_position]:
                button.Disable()
            else:
                button.Enable()

    def _enable_advanced_controls(self, enable=True):
        """
        Enable/disable stage advanced controls
        """
        self.panel.ctrl_milling.Enable(enable)
        self.panel.stage_align_slider_aligner.Enable(enable)
        for button in self.btn_aligner_axes.keys():
            button.Enable(enable)

    def _pause_axis_connectors(self, pause=True):
        """
        Pause angle axis connectors (when leaving/entering milling mode)
        :param pause: (bool) True to pause, False to resume
        """
        self.milling_connector.pause() if pause else self.milling_connector.resume()

    def _btn_show_advaned_toggled(self):
        """
        Get the value of advanced button for _show_advanced_va_connector ctrl_2_va
        """
        return self.panel.btn_switch_advanced.GetValue()

    def _on_show_advanced(self, evt):
        """
        Event handler for the Advanced button to show/hide stage advanced panel
        """
        self.panel.pnl_advanced_align.Show(self.tab_data_model.show_advaned.value)
        # Adjust the panel's static text controls
        fix_static_text_clipping(self.panel)

    def _show_cancel_warning_msg(self, txt_warning):
        """
        Show warning message under progress bar, hide if no message is indicated
        """
        self.panel.pnl_ref_msg.Show(txt_warning is not None)
        if txt_warning:
            self.panel.txt_warning.SetLabel(txt_warning)

    def _milling_angle_changed(self, pos):
        """
        Called from the milling axis connector when the stage rx change.
        Updates the milling control with the changed angle position.
        :param pos: (float) value of rx
       """
        # Update the milling control only during milling
        if self.current_position is MILLING and self.target_position is None:
            # Only update when change from former value is significant
            if pos - (self._prev_milling_angle + self.ion_to_sample) <= 1e-3:
                return
            # Milling angle, as opposed to FIB and Rx angles, is presented to the user as a positive value to avoid confusion (hence the minus sign here)
            milling_value = -math.degrees(self.ion_to_sample - pos)
            self.panel.ctrl_milling.Value = readable_str(milling_value, unit="°", sig=3)

    def _milling_ctrl_changed(self):
        """
        Called when the milling control value is changed.
        Used to return the correct rx angle value.
        :return: (float or None) The calculated rx angle from the milling ctrl
        """
        milling_angle = self._get_milling_angle_value()
        if milling_angle is None:
            return
        # Store current milling angle (in case the stage moved out of milling)
        # TODO: Check if milling angle to be stored is not the same as imaging rx
        self._prev_milling_angle = milling_angle
        # Note that the self.ion_to_sample angle is MINUS 38.0 degrees, and for milling the Rx value is always also negative
        rx_angle = self.ion_to_sample + milling_angle
        return rx_angle

    def _get_milling_angle_value(self):
        """
        Get the corresponding angle value from its designated UI control
        :returns (float or None) the tilt angle value in radians
        """
        try:
            # Read the angle value from the ctrl and convert its value to radians
            angle_value, _, _ = decompose_si_prefix(self.panel.ctrl_milling.Value, unit="°")
            angle_value = math.radians(float(angle_value))
            return angle_value
        except ValueError as error:
            logging.error(error)
            return

    def _on_aligner_btn(self, evt):
        """
        Event handling for the stage advanced panel axes buttons
        """
        target_button = evt.theButton
        move_future = self._perform_axis_relative_movement(target_button)
        if move_future is None:
            return
        # Set the tab's move_future and attach its callback
        self._move_future = move_future
        self._move_future.add_done_callback(self._on_move_done)
        self._show_cancel_warning_msg(None)
        self.panel.btn_cancel.Enable()

    def _on_switch_btn(self, evt):
        """
        Event handling for the position panel buttons
        """
        target_button = evt.theButton
        target_button.icon_on = img.getBitmap(self.btn_toggle_icons[target_button][0])
        move_future = self._perform_switch_position_movement(target_button)
        if move_future is None:
            target_button.SetValue(0)
            return
        # Set the tab's move_future and attach its callback
        self._move_future = move_future
        self._move_future.add_done_callback(self._on_move_done)
        # Toggle the current button (yellow) and enable cancel
        self._toggle_switch_buttons(target_button)
        self._show_cancel_warning_msg(None)
        self.panel.btn_cancel.Enable()

    @call_in_wx_main
    def _on_move_done(self, future):
        """
        Done callback of any of the tab movements
        :param future: cancellable future of the move
        """
        try:
            future.result()
        except Exception as ex:
            # Something went wrong, don't go any further
            if not isinstance(ex, CancelledError):
                logging.warning("Failed to move stage: %s", ex)

        self.panel.btn_cancel.Disable()
        # Get currently pressed button (if any) then re-enable the tab controls
        self._enable_movement_controls()
        self.target_position = None

    def _on_cancel(self, evt):
        """
        Called when the cancel button is pressed
        """
        # Cancel the running move
        self._move_future.cancel()
        self.panel.btn_cancel.Disable()
        # Show warning message if target position is indicated
        if self.target_position is not None:
            txt_warning = "Stage stopped between {} and {} positions".format(target_pos_str[self.current_position],
                                                                             target_pos_str[self.target_position])
            self._show_cancel_warning_msg(txt_warning)
            self.target_position = None
        self._enable_movement_controls(cancelled=True)
        logging.info("Stage move cancelled.")

    def _perform_switch_position_movement(self, target_button):
        """
        Perform the target switch position target_position procedure based on the requested move and return back the target_position future
        :param target_button: currently pressed button to move the stage to
        :return (CancellableFuture or None): cancellable future of the move
        """
        # Only proceed if there is no currently running target_position
        if self._move_future._state == RUNNING:
            return
        stage = self.tab_data_model.main.stage
        self.start_pos = stage.position.value
        # Get the required target_position from the pressed button
        self.target_position = next((m for m in self.position_btns.keys() if target_button == self.position_btns[m]),
                                    None)
        if self.target_position is None:
            return
        # target_position metadata has the end positions for all movements except milling
        if self.target_position in self.target_position_metadata.keys():
            if self.current_position is LOADING:
                box = wx.MessageDialog(self.main_frame, "The sample will be loaded. Please make sure that the sample is properly set and the insertion stick is removed.",
                                       caption="Loading sample", style=wx.YES_NO | wx.ICON_QUESTION| wx.CENTER)

                box.SetYesNoLabels("&Load", "&Cancel")
                ans = box.ShowModal()  # Waits for the window to be closed
                if ans == wx.ID_NO:
                    return
            # Save the milling angle control current value (to return to it when switch back to milling)
            if self.current_position is MILLING:
                milling_angle = self._get_milling_angle_value()
                if milling_angle is not None:
                    self._prev_milling_angle = milling_angle
            self.end_pos = self.target_position_metadata[self.target_position]
            return cryoSwitchSamplePosition(self.target_position)
        else:
            # Target position is milling, get rx value from saved milling angle
            rx_angle_value = self.ion_to_sample + self._prev_milling_angle
            return cryoTiltSample(rx=rx_angle_value)

    def _perform_axis_relative_movement(self, target_button):
        """
        Call the stage relative movement procedure based on the currently requested axis move and return back its future
        :param target_button: currently pressed axis button to relatively move the stage to
        :return (CancellableFuture or None): cancellable future of the move
        """
        # Only proceed if there is no currently running movement
        if self._move_future._state == RUNNING:
            target_button.SetValue(0)
            return
        # Get the movement text symbol like +X, -X, +Y..etc from the currently pressed button
        axis, sign = self.btn_aligner_axes[target_button]
        stage = self.tab_data_model.main.stage
        md = stage.getMetadata()
        active_range = md[model.MD_POS_ACTIVE_RANGE]
        # The amount of relative move shift is taken from the panel slider
        shift = self.tab_data_model.stage_align_slider_va.value
        shift *= sign
        target_position = stage.position.value[axis] + shift
        if not self._is_in_range(target_position, active_range[axis]):
            warning_text = "Requested movement would go out of stage imaging range."
            self._show_cancel_warning_msg(warning_text)
            return
        return stage.moveRel(shift={axis: shift})

    def _is_in_range(self, pos, range):
        """
        A helper function to check if current position is in its axis range
        :param pos: (float) position axis value
        :param range: (tuple) position axis range
        :return: True if position in range, False otherwise
        """
        # Add 1% margin for hardware slight errors
        margin = (range[1] - range[0]) * 0.01
        return (range[0] - margin) <= pos <= (range[1] + margin)

    def Show(self, show=True):
        Tab.Show(self, show=show)

    def query_terminate(self):
        """
        Called to perform action prior to terminating the tab
        :return: (bool) True to proceed with termination, False for canceling
        """
        if self.current_position is not LOADING:
            if self._move_future._state == RUNNING and self.target_position is LOADING:
                box = wx.MessageDialog(self.main_frame,
                                       "The sample is still moving to the loading position, are you sure you want to close Odemis?",
                                       caption="Closing Odemis", style=wx.YES_NO | wx.ICON_QUESTION | wx.CENTER)

                box.SetYesNoLabels("&Close Window", "&Cancel")
                ans = box.ShowModal()  # Waits for the window to be closed
                if ans == wx.ID_YES:
                    return True
                else:
                    return False

            box = wx.MessageDialog(self.main_frame,
                                   "The sample is still loaded, are you sure you want to close Odemis?",
                                   caption="Closing Odemis", style=wx.YES_NO | wx.ICON_QUESTION | wx.CENTER)

            box.SetYesNoLabels("&Close Window", "&Cancel")
            ans = box.ShowModal()  # Waits for the window to be closed
            if ans == wx.ID_YES:
                return True
            else:
                return False
        return True

    @classmethod
    def get_display_priority(cls, main_data):
        if main_data.role == "cryo-secom":
            return 10
        return None


class AnalysisTab(Tab):
    """ Handle the loading and displaying of acquisition files
    """
    def __init__(self, name, button, panel, main_frame, main_data):
        """
        microscope will be used only to select the type of views
        """
        # During creation, the following controllers are created:
        #
        # ViewPortController
        #   Processes the given viewports by creating views for them, and
        #   assigning them to their viewport.
        #
        # StreamBarController
        #   Keeps track of the available streams, which are all static
        #
        # ViewButtonController
        #   Connects the views to their thumbnails and show the right one(s)
        #   based on the model.
        #
        # In the `load_data` method the file data is loaded using the
        # appropriate converter. It's then passed on to the `display_new_data`
        # method, which analyzes which static streams need to be created. The
        # StreamController is then asked to create the actual stream object and
        # it also adds them to every view which supports that (sub)type of
        # stream.

        # TODO: automatically change the display type based on the acquisition
        # displayed
        tab_data = guimod.AnalysisGUIData(main_data)
        super(AnalysisTab, self).__init__(name, button, panel, main_frame, tab_data)
        if main_data.role in ("sparc-simplex", "sparc", "sparc2"):
            # Different name on the SPARC to reflect the slightly different usage
            self.set_label("ANALYSIS")
        else:
            self.set_label("GALLERY")

        # Connect viewports
        viewports = panel.pnl_inspection_grid.viewports
        # Viewport type checking to avoid mismatches
        for vp in viewports[:4]:
            assert(isinstance(vp, MicroscopeViewport))
        assert(isinstance(viewports[4], AngularResolvedViewport))
        assert(isinstance(viewports[5], PlotViewport))
        assert(isinstance(viewports[6], LineSpectrumViewport))
        assert(isinstance(viewports[7], TemporalSpectrumViewport))
        assert(isinstance(viewports[8], ChronographViewport))
        assert(isinstance(viewports[9], AngularResolvedViewport))

        vpv = collections.OrderedDict([
            (viewports[0],  # focused view
             {"name": "Optical",
              "stream_classes": (OpticalStream, SpectrumStream, CLStream),
              "zPos": self.tab_data_model.zPos,
              }),
            (viewports[1],
             {"name": "SEM",
              "stream_classes": EMStream,
              "zPos": self.tab_data_model.zPos,
              }),
            (viewports[2],
             {"name": "Combined 1",
              "stream_classes": (EMStream, OpticalStream, SpectrumStream, CLStream, RGBStream),
              "zPos": self.tab_data_model.zPos,
              }),
            (viewports[3],
             {"name": "Combined 2",
              "stream_classes": (EMStream, OpticalStream, SpectrumStream, CLStream, RGBStream),
              "zPos": self.tab_data_model.zPos,
              }),
            (viewports[4],
             {"name": "Angle-resolved",
              "stream_classes": ARStream,
              "projection_class": ARRawProjection,
              }),
            (viewports[5],
             {"name": "Spectrum plot",
              "stream_classes": (SpectrumStream,),
              "projection_class": SinglePointSpectrumProjection,
              }),
            (viewports[6],
             {"name": "Spectrum cross-section",
              "stream_classes": (SpectrumStream,),
              "projection_class": LineSpectrumProjection,
              }),
            (viewports[7],
             {"name": "Temporal spectrum",
              "stream_classes": (SpectrumStream,),
              "projection_class": PixelTemporalSpectrumProjection,
              }),
            (viewports[8],
             {"name": "Chronograph",
              "stream_classes": (SpectrumStream,),
              "projection_class": SinglePointTemporalProjection,
              }),
            (viewports[9],
             {"name": "Polarimetry",  # polarimetry analysis (if ar with polarization)
              "stream_classes": ARStream,
              "projection_class": ARPolarimetryProjection,
              }),
        ])

        self.view_controller = viewcont.ViewPortController(tab_data, panel, vpv)
        self.export_controller = exportcont.ExportController(tab_data, main_frame, panel, vpv)

        # Connect view selection button
        buttons = collections.OrderedDict([
            (
                panel.btn_inspection_view_all,
                (None, panel.lbl_inspection_view_all)
            ),
            (
                panel.btn_inspection_view_tl,
                (panel.vp_inspection_tl, panel.lbl_inspection_view_tl)
            ),
            (
                panel.btn_inspection_view_tr,
                (panel.vp_inspection_tr, panel.lbl_inspection_view_tr)
            ),
            (
                panel.btn_inspection_view_bl,
                (panel.vp_inspection_bl, panel.lbl_inspection_view_bl)
            ),
            (
                panel.btn_inspection_view_br,
                (panel.vp_inspection_br, panel.lbl_inspection_view_br)
            )
        ])

        self._view_selector = viewcont.ViewButtonController(tab_data, panel, buttons, viewports)

        # Toolbar
        self.tb = panel.ana_toolbar
        # TODO: Add the buttons when the functionality is there
        # tb.add_tool(TOOL_ZOOM, self.tab_data_model.tool)
        self.tb.add_tool(TOOL_RULER, self.tab_data_model.tool)
        self.tb.add_tool(TOOL_POINT, self.tab_data_model.tool)
        self.tb.enable_button(TOOL_POINT, False)
        self.tb.add_tool(TOOL_LABEL, self.tab_data_model.tool)
        self.tb.add_tool(TOOL_LINE, self.tab_data_model.tool)
        self.tb.enable_button(TOOL_LINE, False)

        self.tb.add_tool(TOOL_ACT_ZOOM_FIT, self.view_controller.fitViewToContent)

        # save the views to be able to reset them later
        self._def_views = list(tab_data.visible_views.value)

        # Show the streams (when a file is opened)
        self._stream_bar_controller = streamcont.StreamBarController(
            tab_data,
            panel.pnl_inspection_streams,
            static=True
        )
        self._stream_bar_controller.add_action("From file...", self._on_add_file)

        # Show the file info and correction selection
        self._settings_controller = settings.AnalysisSettingsController(
            panel,
            tab_data
        )
        self._settings_controller.setter_ar_file = self.set_ar_background
        self._settings_controller.setter_spec_bck_file = self.set_spec_background
        self._settings_controller.setter_temporalspec_bck_file = self.set_temporalspec_background
        self._settings_controller.setter_spec_file = self.set_spec_comp

        if main_data.role is None:
            # HACK: Move the logo to inside the FileInfo bar, as the tab buttons
            # are hidden when only one tab is present (ie, no backend).
            capbar = panel.fp_fileinfo._caption_bar
            capbar.set_logo(main_frame.logo.GetBitmap())

        self.panel.btn_open_image.Bind(wx.EVT_BUTTON, self.on_file_open_button)

    @property
    def stream_bar_controller(self):
        return self._stream_bar_controller

    def select_acq_file(self, extend=False):
        """ Open an image file using a file dialog box

        extend (bool): if False, will ensure that the previous streams are closed.
          If True, will add the new file to the current streams opened.
        return (boolean): True if the user did pick a file, False if it was
        cancelled.
        """
        # Find the available formats (and corresponding extensions)
        formats_to_ext = dataio.get_available_formats(os.O_RDONLY)

        fi = self.tab_data_model.acq_fileinfo.value

        if fi and fi.file_name:
            path, _ = os.path.split(fi.file_name)
        else:
            config = get_acqui_conf()
            path = config.last_path

        wildcards, formats = guiutil.formats_to_wildcards(formats_to_ext, include_all=True)
        dialog = wx.FileDialog(self.panel,
                               message="Choose a file to load",
                               defaultDir=path,
                               defaultFile="",
                               style=wx.FD_OPEN | wx.FD_FILE_MUST_EXIST,
                               wildcard=wildcards)

        # Show the dialog and check whether is was accepted or cancelled
        if dialog.ShowModal() != wx.ID_OK:
            return False

        # Detect the format to use
        filename = os.fsdecode(dialog.GetPath())
        if extend:
            logging.debug("Extending the streams with file %s", filename)
        else:
            logging.debug("Current file set to %s", filename)

        fmt = formats[dialog.GetFilterIndex()]

        # popup.show_message(self.main_frame, "Opening file")
        self.load_data(filename, fmt, extend=extend)
        return True

    def on_file_open_button(self, _):
        self.select_acq_file()

    def _on_add_file(self):
        """
        Called when the user requests to extend the current acquisition with
        an extra file.
        """
        # If no acquisition file, behave as just opening a file normally
        extend = bool(self.tab_data_model.streams.value)
        self.select_acq_file(extend)

    def load_data(self, filename, fmt=None, extend=False):
        data = open_acquisition(filename, fmt)
        self.display_new_data(filename, data, extend=extend)

    def _get_time_spectrum_streams(self, spec_streams):
        """
        Sort spectrum streams into the substreams according to types spectrum, temporal spectrum
        and time corrrelator streams.
        :param spec_streams: (list of streams) Streams to separate.
        :returns: (3 lists of streams) spectrum, temporal spectrum and time corrrelator
        """
        spectrum = [s for s in spec_streams
                    if hasattr(s, "selected_wavelength") and not hasattr(s, "selected_time")]
        temporalspectrum = [s for s in spec_streams
                            if hasattr(s, "selected_wavelength") and hasattr(s, "selected_time")]
        timecorrelator = [s for s in spec_streams
                          if not hasattr(s, "selected_wavelength") and hasattr(s, "selected_time")]

        # TODO currently "selected_wavelength" is always created, so all timecorrelator streams
        # are considered temporal spectrum streams -> adapt StaticSpectrumStream

        return spectrum, temporalspectrum, timecorrelator

    @call_in_wx_main
    def display_new_data(self, filename, data, extend=False):
        """
        Display a new data set (and removes all references to the current one)

        filename (str or None): Name of the file containing the data.
          If None, just the current data will be closed.
        data (list of DataArray(Shadow)): List of data to display.
          Should contain at least one array
        extend (bool): if False, will ensure that the previous streams are closed.
          If True, will add the new file to the current streams opened.
        """
        if not extend:
            # Remove all the previous streams
            self._stream_bar_controller.clear()
            # Clear any old plots
            self.panel.vp_inspection_tl.clear()
            self.panel.vp_inspection_tr.clear()
            self.panel.vp_inspection_bl.clear()
            self.panel.vp_inspection_br.clear()
            self.panel.vp_inspection_plot.clear()
            self.panel.vp_linespec.clear()
            self.panel.vp_temporalspec.clear()
            self.panel.vp_timespec.clear()
            self.panel.vp_angular.clear()
            self.panel.vp_angular_pol.clear()

        gc.collect()
        if filename is None:
            return

        if not extend:
            # Reset tool, layout and visible views
            self.tab_data_model.tool.value = TOOL_NONE
            self.tab_data_model.viewLayout.value = guimod.VIEW_LAYOUT_22

            # Create a new file info model object
            fi = guimod.FileInfo(filename)

            # Update the acquisition date to the newest image present (so that if
            # several acquisitions share one old image, the date is still different)
            md_list = [d.metadata for d in data]
            acq_dates = [md[model.MD_ACQ_DATE] for md in md_list if model.MD_ACQ_DATE in md]
            if acq_dates:
                fi.metadata[model.MD_ACQ_DATE] = max(acq_dates)
            self.tab_data_model.acq_fileinfo.value = fi

        # Create streams from data
        streams = data_to_static_streams(data)
        all_streams = streams + self.tab_data_model.streams.value

        # Spectrum and AR streams are, for now, considered mutually exclusive

        # all spectrum streams including spectrum, temporal spectrum and time correlator (chronograph)
        spec_streams = [s for s in all_streams if isinstance(s, acqstream.SpectrumStream)]
        ar_streams = [s for s in all_streams if isinstance(s, acqstream.ARStream)]

        new_visible_views = list(self._def_views)  # Use a copy

        # TODO: Move viewport related code to ViewPortController
        # TODO: to support multiple (types of) streams (eg, AR+Spec+Spec), do
        # this every time the streams are hidden/displayed/removed.

        # handle display when both data types are present.
        # TODO: Add a way within the GUI to toggle between AR and spectrum mode
        if spec_streams and ar_streams:
            dlg = wx.MessageDialog(wx.GetApp().GetTopWindow() , "The file contains both spectrum and AR data. Which data type should be displayed?",
                caption="Incompatible stream types", style=wx.YES_NO)
            dlg.SetYesNoLabels("Spectrum", "AR")

            if dlg.ShowModal() == wx.ID_YES:
                # Show Spectrum
                ar_streams = []
            else:
                # Show AR
                spec_streams = []

        if spec_streams:
            # ########### Track pixel and line selection

            # FIXME: This temporary "fix" only binds the first spectrum stream to the pixel and
            # line overlays. This is done because in the PlotViewport only the first spectrum stream
            # gets connected. See connect_stream in viewport.py, line 812.
            # We need a clean way to connect the overlays

            spec_stream = spec_streams[0]
            sraw = spec_stream.raw[0]

            # We need to get the dimensions so we can determine the
            # resolution. Remember that in numpy notation, the
            # number of rows (is vertical size), comes first. So we
            # need to 'swap' the values to get the (x,y) resolution.
            height, width = sraw.shape[-2], sraw.shape[-1]
            pixel_width = sraw.metadata.get(model.MD_PIXEL_SIZE, (100e-9, 100e-9))[0]
            center_position = sraw.metadata.get(model.MD_POS, (0, 0))

            # Set the PointOverlay values for each viewport
            for viewport in self.view_controller.viewports:
                if hasattr(viewport.canvas, "pixel_overlay"):
                    ol = viewport.canvas.pixel_overlay
                    ol.set_data_properties(pixel_width, center_position, (width, height))
                    ol.connect_selection(spec_stream.selected_pixel, spec_stream.selectionWidth)

                # TODO: to be done by the MicroscopeViewport or DblMicroscopeCanvas (for each stream with a selected_line)
                if hasattr(viewport.canvas, "line_overlay") and hasattr(spec_stream, "selected_line"):
                    ol = viewport.canvas.line_overlay
                    ol.set_data_properties(pixel_width, center_position, (width, height))
                    ol.connect_selection(
                        spec_stream.selected_line,
                        spec_stream.selectionWidth,
                        spec_stream.selected_pixel
                    )

            for s in spec_streams:
                # Adjust the viewport layout (if needed) when a pixel or line is selected
                s.selected_pixel.subscribe(self._on_pixel_select, init=True)
                if hasattr(s, "selected_line"):
                    s.selected_line.subscribe(self._on_line_select, init=True)

            # ########### Combined views and spectrum view visible
            if hasattr(spec_stream, "selected_time"):
                new_visible_views[0] = self._def_views[2]  # Combined
                new_visible_views[1] = self.panel.vp_timespec.view
                new_visible_views[2] = self.panel.vp_inspection_plot.view
                new_visible_views[3] = self.panel.vp_temporalspec.view
            else:
                new_visible_views[0:2] = self._def_views[2:4]  # Combined
                new_visible_views[2] = self.panel.vp_linespec.view
                self.tb.enable_button(TOOL_LINE, True)
                new_visible_views[3] = self.panel.vp_inspection_plot.view

            # ########### Update tool menu
            self.tb.enable_button(TOOL_POINT, True)

        elif ar_streams:

            # ########### Track point selection

            for ar_stream in ar_streams:
                for viewport in self.view_controller.viewports:
                    if hasattr(viewport.canvas, "points_overlay"):
                        ol = viewport.canvas.points_overlay
                        ol.set_point(ar_stream.point)

                ar_stream.point.subscribe(self._on_point_select, init=True)

            # ########### Combined views and Angular view visible

            new_visible_views[0] = self._def_views[1]  # SEM only
            new_visible_views[1] = self._def_views[2]  # Combined 1
            new_visible_views[2] = self.panel.vp_angular.view

            # Note: Acquiring multiple AR streams is not supported/suggested in the same acquisition,
            # but there are ways that the user would get in such state. Either by having multiple AR
            # streams at acquisition, or adding extra acquisitions in the same analysis tab. The rule
            # then is: Don't raise errors in such case (but it's fine if the view is not good).
            for ar_stream in ar_streams:
                if hasattr(ar_stream, "polarimetry"):
                    new_visible_views[3] = self.panel.vp_angular_pol.view
                    break
                else:
                    new_visible_views[3] = self._def_views[3]  # Combined 2

            # ########### Update tool menu

            self.tb.enable_button(TOOL_POINT, True)
            self.tb.enable_button(TOOL_LINE, False)
        else:
            # ########### Update tool menu
            self.tb.enable_button(TOOL_POINT, False)
            self.tb.enable_button(TOOL_LINE, False)

        # Only show the panels that fit the current streams
        spectrum, temporalspectrum, chronograph = self._get_time_spectrum_streams(spec_streams)
        # TODO extend in case of bg support for time correlator data
        self._settings_controller.show_calibration_panel(len(ar_streams) > 0, len(spectrum) > 0,
                                                         len(temporalspectrum) > 0)

        self.tab_data_model.visible_views.value = new_visible_views

        # Load the Streams and their data into the model and views
        for s in streams:
            scont = self._stream_bar_controller.addStream(s, add_to_view=True)
            # when adding more streams, make it easy to remove them
            scont.stream_panel.show_remove_btn(extend)

        # Reload current calibration on the new streams (must be done after .streams is set)
        if spectrum:
            try:
                self.set_spec_background(self.tab_data_model.spec_bck_cal.value)
            except ValueError:
                logging.warning(u"Calibration file not accepted any more '%s'",
                                self.tab_data_model.spec_bck_cal.value)
                self.tab_data_model.spec_bck_cal.value = u""  # remove the calibration

        if temporalspectrum:
            try:
                self.set_temporalspec_background(self.tab_data_model.temporalspec_bck_cal.value)
            except ValueError:
                logging.warning(u"Calibration file not accepted any more '%s'",
                                self.tab_data_model.temporalspec_bck_cal.value)
                self.tab_data_model.temporalspec_bck_cal.value = u""  # remove the calibration

        if spectrum or temporalspectrum:
            try:
                self.set_spec_comp(self.tab_data_model.spec_cal.value)
            except ValueError:
                logging.warning(u"Calibration file not accepted any more '%s'",
                                self.tab_data_model.spec_cal.value)
                self.tab_data_model.spec_cal.value = u""  # remove the calibration

        if ar_streams:
            try:
                self.set_ar_background(self.tab_data_model.ar_cal.value)
            except ValueError:
                logging.warning(u"Calibration file not accepted any more '%s'",
                                self.tab_data_model.ar_cal.value)
                self.tab_data_model.ar_cal.value = u""  # remove the calibration

        # if all the views are either empty or contain the same streams,
        # display in full screen by default (with the first view which has streams)
        # Show the 1 x 1 view if:
        # - the streams are all the same in every view
        # - views are empty with no projection

        def projection_list_eq(list1, list2):
            """ Returns true if two projection lists are the same,
            i.e. they are projecting the same streams, even if the objects are different
            list1 (list of Projections)
            list2 (list of Projections) to be
            """

            if len(list1) != len(list2):
                return False

            # since it is impossible to order the lists, use O(n²) comparison
            # each proj in list1 should have at least one match in list2
            for proj1 in list1:
                # there should be at least one corresponding match in the second list
                for proj2 in list2:
                    # matches are of the same type projecting the same stream reference
                    if type(proj1) == type(proj2) and proj1.stream == proj2.stream:
                        break
                else:  # no projection identical to proj1 found
                    return False

            # all projections identical
            return True

        same_projections = []
        # Are there at least two views different (not including the empty ones)?
        for view in self.tab_data_model.visible_views.value:
            view_projections = view.getProjections()
            # if no projections, the view is empty
            if not view_projections:
                pass
            elif not same_projections:
                same_projections = view_projections
            elif  not projection_list_eq(same_projections, view_projections):
                break  # At least two views are different => leave the display as-is.

        else:  # All views are identical (or empty)
            self.tab_data_model.viewLayout.value = guimod.VIEW_LAYOUT_ONE

        # Change the focused view to the first non empty view, then display fullscreen
        # set the focused view to the view with the most streams.
        self.tab_data_model.focussedView.value = max(self.tab_data_model.visible_views.value,
                                                         key=lambda v:len(v.getStreams()))

        if not extend:
            # Force the canvases to fit to the content
            for vp in [self.panel.vp_inspection_tl,
                       self.panel.vp_inspection_tr,
                       self.panel.vp_inspection_bl,
                       self.panel.vp_inspection_br]:
                vp.canvas.fit_view_to_content()

        gc.collect()

    def set_ar_background(self, fn):
        """
        Load the data from the AR background file and apply to streams
        return (unicode): the filename as it has been accepted
        raise ValueError if the file is not correct or calibration cannot be applied
        """
        try:
            if fn == u"":
                logging.debug("Clearing AR background")
                cdata = None
            else:
                logging.debug("Loading AR background data")
                converter = dataio.find_fittest_converter(fn, mode=os.O_RDONLY)
                data = converter.read_data(fn)
                # will raise exception if doesn't contain good calib data
                cdata = calibration.get_ar_data(data)

            # Apply data to the relevant streams
            ar_strms = [s for s in self.tab_data_model.streams.value
                        if isinstance(s, acqstream.ARStream)]

            # This might raise more exceptions if calibration is not compatible
            # with the data.
            for strm in ar_strms:
                strm.background.value = cdata

        except Exception as err:
            logging.info("Failed using file %s as AR background", fn, exc_info=True)
            msg = "File '%s' not suitable as angle-resolved background:\n\n%s"
            dlg = wx.MessageDialog(self.main_frame,
                                   msg % (fn, err),
                                   "Unusable AR background file",
                                   wx.OK | wx.ICON_STOP)
            dlg.ShowModal()
            dlg.Destroy()
            raise ValueError("File '%s' not suitable" % fn)

        return fn

    def set_spec_background(self, fn):
        """
        Load the data from a spectrum (background) file and apply to streams.
        :param fn: (str) The file name for the background image.
        :return (unicode): The filename as it has been accepted.
        :raise ValueError: If the file is not correct or calibration cannot be applied.
        """
        try:
            if fn == u"":
                logging.debug("Clearing spectrum background")
                cdata = None
            else:
                logging.debug("Loading spectrum background")
                converter = dataio.find_fittest_converter(fn, mode=os.O_RDONLY)
                data = converter.read_data(fn)
                # will raise exception if doesn't contain good calib data
                cdata = calibration.get_spectrum_data(data)  # get the background image (can be an averaged image)

            # Apply data to the relevant streams
            spec_strms = [s for s in self.tab_data_model.streams.value
                        if isinstance(s, acqstream.StaticSpectrumStream)]
            spectrum = self._get_time_spectrum_streams(spec_strms)[0]

            for strm in spectrum:
                strm.background.value = cdata  # update the background VA on the stream -> recomputes image displayed

        except Exception as err:
            logging.info("Failed using file %s as background for currently loaded data", fn, exc_info=True)
            msg = "File '%s' not suitable as background for currently loaded data:\n\n%s"
            dlg = wx.MessageDialog(self.main_frame,
                                   msg % (fn, err),
                                   "Unusable spectrum background file",
                                   wx.OK | wx.ICON_STOP)
            dlg.ShowModal()
            dlg.Destroy()
            raise ValueError("File '%s' not suitable" % fn)

        return fn

    def set_temporalspec_background(self, fn):
        """
        Load the data from a temporal spectrum (background) file and apply to streams.
        :param fn: (str) The file name for the background image.
        :return: (unicode) The filename as it has been accepted.
        :raise: ValueError, if the file is not correct or calibration cannot be applied.
        """
        try:
            if fn == u"":
                logging.debug("Clearing temporal spectrum background")
                cdata = None
            else:
                logging.debug("Loading temporal spectrum background")
                converter = dataio.find_fittest_converter(fn, mode=os.O_RDONLY)
                data = converter.read_data(fn)
                # will raise exception if doesn't contain good calib data
                cdata = calibration.get_temporalspectrum_data(data)

            # Apply data to the relevant streams
            spec_strms = [s for s in self.tab_data_model.streams.value
                        if isinstance(s, acqstream.StaticSpectrumStream)]
            temporalspectrum = self._get_time_spectrum_streams(spec_strms)[1]

            for strm in temporalspectrum:
                strm.background.value = cdata

        except Exception as err:
            logging.info("Failed using file %s as background for currently loaded file", fn, exc_info=True)
            msg = "File '%s' not suitable as background for currently loaded file:\n\n%s"
            dlg = wx.MessageDialog(self.main_frame,
                                   msg % (fn, err),
                                   "Unusable temporal spectrum background file",
                                   wx.OK | wx.ICON_STOP)
            dlg.ShowModal()
            dlg.Destroy()
            raise ValueError("File '%s' not suitable" % fn)

        return fn

    def set_spec_comp(self, fn):
        """
        Load the data from a spectrum calibration file and apply to streams
        return (unicode): the filename as it has been accepted
        raise ValueError if the file is not correct or calibration cannot be applied
        """
        try:
            if fn == u"":
                logging.debug("Clearing spectrum efficiency compensation")
                cdata = None
            else:
                logging.debug("Loading spectrum efficiency compensation")
                converter = dataio.find_fittest_converter(fn, mode=os.O_RDONLY)
                data = converter.read_data(fn)
                # will raise exception if doesn't contain good calib data
                cdata = calibration.get_spectrum_efficiency(data)

            spec_strms = [s for s in self.tab_data_model.streams.value
                          if isinstance(s, acqstream.SpectrumStream)]

            for strm in spec_strms:
                strm.efficiencyCompensation.value = cdata

        except Exception as err:
            logging.info("Failed using file %s as spec eff coef", fn, exc_info=True)
            msg = "File '%s' not suitable for spectrum efficiency compensation:\n\n%s"
            dlg = wx.MessageDialog(self.main_frame,
                                   msg % (fn, err),
                                   "Unusable spectrum efficiency file",
                                   wx.OK | wx.ICON_STOP)
            dlg.ShowModal()
            dlg.Destroy()
            raise ValueError("File '%s' not suitable" % fn)

        return fn

    def _on_point_select(self, point):
        """ Bring the angular viewport to the front when a point is selected in the 1x1 view """
        if None in point:
            return  # No point selected => nothing to force
        # TODO: should we just switch to 2x2 as with the pixel and line selection?
        if self.tab_data_model.viewLayout.value == guimod.VIEW_LAYOUT_ONE:
            self.tab_data_model.focussedView.value = self.panel.vp_angular.view

    def _on_pixel_select(self, pixel):
        """ Switch the the 2x2 view when a pixel is selected """
        if None in pixel:
            return  # No pixel selected => nothing to force
        if self.tab_data_model.viewLayout.value == guimod.VIEW_LAYOUT_ONE:
            self.tab_data_model.viewLayout.value = guimod.VIEW_LAYOUT_22

    def _on_line_select(self, line):
        """ Switch the the 2x2 view when a line is selected """
        if (None, None) in line:
            return  # No line selected => nothing to force
        if self.tab_data_model.viewLayout.value == guimod.VIEW_LAYOUT_ONE:
            self.tab_data_model.viewLayout.value = guimod.VIEW_LAYOUT_22

    @classmethod
    def get_display_priority(cls, main_data):
        return 0

class SecomAlignTab(Tab):
    """ Tab for the lens alignment on the SECOM and SECOMv2 platform

    The streams are automatically active when the tab is shown
    It provides three ways to move the "aligner" (= optical lens position):
     * raw (via the A/B or X/Y buttons)
     * dicho mode (move opposite of the relative position of the ROI center)
     * spot mode (move equal to the relative position of the spot center)

    """

    def __init__(self, name, button, panel, main_frame, main_data):
        tab_data = guimod.SecomAlignGUIData(main_data)
        super(SecomAlignTab, self).__init__(name, button, panel, main_frame, tab_data)
        self.set_label("ALIGNMENT")
        panel.vp_align_sem.ShowLegend(False)

        # For the SECOMv1, we need to convert A/B to Y/X (with an angle of 45°)
        # Note that this is an approximation of the actual movements.
        # In the current SECOM design, B affects both axes (not completely in a
        # linear fashion) and A affects mostly X (not completely in a linear
        # fashion). By improving the model (=conversion A/B <-> X/Y), the GUI
        # could behave in a more expected way to the user, but the current
        # approximation is enough to do the calibration relatively quickly.
        if "a" in main_data.aligner.axes:
            self._aligner_xy = ConvertStage("converter-ab", "stage",
                                            dependencies={"orig": main_data.aligner},
                                            axes=["b", "a"],
                                            rotation=math.radians(45))
            self._convert_to_aligner = self._convert_xy_to_ab
        else:  # SECOMv2 => it's directly X/Y
            if "x" not in main_data.aligner.axes:
                logging.error("Unknown axes in lens aligner stage")
            self._aligner_xy = main_data.aligner
            self._convert_to_aligner = lambda x: x

        # vp_align_sem is connected to the stage
        vpv = collections.OrderedDict([
            (
                panel.vp_align_ccd,  # focused view
                {
                    "name": "Optical CL",
                    "cls": guimod.ContentView,
                    "stage": self._aligner_xy,
                    "stream_classes": acqstream.CameraStream,
                }
            ),
            (
                panel.vp_align_sem,
                {
                    "name": "SEM",
                    "cls": guimod.MicroscopeView,
                    "stage": main_data.stage,
                    "stream_classes": acqstream.EMStream,
                },
            )
        ])

        self.view_controller = viewcont.ViewPortController(
            self.tab_data_model,
            self.panel,
            vpv
        )

        if main_data.ccd:
            # Create CCD stream
            # Force the "temperature" VA to be displayed by making it a hw VA
            hwdetvas = set()
            if model.hasVA(main_data.ccd, "temperature"):
                hwdetvas.add("temperature")
            opt_stream = acqstream.CameraStream("Optical CL",
                                                main_data.ccd,
                                                main_data.ccd.data,
                                                emitter=None,
                                                focuser=main_data.focus,
                                                hwdetvas=hwdetvas,
                                                detvas=get_local_vas(main_data.ccd, main_data.hw_settings_config),
                                                forcemd={model.MD_ROTATION: 0,
                                                         model.MD_SHEAR: 0}
                                                )

            # Synchronise the fine alignment dwell time with the CCD settings
            opt_stream.detExposureTime.value = main_data.fineAlignDwellTime.value
            opt_stream.detBinning.value = opt_stream.detBinning.range[0]
            opt_stream.detResolution.value = opt_stream.detResolution.range[1]
            opt_stream.detExposureTime.subscribe(self._update_fa_dt)
            opt_stream.detBinning.subscribe(self._update_fa_dt)
            self.tab_data_model.tool.subscribe(self._update_fa_dt)
        elif main_data.photo_ds and main_data.laser_mirror:
            # We use arbitrarily the detector with the first name in alphabetical order, just
            # for reproducibility.
            photod = min(main_data.photo_ds, key=lambda d: d.role)
            # A SEM stream fits better than a CameraStream to the confocal
            # hardware with scanner + det (it could be called a ScannedStream).
            # TODO: have a special stream which can combine the data from all
            # the photodectors, to get more signal. The main annoyance is what
            # to do with the settings (gain/offset) for all of these detectors).
            opt_stream = acqstream.SEMStream("Optical CL",
                                             photod,
                                             photod.data,
                                             main_data.laser_mirror,
                                             focuser=main_data.focus,
                                             hwdetvas=get_local_vas(photod, main_data.hw_settings_config),
                                             emtvas=get_local_vas(main_data.laser_mirror, main_data.hw_settings_config),
                                             forcemd={model.MD_ROTATION: 0,
                                                      model.MD_SHEAR: 0},
                                             acq_type=model.MD_AT_CL
                                             )
            opt_stream.emtScale.value = opt_stream.emtScale.clip((8, 8))
            opt_stream.emtDwellTime.value = opt_stream.emtDwellTime.range[0]
            # They are 3 settings for the laser-mirror:
            # * in standard/spot mode (full FoV acquisition)
            # * in dichotomy mode (center of FoV acquisition)
            # * outside of this tab (stored with _lm_settings)
            self._lm_settings = (None, None, None, None)
        else:
            logging.error("No optical detector found for SECOM alignment")

        opt_stream.should_update.value = True
        self.tab_data_model.streams.value.insert(0, opt_stream) # current stream
        self._opt_stream = opt_stream
        # To ensure F6 (play/pause) works: very simple stream scheduler
        opt_stream.should_update.subscribe(self._on_ccd_should_update)
        self._ccd_view = panel.vp_align_ccd.view
        self._ccd_view.addStream(opt_stream)
        # create CCD stream panel entry
        ccd_spe = StreamController(panel.pnl_opt_streams, opt_stream, self.tab_data_model)
        ccd_spe.stream_panel.flatten()  # removes the expander header
        # force this view to never follow the tool mode (just standard view)
        panel.vp_align_ccd.canvas.allowed_modes = {TOOL_NONE}

        # To control the blanker if it's not automatic (None)
        # TODO: remove once the CompositedScanner supports automatic blanker.
        if (model.hasVA(main_data.ebeam, "blanker") and
            None not in main_data.ebeam.blanker.choices
           ):
            blanker = main_data.ebeam.blanker
        else:
            blanker = None

        # No streams controller, because it does far too much (including hiding
        # the only stream entry when SEM view is focused)
        # Use all VAs as HW VAs, so the values are shared with the streams tab
        sem_stream = acqstream.SEMStream("SEM", main_data.sed,
                                         main_data.sed.data,
                                         main_data.ebeam,
                                         hwdetvas=get_local_vas(main_data.sed, main_data.hw_settings_config),
                                         hwemtvas=get_local_vas(main_data.ebeam, main_data.hw_settings_config),
                                         acq_type=model.MD_AT_EM,
                                         blanker=blanker
                                         )
        sem_stream.should_update.value = True
        self.tab_data_model.streams.value.append(sem_stream)
        self._sem_stream = sem_stream
        self._sem_view = panel.vp_align_sem.view
        self._sem_view.addStream(sem_stream)

        sem_spe = StreamController(self.panel.pnl_sem_streams, sem_stream, self.tab_data_model)
        sem_spe.stream_panel.flatten()  # removes the expander header

        spot_stream = acqstream.SpotSEMStream("Spot", main_data.sed,
                                              main_data.sed.data, main_data.ebeam,
                                              blanker=blanker)
        self.tab_data_model.streams.value.append(spot_stream)
        self._spot_stream = spot_stream

        # Adapt the zoom level of the SEM to fit exactly the SEM field of view.
        # No need to check for resize events, because the view has a fixed size.
        if not main_data.ebeamControlsMag:
            panel.vp_align_sem.canvas.abilities -= {CAN_ZOOM}
            # prevent the first image to reset our computation
            panel.vp_align_sem.canvas.fit_view_to_next_image = False
            main_data.ebeam.pixelSize.subscribe(self._onSEMpxs, init=True)

        self._stream_controllers = (ccd_spe, sem_spe)
        self._sem_spe = sem_spe  # to disable it during spot mode

        # Update the SEM area in dichotomic mode
        self.tab_data_model.dicho_seq.subscribe(self._onDichoSeq, init=True)

        # Bind actuator buttons and keys
        self._actuator_controller = ActuatorController(self.tab_data_model, panel, "lens_align_")
        self._actuator_controller.bind_keyboard(panel)

        # Toolbar
        tb = panel.lens_align_tb
        tb.add_tool(TOOL_DICHO, self.tab_data_model.tool)
        tb.add_tool(TOOL_SPOT, self.tab_data_model.tool)

        # Dichotomy mode: during this mode, the label & button "move to center" are
        # shown. If the sequence is empty, or a move is going, it's disabled.
        self._aligner_move = None  # the future of the move (to know if it's over)
        panel.lens_align_btn_to_center.Bind(wx.EVT_BUTTON, self._on_btn_to_center)

        # If SEM pxs changes, A/B or X/Y are actually different values
        main_data.ebeam.pixelSize.subscribe(self._update_to_center)

        # Fine alignment panel
        pnl_sem_toolbar = panel.pnl_sem_toolbar
        fa_sizer = pnl_sem_toolbar.GetSizer()
        scale_win = ScaleWindow(pnl_sem_toolbar)
        self._on_mpp = guiutil.call_in_wx_main_wrapper(scale_win.SetMPP)  # need to keep ref
        self._sem_view.mpp.subscribe(self._on_mpp, init=True)
        fa_sizer.Add(scale_win, proportion=3, flag=wx.ALIGN_RIGHT | wx.TOP | wx.LEFT, border=10)
        fa_sizer.Layout()

        if main_data.ccd:
            # TODO: make these controllers also work on confocal
            # For Fine alignment, the procedure might need to be completely reviewed
            # For auto centering, it's mostly a matter of updating align.AlignSpot()
            # to know about scanners.
            self._fa_controller = acqcont.FineAlignController(self.tab_data_model,
                                                              panel,
                                                              main_frame)

            self._ac_controller = acqcont.AutoCenterController(self.tab_data_model,
                                                               self._aligner_xy,
                                                               panel)

        # Documentation text on the left panel
        # TODO: need different instructions in case of confocal microscope
        doc_path = pkg_resources.resource_filename("odemis.gui", "doc/alignment.html")
        panel.html_alignment_doc.SetBorders(0)  # sizer already give us borders
        panel.html_alignment_doc.LoadPage(doc_path)

        # Trick to allow easy html editing: double click to reload
        # def reload_page(evt):
        #     evt.GetEventObject().LoadPage(path)

        # panel.html_alignment_doc.Bind(wx.EVT_LEFT_DCLICK, reload_page)

        self.tab_data_model.tool.subscribe(self._onTool, init=True)
        main_data.chamberState.subscribe(self.on_chamber_state, init=True)
        # stage will be used to listen to position changes (to enable/disable the tab in the right positions)
        self.stage = self.tab_data_model.main.stage
        if main_data.role == "cryo-secom":
            self.stage.position.subscribe(self._on_stage_pos, init=True)

    def _on_ccd_should_update(self, update):
        """
        Very basic stream scheduler (just one stream)
        """
        self._opt_stream.is_active.value = update

    def Show(self, show=True):
        Tab.Show(self, show=show)

        main_data = self.tab_data_model.main
        # Store/restore previous confocal settings when entering/leaving the tab
        lm = main_data.laser_mirror
        if show and lm:
            # Must be done before starting the stream
            self._lm_settings = (lm.scale.value,
                                 lm.resolution.value,
                                 lm.translation.value,
                                 lm.dwellTime.value)

        # Turn on/off the streams as the tab is displayed.
        # Also directly modify is_active, as there is no stream scheduler
        for s in self.tab_data_model.streams.value:
            if show:
                s.is_active.value = s.should_update.value
            else:
                s.is_active.value = False

        if not show and lm and None not in self._lm_settings:
            # Must be done _after_ stopping the stream
            # Order matters
            lm.scale.value = self._lm_settings[0]
            lm.resolution.value = self._lm_settings[1]
            lm.translation.value = self._lm_settings[2]
            lm.dwellTime.value = self._lm_settings[3]
            # To be sure that if it's called when already not shown, we don't
            # put old values again
            self._lm_settings = (None, None, None, None)

        # Freeze the stream settings when an alignment is going on
        if show:
            # as we expect no acquisition active when changing tab, it will always
            # lead to subscriptions to VA
            main_data.is_acquiring.subscribe(self._on_acquisition, init=True)
            # Move aligner on tab showing to FAV_POS_ACTIVE position
            # (if all axes are referenced and there are indeed active and deactive positions metadata)
            md = self._aligner_xy.getMetadata()
            if {model.MD_FAV_POS_ACTIVE, model.MD_FAV_POS_DEACTIVE}.issubset(md.keys()) \
                    and all(self._aligner_xy.referenced.value.values()):
                f = self._aligner_xy.moveAbs(md[model.MD_FAV_POS_ACTIVE])
                self._actuator_controller._enable_buttons(False)
                f.add_done_callback(self._on_align_move_done)
        else:
            main_data.is_acquiring.unsubscribe(self._on_acquisition)
            self._aligner_xy.position.unsubscribe(self._on_align_pos)

    def terminate(self):
        super(SecomAlignTab, self).terminate()
        self.stage.position.unsubscribe(self._on_stage_pos)
        # make sure the streams are stopped
        for s in self.tab_data_model.streams.value:
            s.is_active.value = False

    @call_in_wx_main
    def on_chamber_state(self, state):
        # Lock or enable lens alignment
        in_vacuum = state in {guimod.CHAMBER_VACUUM, guimod.CHAMBER_UNKNOWN}
        self.button.Enable(in_vacuum)
        self.highlight(in_vacuum)

    @call_in_wx_main
    def _onTool(self, tool):
        """
        Called when the tool (mode) is changed
        """
        shown = self.IsShown() # to make sure we don't play streams in the background

        # Reset previous mode
        if tool != TOOL_DICHO:
            # reset the sequence
            self.tab_data_model.dicho_seq.value = []
            self.panel.pnl_move_to_center.Show(False)
            self.panel.pnl_align_tools.Show(self.tab_data_model.main.ccd is not None)

            if self.tab_data_model.main.laser_mirror:  # confocal => go back to scan
                # TODO: restore the previous values
                if self._opt_stream.roi.value == (0.5, 0.5, 0.5, 0.5):
                    self._opt_stream.is_active.value = False
                    self._opt_stream.roi.value = (0, 0, 1, 1)
                    self._opt_stream.emtScale.value = self._opt_stream.emtScale.clip((8, 8))
                    self._opt_stream.emtDwellTime.value = self._opt_stream.emtDwellTime.range[0]
                    self._opt_stream.is_active.value = self._opt_stream.should_update.value
                    # Workaround the fact that the stream has no local res,
                    # so the hardware limits the dwell time based on the previous
                    # resolution used.
                    # TODO: fix the stream to set the dwell time properly (set the res earlier)
                    self._opt_stream.emtDwellTime.value = self._opt_stream.emtDwellTime.range[0]
                    self.panel.vp_align_ccd.canvas.fit_view_to_next_image = True

        if tool != TOOL_SPOT:
            self._spot_stream.should_update.value = False
            self._spot_stream.is_active.value = False
            self._sem_stream.should_update.value = True
            self._sem_stream.is_active.value = shown
            self._sem_spe.resume()

        # Set new mode
        if tool == TOOL_DICHO:
            self.panel.pnl_move_to_center.Show(True)
            self.panel.pnl_align_tools.Show(False)

            if self.tab_data_model.main.laser_mirror:  # confocal => got spot mode
                # Start the new settings immediately after
                self._opt_stream.is_active.value = False
                # TODO: could using a special "Confocal spot mode" stream simplify?
                # TODO: store the previous values
                self._opt_stream.roi.value = (0.5, 0.5, 0.5, 0.5)
                # The scale ensures that _the_ pixel takes the whole screen
                # TODO: if the refit works properly, it shouldn't be needed
                self._opt_stream.emtScale.value = self._opt_stream.emtScale.range[1]
                self._opt_stream.emtDwellTime.value = self._opt_stream.emtDwellTime.clip(0.1)
                self.panel.vp_align_ccd.canvas.fit_view_to_next_image = True
                self._opt_stream.is_active.value = self._opt_stream.should_update.value
                self._opt_stream.emtDwellTime.value = self._opt_stream.emtDwellTime.clip(0.1)
            # TODO: with a standard CCD, it'd make sense to also use a very large binning
        elif tool == TOOL_SPOT:
            # Do not show the SEM settings being changed during spot mode, and
            # do not allow to change the resolution/scale
            self._sem_spe.pause()

            self._sem_stream.should_update.value = False
            self._sem_stream.is_active.value = False
            self._spot_stream.should_update.value = True
            self._spot_stream.is_active.value = shown

            # TODO: support spot mode and automatically update the survey image each
            # time it's updated.
            # => in spot-mode, listen to stage position and magnification, if it
            # changes reactivate the SEM stream and subscribe to an image, when image
            # is received, stop stream and move back to spot-mode. (need to be careful
            # to handle when the user disables the spot mode during this moment)

        self.panel.pnl_move_to_center.Parent.Layout()

    def _onDichoSeq(self, seq):
        roi = align.dichotomy_to_region(seq)
        logging.debug("Seq = %s -> roi = %s", seq, roi)
        self._sem_stream.roi.value = roi

        self._update_to_center()

    @call_in_wx_main
    def _on_acquisition(self, is_acquiring):
        """
        Called when an "acquisition" is going on
        """
        # (Un)freeze the stream settings
        if is_acquiring:
            for stream_controller in self._stream_controllers:
                stream_controller.enable(False)
                stream_controller.pause()
        else:
            for stream_controller in self._stream_controllers:
                if (self.tab_data_model.tool.value == TOOL_SPOT and
                    stream_controller is self._sem_spe):
                    continue
                stream_controller.resume()
                stream_controller.enable(True)

    def _update_fa_dt(self, unused=None):
        """
        Called when the fine alignment dwell time must be recomputed (because
        the CCD exposure time or binning has changed. It will only be updated
        if the SPOT mode is active (otherwise the user might be setting for
        different purpose).
        """
        # Only update fineAlignDwellTime when spot tool is selected
        if self.tab_data_model.tool.value != TOOL_SPOT:
            return

        # dwell time is the based on the exposure time for the spot, as this is
        # the best clue on what works with the sample.
        main_data = self.tab_data_model.main
        binning = self._opt_stream.detBinning.value
        dt = self._opt_stream.detExposureTime.value * numpy.prod(binning)
        main_data.fineAlignDwellTime.value = main_data.fineAlignDwellTime.clip(dt)

    # "Move to center" functions
    @call_in_wx_main
    def _update_to_center(self, _=None):
        # Enable a special "move to SEM center" button iif:
        # * seq is not empty
        # * (and) no move currently going on
        seq = self.tab_data_model.dicho_seq.value
        if seq and (self._aligner_move is None or self._aligner_move.done()):
            roi = self._sem_stream.roi.value
            move = self._computeROICenterMove(roi)
            # Convert to a text like "A = 45µm, B = -9µm"
            mov_txts = []
            for a in sorted(move.keys()):
                v = units.readable_str(move[a], unit="m", sig=2)
                mov_txts.append("%s = %s" % (a.upper(), v))

            lbl = "Approximate center away by:\n%s." % ", ".join(mov_txts)
            enabled = True

            # TODO: Warn if move is bigger than previous move (or simply too big)
        else:
            lbl = "Pick a sub-area to approximate the SEM center.\n"
            enabled = False

        self.panel.lens_align_btn_to_center.Enable(enabled)
        lbl_ctrl = self.panel.lens_align_lbl_approc_center
        lbl_ctrl.SetLabel(lbl)
        lbl_ctrl.Wrap(lbl_ctrl.Size[0])
        self.panel.Layout()

    def _on_btn_to_center(self, event):
        """
        Called when a click on the "move to center" button happens
        """
        # computes the center position
        seq = self.tab_data_model.dicho_seq.value
        roi = align.dichotomy_to_region(seq)
        move = self._computeROICenterMove(roi)

        # disable the button to avoid another move
        self.panel.lens_align_btn_to_center.Disable()

        # run the move
        logging.debug("Moving by %s", move)
        self._aligner_move = self.tab_data_model.main.aligner.moveRel(move)
        self._aligner_move.add_done_callback(self._on_move_to_center_done)

    def _on_move_to_center_done(self, future):
        """
        Called when the move to the center is done
        """
        # reset the sequence as it's going to be completely different
        logging.debug("Move over")
        self.tab_data_model.dicho_seq.value = []

    def _computeROICenterMove(self, roi):
        """
        Computes the move require to go to the center of ROI, in the aligner
         coordinates
        roi (tuple of 4: 0<=float<=1): left, top, right, bottom (in ratio)
        returns (dict of str -> floats): relative move needed
        """
        # compute center in X/Y coordinates
        pxs = self.tab_data_model.main.ebeam.pixelSize.value
        eshape = self.tab_data_model.main.ebeam.shape
        fov_size = (eshape[0] * pxs[0], eshape[1] * pxs[1])  # m
        l, t, r, b = roi
        center = {"x": fov_size[0] * ((l + r) / 2 - 0.5),
                  "y":-fov_size[1] * ((t + b) / 2 - 0.5)} # physical Y is reversed
        logging.debug("center of ROI at %s", center)

        # The move is opposite direction of the relative center
        shift_xy = {"x":-center["x"], "y":-center["y"]}
        shift = self._convert_to_aligner(shift_xy)
        # Drop the moves if very close to it (happens often with A/B as they can
        # be just on the axis)
        for a, v in shift.items():
            if abs(v) < 1e-10:
                shift[a] = 0

        return shift

    def _convert_xy_to_ab(self, shift):
        # same formula as ConvertStage._convertPosToChild()
        ang = math.radians(45) # Used to be -135° when conventions were inversed

        return {"b": shift["x"] * math.cos(ang) - shift["y"] * math.sin(ang),
                "a": shift["x"] * math.sin(ang) + shift["y"] * math.cos(ang)}

    def _onSEMpxs(self, pixel_size):
        """ Called when the SEM pixel size changes, which means the FoV changes

        pixel_size (tuple of 2 floats): in meter
        """
        eshape = self.tab_data_model.main.ebeam.shape
        fov_size = (eshape[0] * pixel_size[0], eshape[1] * pixel_size[1])  # m
        semv_size = self.panel.vp_align_sem.Size  # px

        # compute MPP to fit exactly the whole FoV
        mpp = (fov_size[0] / semv_size[0], fov_size[1] / semv_size[1])
        best_mpp = max(mpp)  # to fit everything if not same ratio
        best_mpp = self._sem_view.mpp.clip(best_mpp)
        self._sem_view.mpp.value = best_mpp

    def _on_stage_pos(self, pos):
        """
        Called when the stage is moved, enable the tab if position is imaging mode, disable otherwise
        :param pos: (dict str->float or None) updated position of the stage
        """
<<<<<<< HEAD
        guiutil.enable_tab_on_stage_position(self.button, self.stage, pos, target=IMAGING)
=======
        guiutil.enable_tab_on_stage_position(self, self.stage, pos, target=IMAGING)
>>>>>>> 03a1a7a5

    def _on_align_pos(self, pos):
        """
        Called when the aligner is moved (and the tab is shown)
        :param pos: (dict str->float or None) updated position of the aligner
        """
        if not self.IsShown():
            # Shouldn't happen, but for safety, double check
            logging.warning("Alignment mode changed while alignment tab not shown")
            return
        # Check if updated position is close to FAV_POS_DEACTIVE
        md = self._aligner_xy.getMetadata()
        dist_deactive = math.hypot(pos["x"] - md[model.MD_FAV_POS_DEACTIVE]["x"],
                                   pos["y"] - md[model.MD_FAV_POS_DEACTIVE]["y"])
        if dist_deactive <= 0.1e-3:  # (within 0.1mm of deactive is considered deactivated.)
            logging.warning("Aligner seems parked, not updating FAV_POS_ACTIVE")
            return
        # Save aligner position as the "calibrated" one
        self._aligner_xy.updateMetadata({model.MD_FAV_POS_ACTIVE: pos})

    def _on_align_move_done(self, f=None):
        """
        Wait for the movement of the aligner to it default active position,
        then subscribe to its position to update the active position.
        f (future): future of the movement
        """
        if f:
            f.result()  # to fail & log if the movement failed
        # re-enable the axes buttons
        self._actuator_controller._enable_buttons(True)
        # Subscribe to lens aligner movement to update its FAV_POS_ACTIVE metadata
        self._aligner_xy.position.subscribe(self._on_align_pos)

    @classmethod
    def get_display_priority(cls, main_data):
        if main_data.role in ("secom", "cryo-secom"):
            return 1
        else:
            return None


class SparcAlignTab(Tab):
    """
    Tab for the mirror/fiber alignment on the SPARC
    """
    # TODO: If this tab is not initially hidden in the XRC file, gtk error
    # will show up when the GUI is launched. Even further (odemis) errors may
    # occur. The reason for this is still unknown.

    def __init__(self, name, button, panel, main_frame, main_data):
        tab_data = guimod.SparcAlignGUIData(main_data)
        super(SparcAlignTab, self).__init__(name, button, panel, main_frame, tab_data)
        self.set_label("ALIGNMENT")

        self._settings_controller = settings.SparcAlignSettingsController(
            panel,
            tab_data,
        )

        self._stream_controller = streamcont.StreamBarController(
            tab_data,
            panel.pnl_sparc_align_streams,
            locked=True
        )

        # create the stream to the AR image + goal image
        self._ccd_stream = None
        if main_data.ccd:
            ccd_stream = acqstream.CameraStream(
                "Angle-resolved sensor",
                main_data.ccd,
                main_data.ccd.data,
                main_data.ebeam)
            self._ccd_stream = ccd_stream

            # create a view on the microscope model
            vpv = collections.OrderedDict([
                (panel.vp_sparc_align,
                    {
                        "name": "Optical",
                        "stream_classes": None,  # everything is good
                        # no stage, or would need a fake stage to control X/Y of the
                        # mirror
                        # no focus, or could control yaw/pitch?
                    }
                ),
            ])
            self.view_controller = viewcont.ViewPortController(
                tab_data,
                panel,
                vpv
            )
            mic_view = self.tab_data_model.focussedView.value
            mic_view.interpolate_content.value = False
            mic_view.show_crosshair.value = False
            mic_view.show_pixelvalue.value = False
            mic_view.merge_ratio.value = 1

            ccd_spe = self._stream_controller.addStream(ccd_stream)
            ccd_spe.stream_panel.flatten()
            ccd_stream.should_update.value = True

            # Connect polePosition of lens to mirror overlay (via the polePositionPhysical VA)
            mirror_ol = self.panel.vp_sparc_align.canvas.mirror_ol
            lens = main_data.lens
            try:
                # The lens is not set, but the CCD metadata is still set as-is.
                # So need to compensate for the magnification, and flip.
                # (That's also the reason it's not possible to move the
                # pole position, as it should be done with the lens)
                # Note: up to v2.2 we were using precomputed png files for each
                # CCD size. Some of them contained (small) error in the mirror size,
                # which will make this new display look a bit bigger.
                m = lens.magnification.value
                mirror_ol.set_mirror_dimensions(lens.parabolaF.value / m,
                                                lens.xMax.value / m,
                                                -lens.focusDistance.value / m,
                                                lens.holeDiameter.value / m)
            except (AttributeError, TypeError) as ex:
                logging.warning("Failed to get mirror dimensions: %s", ex)
        else:
            self.view_controller = None
            logging.warning("No CCD available for mirror alignment feedback")

        # One of the goal of changing the raw/pitch is to optimise the light
        # reaching the optical fiber to the spectrometer
        if main_data.spectrometer:
            # Only add the average count stream
            self._scount_stream = acqstream.CameraCountStream("Spectrum count",
                                                              main_data.spectrometer,
                                                              main_data.spectrometer.data,
                                                              main_data.ebeam)
            self._scount_stream.should_update.value = True
            self._scount_stream.windowPeriod.value = 30  # s
            self._spec_graph = self._settings_controller.spec_graph
            self._txt_mean = self._settings_controller.txt_mean
            self._scount_stream.image.subscribe(self._on_spec_count, init=True)
        else:
            self._scount_stream = None

        # Force a spot at the center of the FoV
        # Not via stream controller, so we can avoid the scheduler
        spot_stream = acqstream.SpotSEMStream("SpotSEM", main_data.sed,
                                              main_data.sed.data, main_data.ebeam)
        self._spot_stream = spot_stream

        # Switch between alignment modes
        # * chamber-view: see the mirror and the sample in the chamber
        # * mirror-align: move x, y, yaw, and pitch with AR feedback
        # * fiber-align: move yaw, pitch and x/y of fiber with scount feedback
        self._alignbtn_to_mode = {panel.btn_align_chamber: "chamber-view",
                                  panel.btn_align_mirror: "mirror-align",
                                  panel.btn_align_fiber: "fiber-align"}

        # Remove the modes which are not supported by the current hardware
        for btn, mode in list(self._alignbtn_to_mode.items()):
            if mode in tab_data.align_mode.choices:
                btn.Bind(wx.EVT_BUTTON, self._onClickAlignButton)
            else:
                btn.Destroy()
                del self._alignbtn_to_mode[btn]

        if len(tab_data.align_mode.choices) <= 1:
            # only one mode possible => hide the buttons
            panel.pnl_alignment_btns.Show(False)

        tab_data.align_mode.subscribe(self._onAlignMode)

        self._actuator_controller = ActuatorController(tab_data, panel, "mirror_align_")

        # Bind keys
        self._actuator_controller.bind_keyboard(panel)

    def _onClickAlignButton(self, evt):
        """
        Called when one of the Mirror/Optical fiber button is pushed
        Note: in practice they can never be unpushed by the user, so this happens
          only when the button is toggled on.
        """
        btn = evt.GetEventObject()
        if not btn.GetToggle():
            logging.warning("Got event from button being untoggled")
            return

        try:
            mode = self._alignbtn_to_mode[btn]
        except KeyError:
            logging.warning("Unknown button %s pressed", btn)
            return
        # untoggling the other button will be done when the VA is updated
        self.tab_data_model.align_mode.value = mode

    @call_in_wx_main
    def _onAlignMode(self, mode):
        """
        Called when the align_mode changes (because the user selected a new one)
        mode (str): the new alignment mode
        """
        # Ensure the toggle buttons are correctly set
        for btn, m in self._alignbtn_to_mode.items():
            btn.SetToggle(mode == m)

        # Disable controls/streams which are useless (to guide the user)
        if mode == "chamber-view":
            # With the lens, the image must be flipped to keep the mirror at the
            # top and the sample at the bottom.
            self.panel.vp_sparc_align.SetFlip(wx.VERTICAL)
            # Hide goal image
            self.panel.vp_sparc_align.hide_mirror_overlay()
            self._ccd_stream.should_update.value = True
            self.panel.pnl_sparc_trans.Enable(True)
            self.panel.pnl_fibaligner.Enable(False)
        elif mode == "mirror-align":
            # Show image normally
            self.panel.vp_sparc_align.SetFlip(None)
            # Show the goal image. Don't allow to move it, so that it's always
            # at the same position, and can be used to align with a fixed pole position.
            self.panel.vp_sparc_align.show_mirror_overlay(activate=False)
            self._ccd_stream.should_update.value = True
            self.panel.pnl_sparc_trans.Enable(True)
            self.panel.pnl_fibaligner.Enable(False)
        elif mode == "fiber-align":
            if self._ccd_stream:
                self._ccd_stream.should_update.value = False
            # Note: we still allow mirror translation, because on some SPARCs
            # with small mirrors, it's handy to align the mirror using the
            # spectrometer feedback.
            self.panel.pnl_sparc_trans.Enable(True)
            self.panel.pnl_fibaligner.Enable(True)
        else:
            raise ValueError("Unknown alignment mode %s." % mode)

        # This is blocking on the hardware => run in a separate thread
        # TODO: Probably better is that setPath returns a future (and cancel it
        # when hiding the panel)
        self.tab_data_model.main.opm.setPath(mode)

    @call_in_wx_main
    def _on_spec_count(self, scount):
        """
        Called when a new spectrometer data comes in (and so the whole intensity
        window data is updated)
        scount (DataArray)
        """
        if len(scount) > 0:
            # Indicate the raw value
            v = scount[-1]
            if v < 1:
                txt = units.readable_str(float(scount[-1]), sig=6)
            else:
                txt = "%d" % round(v)  # to make it clear what is small/big
            self._txt_mean.SetValue(txt)

            # fit min/max between 0 and 1
            ndcount = scount.view(numpy.ndarray)  # standard NDArray to get scalars
            vmin, vmax = ndcount.min(), ndcount.max()
            b = vmax - vmin
            if b == 0:
                b = 1
            disp = (scount - vmin) / b

            # insert 0s at the beginning if the window is not (yet) full
            dates = scount.metadata[model.MD_TIME_LIST]
            dur = dates[-1] - dates[0]
            if dur == 0:  # only one tick?
                dur = 1  # => make it 1s large
            exp_dur = self._scount_stream.windowPeriod.value
            missing_dur = exp_dur - dur
            nb0s = int(missing_dur * len(scount) / dur)
            if nb0s > 0:
                disp = numpy.concatenate([numpy.zeros(nb0s), disp])
        else:
            disp = []
        self._spec_graph.SetContent(disp)

#     def _getGoalImage(self, main_data):
#         """
#         main_data (model.MainGUIData)
#         returns (model.DataArray): RGBA DataArray of the goal image for the
#           current hardware
#         """
#         ccd = main_data.ccd
#         lens = main_data.lens
#
#         # TODO: automatically generate the image? Shouldn't be too hard with
#         # cairo, it's just 3 circles and a line.
#
#         # The goal image depends on the physical size of the CCD, so we have
#         # a file for each supported sensor size.
#         pxs = ccd.pixelSize.value
#         ccd_res = ccd.shape[0:2]
#         ccd_sz = tuple(int(round(p * l * 1e6)) for p, l in zip(pxs, ccd_res))
#         try:
#             goal_rs = pkg_resources.resource_stream("odemis.gui.img",
#                                                     "calibration/ma_goal_5_13_sensor_%d_%d.png" % ccd_sz)
#         except IOError:
#             logging.warning(u"Failed to find a fitting goal image for sensor "
#                             u"of %dx%d µm" % ccd_sz)
#             # pick a known file, it's better than nothing
#             goal_rs = pkg_resources.resource_stream("odemis.gui.img",
#                                                     "calibration/ma_goal_5_13_sensor_13312_13312.png")
#         goal_im = model.DataArray(scipy.misc.imread(goal_rs))
#         # No need to swap bytes for goal_im. Alpha needs to be fixed though
#         goal_im = scale_to_alpha(goal_im)
#         # It should be displayed at the same scale as the actual image.
#         # In theory, it would be direct, but as the backend doesn't know when
#         # the lens is on or not, it's considered always on, and so the optical
#         # image get the pixel size multiplied by the magnification.
#
#         # The resolution is the same as the maximum sensor resolution, if not,
#         # we adapt the pixel size
#         im_res = (goal_im.shape[1], goal_im.shape[0])  #pylint: disable=E1101,E1103
#         scale = ccd_res[0] / im_res[0]
#         if scale != 1:
#             logging.warning("Goal image has resolution %s while CCD has %s",
#                             im_res, ccd_res)
#
#         # Pxs = sensor pxs / lens mag
#         mag = lens.magnification.value
#         goal_md = {model.MD_PIXEL_SIZE: (scale * pxs[0] / mag, scale * pxs[1] / mag),  # m
#                    model.MD_POS: (0, 0),
#                    model.MD_DIMS: "YXC", }
#
#         goal_im.metadata = goal_md
#         return goal_im

    def Show(self, show=True):
        Tab.Show(self, show=show)

        # Turn on the camera and SEM only when displaying this tab
        if self._ccd_stream:
            self._ccd_stream.is_active.value = show
        if self._spot_stream:
            self._spot_stream.is_active.value = show

        if self._scount_stream:
            active = self._scount_stream.should_update.value and show
            self._scount_stream.is_active.value = active

        # If there is an actuator, disable the lens
        if show:
            self._onAlignMode(self.tab_data_model.align_mode.value)
        # when hidden, the new tab shown is in charge to request the right
        # optical path mode, if needed.

    def terminate(self):
        for s in (self._ccd_stream, self._scount_stream, self._spot_stream):
            if s:
                s.is_active.value = False

    @classmethod
    def get_display_priority(cls, main_data):
        # For SPARCv1, (with no "parkable" mirror)
        if main_data.role == "sparc":
            mirror = main_data.mirror
            if mirror and set(mirror.axes.keys()) == {"l", "s"}:
                return None # => will use the Sparc2AlignTab
            else:
                return 5

        return None


class Sparc2AlignTab(Tab):
    """
    Tab for the mirror/fiber/lens/streak-camera alignment on the SPARCv2. Note that the basic idea
    is similar to the SPARC(v1), but the actual procedure is entirely different.
    """

    def __init__(self, name, button, panel, main_frame, main_data):
        tab_data = guimod.Sparc2AlignGUIData(main_data)
        super(Sparc2AlignTab, self).__init__(name, button, panel, main_frame, tab_data)
        self.set_label("ALIGNMENT")

        if main_data.lens_mover:
            # Reference and move the lens to its default position
            if not main_data.lens_mover.referenced.value["x"]:
                # TODO: have the actuator automatically reference on init?
                f = main_data.lens_mover.reference({"x"})
                f.add_done_callback(self._moveLensToActive)
            else:
                self._moveLensToActive()

        if main_data.fibaligner:
            # Reference and move the fiber aligner Y to its default position (if
            # it has a favourite position, as the older versions didn't support
            # referencing, so just stayed physically as-is).
            fib_fav_pos = main_data.fibaligner.getMetadata().get(model.MD_FAV_POS_ACTIVE)
            if fib_fav_pos:
                try:
                    refd = main_data.fibaligner.referenced.value
                    not_refd = {a for a in fib_fav_pos.keys() if not refd[a]}
                    if any(not_refd):
                        f = main_data.fibaligner.reference(not_refd)
                        f.add_done_callback(self._moveFibAlignerToActive)
                    else:
                        self._moveFibAlignerToActive()
                except Exception:
                    logging.exception("Failed to move fiber aligner to %s", fib_fav_pos)

        # Documentation text on the right panel for alignment
        self.doc_path = pkg_resources.resource_filename("odemis.gui", "doc/sparc2_header.html")
        panel.html_moi_doc.SetBorders(0)
        panel.html_moi_doc.LoadPage(self.doc_path)

        self._mirror_settings_controller = None
        if model.hasVA(main_data.lens, "configuration"):
            self._mirror_settings_controller = settings.MirrorSettingsController(panel, tab_data)
            self._mirror_settings_controller.enable(False)

        if main_data.streak_ccd:
            self._streak_settings_controller = settings.StreakCamAlignSettingsController(panel, tab_data)
            self.streak_ccd = main_data.streak_ccd
            self.streak_delay = main_data.streak_delay
            self.streak_unit = main_data.streak_unit
            self.streak_lens = main_data.streak_lens

            # !!Note: In order to make sure the default value shown in the GUI corresponds
            # to the correct trigger delay from the MD, we call the setter of the .timeRange VA,
            # which sets the correct value for the .triggerDelay VA from MD-lookup
            # Cannot be done in the driver, as MD from yaml is updated after initialization of HW!!
            self.streak_unit.timeRange.value = self.streak_unit.timeRange.value

        # Create stream & view
        self._stream_controller = streamcont.StreamBarController(
            tab_data,
            panel.pnl_streams,
            locked=True  # streams cannot be hidden/removed and fixed to the current view
        )

        # Create the views.
        vpv = collections.OrderedDict((
            (self.panel.vp_align_lens,
                {
                    "name": "Lens alignment",
                    "stream_classes": acqstream.CameraStream,
                }
            ),
            (self.panel.vp_moi,
                {
                    "name": "Mirror alignment",
                    "stream_classes": acqstream.CameraStream,
                }
            ),
            (self.panel.vp_align_center,
                {
                    "cls": guimod.ContentView,
                    "name": "Center alignment",
                    "stream_classes": acqstream.CameraStream,
                }
            ),
            (self.panel.vp_align_fiber,
                {
                    "name": "Spectrum average",
                    "stream_classes": acqstream.CameraCountStream,
                }
            ),
            (self.panel.vp_align_streak,
             {
                 "name": "Trigger delay calibration",
                 "stream_classes": acqstream.StreakCamStream,
             }
             ),
        ))

        self.view_controller = viewcont.ViewPortController(tab_data, panel, vpv)
        self.panel.vp_align_lens.view.show_crosshair.value = False
        self.panel.vp_align_center.view.show_crosshair.value = False
        self.panel.vp_align_streak.view.show_crosshair.value = True
        self.panel.vp_align_lens.view.show_pixelvalue.value = False
        self.panel.vp_align_center.view.show_pixelvalue.value = False
        self.panel.vp_align_streak.view.show_pixelvalue.value = True

        # The streams:
        # * Alignment/AR CCD (ccd): Used to show CL spot during the alignment
        #   of the lens1, _and_ to show the mirror shadow in center alignment.
        # * spectrograph line (specline): used for focusing/showing a (blue)
        #   line in lens alignment.
        # * Alignment/AR CCD (mois): Also show CL spot, but used in the mirror
        #   alignment mode with MoI and spot intensity info on the panel.
        # * Spectrum count (speccnt): Used to show how much light is received
        #   by the spectrometer over time (30s).
        # * ebeam spot (spot): Used to force the ebeam to spot mode in lens
        #   and center alignment.
        # Note: the mirror alignment used a MomentOfInertia stream, it's
        #   supposed to make things easier (and almost automatic) but it doesn't
        #   work in all cases/samples. So we use now just rely on the direct CCD
        #   view.

        # TODO: have a special stream that does CCD + ebeam spot? (to avoid the ebeam spot)

        # Force a spot at the center of the FoV
        # Not via stream controller, so we can avoid the scheduler
        spot_stream = acqstream.SpotSEMStream("SpotSEM", main_data.sed,
                                              main_data.sed.data, main_data.ebeam)
        spot_stream.should_update.value = True
        self._spot_stream = spot_stream

        self._ccd_stream = None
        # The ccd stream panel entry object is kept as attribute
        # to enable/disable ccd stream panel during focus mode
        self._ccd_spe = None
        if main_data.ccd:
            # Force the "temperature" VA to be displayed by making it a hw VA
            hwdetvas = set()
            if model.hasVA(main_data.ccd, "temperature"):
                hwdetvas.add("temperature")
            ccd_stream = acqstream.CameraStream(
                                "Angle-resolved sensor",
                                main_data.ccd,
                                main_data.ccd.data,
                                emitter=None,
                                # focuser=ccd_focuser, # no focus on right drag, would be too easy to change mistakenly
                                hwdetvas=hwdetvas,
                                detvas=get_local_vas(main_data.ccd, main_data.hw_settings_config),
                                forcemd={model.MD_POS: (0, 0),  # Just in case the stage is there
                                         model.MD_ROTATION: 0},  # Force the CCD as-is
                                acq_type=model.MD_AT_AR,  # For the merge slider icon
                                )
            self._setFullFoV(ccd_stream, (2, 2))
            self._ccd_stream = ccd_stream

            self._ccd_spe = self._stream_controller.addStream(ccd_stream,
                                add_to_view=self.panel.vp_align_lens.view)
            self._ccd_spe.stream_panel.flatten()

            # To activate the SEM spot when the CCD plays
            ccd_stream.should_update.subscribe(self._on_ccd_stream_play)

        # For running autofocus (can only one at a time)
        self._autofocus_f = model.InstantaneousFuture()
        self._autofocus_align_mode = None  # Which mode is autofocus running on
        self._pfc_autofocus = None  # For showing the autofocus progress

        # Focuser on stream so menu controller believes it's possible to autofocus.
        if main_data.focus and main_data.ccd and main_data.ccd.name in main_data.focus.affects.value:
            ccd_focuser = main_data.focus
        else:
            ccd_focuser = None
        # TODO: handle if there are two spectrometers with focus (but for now,
        # there is no such system)
        if ccd_focuser:
            # Focus position axis -> AxisConnector
            z = main_data.focus.axes["z"]
            self.panel.slider_focus.SetRange(z.range[0], z.range[1])
            self._ac_focus = AxisConnector("z", main_data.focus, self.panel.slider_focus,
                                           events=wx.EVT_SCROLL_CHANGED)

            # Bind autofocus (the complex part is to get the menu entry working too)
            self.panel.btn_autofocus.Bind(wx.EVT_BUTTON, self._onClickFocus)
            tab_data.autofocus_active.subscribe(self._onAutofocus)

        else:
            self.panel.pnl_focus.Show(False)

        # Add autofocus in case there is a focusable spectrometer after the optical fiber.
        # Pick the focuser which affects at least one component common with the
        # fiber aligner.
        fib_focuser = None
        if main_data.fibaligner:
            aligner_affected = set(main_data.fibaligner.affects.value)
            for focuser in (main_data.spec_ded_focus, main_data.focus):
                if focuser is None:
                    continue
                # Is there at least one component affected by the focuser which
                # is also affected by the fibaligner?
                if set(focuser.affects.value) & aligner_affected:
                    fib_focuser = focuser
                    break

        if fib_focuser:
            if ccd_focuser == fib_focuser:
                # a ccd can never be after an optical fiber (only sp-ccd)
                logging.warning("Focus %s seems to affect the 'ccd' but also be after "
                                "the optical fiber ('fiber-aligner').", fib_focuser.name)
            # Bind autofocus
            # Note: we can use the same functions as for the ccd_focuser, because
            # we'll distinguish which autofocus to run based on the align_mode.
            self.panel.btn_fib_autofocus.Bind(wx.EVT_BUTTON, self._onClickFocus)
            tab_data.autofocus_active.subscribe(self._onAutofocus)
        else:
            self.panel.pnl_fib_focus.Show(False)

        # Manual focus mode initialization
        # Add all the `blue` streams, one for each detector to adjust the focus
        self._focus_streams = []
        # Future object to keep track of turning on/off the manual focus mode
        self._mf_future = model.InstantaneousFuture()
        self._enableFocusComponents(manual=False, ccd_stream=True)

        if ccd_focuser:  # TODO: handle fib_focuser as well
            # Create a focus stream for each Spectrometer detector
            self._focus_streams = self._createFocusStreams(ccd_focuser, main_data.hw_settings_config)
            for focus_stream in self._focus_streams:
                # Add the stream to the stream bar controller
                # so that it's displayed with the default 0.3 merge ratio
                self._stream_controller.addStream(focus_stream, visible=False,
                                                  add_to_view=False)

                # Remove the stream from the focused view initially
                self.tab_data_model.focussedView.value.removeStream(focus_stream)
                # Subscribe to stream's should_update VA in order to view/hide it
                focus_stream.should_update.subscribe(self._ensureOneFocusStream)

            # Bind spectograph available gratings to the focus panel gratings combobox
            create_axis_entry(self, 'grating', main_data.spectrograph)

            if self._focus_streams:
                # Set the focus panel detectors combobox items to the focus streams detectors
                self.panel.cmb_focus_detectors.Items = [s.detector.name for s in self._focus_streams]
                self.panel.cmb_focus_detectors.Bind(wx.EVT_COMBOBOX, self._onFocusDetectorChange)
                self.panel.cmb_focus_detectors.SetSelection(0)

        self._moi_stream = None
        if main_data.ccd:
            # The "MoI" stream is actually a standard stream, with extra entries
            # at the bottom of the stream panel showing the moment of inertia
            # and spot intensity.
            mois = acqstream.CameraStream(
                                "Alignment CCD for mirror",
                                main_data.ccd,
                                main_data.ccd.data,
                                emitter=None,
                                hwdetvas=hwdetvas,
                                detvas=get_local_vas(main_data.ccd, main_data.hw_settings_config),
                                forcemd={model.MD_POS: (0, 0),  # Just in case the stage is there
                                         model.MD_ROTATION: 0}  # Force the CCD as-is
                                )
            # Make sure the binning is not crazy (especially can happen if CCD is shared for spectrometry)
            self._setFullFoV(mois, (2, 2))
            self._moi_stream = mois

            mois_spe = self._stream_controller.addStream(mois,
                             add_to_view=self.panel.vp_moi.view)
            mois_spe.stream_panel.flatten()  # No need for the stream name

            self._addMoIEntries(mois_spe.stream_panel)
            mois.image.subscribe(self._onNewMoI)

            # To activate the SEM spot when the CCD plays
            mois.should_update.subscribe(self._on_ccd_stream_play)

        elif main_data.sp_ccd:
            # Hack: if there is no CCD, let's display at least the sp-ccd.
            # It might or not be useful. At least we can show the temperature.
            hwdetvas = set()
            if model.hasVA(main_data.sp_ccd, "temperature"):
                hwdetvas.add("temperature")
            mois = acqstream.CameraStream(
                                "Alignment CCD for mirror",
                                main_data.sp_ccd,
                                main_data.sp_ccd.data,
                                emitter=None,
                                hwdetvas=hwdetvas,
                                detvas=get_local_vas(main_data.sp_ccd, main_data.hw_settings_config),
                                forcemd={model.MD_POS: (0, 0),  # Just in case the stage is there
                                         model.MD_ROTATION: 0}  # Force the CCD as-is
                                )
            # Make sure the binning is not crazy (especially can happen if CCD is shared for spectrometry)
            self._setFullFoV(mois, (2, 2))
            self._moi_stream = mois

            mois_spe = self._stream_controller.addStream(mois,
                                add_to_view=self.panel.vp_moi.view)
            mois_spe.stream_panel.flatten()

            # To activate the SEM spot when the CCD plays
            mois.should_update.subscribe(self._on_ccd_stream_play)
        else:
            self.panel.btn_bkg_acquire.Show(False)

        self._ts_stream = None
        if main_data.streak_ccd:
            # Don't show the time range, as it's done by the StreakCamAlignSettingsController
            streak_unit_vas = (get_local_vas(main_data.streak_unit, main_data.hw_settings_config)
                               -{"timeRange"})
            tsStream = acqstream.StreakCamStream(
                                "Calibration trigger delay for streak camera",
                                main_data.streak_ccd,
                                main_data.streak_ccd.data,
                                main_data.streak_unit,
                                main_data.streak_delay,
                                emitter=None,
                                detvas=get_local_vas(main_data.streak_ccd, main_data.hw_settings_config),
                                streak_unit_vas=streak_unit_vas,
                                forcemd={model.MD_POS: (0, 0),  # Just in case the stage is there
                                         model.MD_ROTATION: 0},  # Force the CCD as-is
                                )

            self._setFullFoV(tsStream, (2, 2))
            self._ts_stream = tsStream

            streak = self._stream_controller.addStream(tsStream,
                             add_to_view=self.panel.vp_align_streak.view)
            streak.stream_panel.flatten()  # No need for the stream name

            # Add the standard spectrograph axes (wavelength, grating, slit-in),
            # but in-between inserts the special slit-in-big axis, which is a
            # separate hardware.
            # It allows to switch the slit of the spectrograph between "fully
            # opened" and opened according to the slit-in (aka "closed").
            def add_axis(axisname, comp):
                hw_conf = get_hw_config(comp, main_data.hw_settings_config)
                streak.add_axis_entry(axisname, comp, hw_conf.get(axisname))

            add_axis("grating", main_data.spectrograph)
            add_axis("wavelength", main_data.spectrograph)
            add_axis("x", main_data.slit_in_big)
            add_axis("slit-in", main_data.spectrograph)

            # To activate the SEM spot when the camera plays
            # (ebeam centered in image)
            tsStream.should_update.subscribe(self._on_ccd_stream_play)

        if "lens-align" not in tab_data.align_mode.choices:
            self.panel.pnl_lens_mover.Show(False)
            # In such case, there is no focus affecting the ccd, so the
            # pnl_focus will also be hidden later on, by the ccd_focuser code
        else:
            self.panel.btn_manual_focus.Bind(wx.EVT_BUTTON, self._onManualFocus)

        if "center-align" in tab_data.align_mode.choices:
            # The center align view share the same CCD stream (and settings)
            self.panel.vp_align_center.view.addStream(ccd_stream)

            # Connect polePosition of lens to mirror overlay (via the polePositionPhysical VA)
            self.mirror_ol = self.panel.vp_align_center.canvas.mirror_ol
            self.lens = main_data.lens
            self.lens.focusDistance.subscribe(self._onMirrorDimensions, init=True)
            self.mirror_ol.set_hole_position(tab_data.polePositionPhysical)
            self.panel.vp_align_center.show_mirror_overlay()

            # TODO: As this view uses the same stream as lens-align, the view
            # will be updated also when lens-align is active, which increases
            # CPU load, without reason. Ideally, the view controller/canvas
            # should be clever enough to detect this and not actually cause a
            # redraw.

        # steak camera
        if "streak-align" not in tab_data.align_mode.choices:
            self.panel.pnl_streak.Show(False)

        # chronograph of spectrometer if "fiber-align" mode is present
        self._speccnt_stream = None
        self._fbdet2 = None
        if "fiber-align" in tab_data.align_mode.choices:
            # Need to pick the right/best component which receives light via the fiber
            photods = []
            fbaffects = main_data.fibaligner.affects.value
            # First try some known, good and reliable detectors
            for d in (main_data.spectrometers + main_data.photo_ds):
                if d is not None and d.name in fbaffects:
                    photods.append(d)

            if not photods:
                # Take the first detector
                for dname in fbaffects:
                    try:
                        d = model.getComponent(name=dname)
                    except LookupError:
                        logging.warning("Failed to find component %s affected by fiber-aligner", dname)
                        continue
                    if hasattr(d, "data") and isinstance(d.data, model.DataFlowBase):
                        photods.append(d)

            if photods:
                logging.debug("Using %s as fiber alignment detector", photods[0].name)
                speccnts = acqstream.CameraCountStream("Spectrum average",
                                       photods[0],
                                       photods[0].data,
                                       emitter=None,
                                       detvas=get_local_vas(photods[0], main_data.hw_settings_config),
                                       )
                speccnt_spe = self._stream_controller.addStream(speccnts,
                                    add_to_view=self.panel.vp_align_fiber.view)
                # Special for the time-correlator: some of its settings also affect
                # the photo-detectors.
                if main_data.time_correlator:
                    if model.hasVA(main_data.time_correlator, "syncDiv"):
                        speccnt_spe.add_setting_entry("syncDiv",
                                                      main_data.time_correlator.syncDiv,
                                                      main_data.time_correlator,
                                                      main_data.hw_settings_config["time-correlator"].get("syncDiv")
                                                      )

                if main_data.tc_od_filter:
                    speccnt_spe.add_axis_entry("density", main_data.tc_od_filter)
                    speccnt_spe.add_axis_entry("band", main_data.tc_filter)
                speccnt_spe.stream_panel.flatten()
                self._speccnt_stream = speccnts
                speccnts.should_update.subscribe(self._on_ccd_stream_play)

                if len(photods) > 1 and photods[0] in main_data.photo_ds and photods[1] in main_data.photo_ds:
                    self._fbdet2 = photods[1]
                    _, self._det2_cnt_ctrl = speccnt_spe.stream_panel.add_text_field("Detector 2", "", readonly=True)
                    self._det2_cnt_ctrl.SetForegroundColour("#FFFFFF")
                    f = self._det2_cnt_ctrl.GetFont()
                    f.PointSize = 12
                    self._det2_cnt_ctrl.SetFont(f)
                    speccnts.should_update.subscribe(self._on_fbdet1_should_update)
            else:
                logging.warning("Fiber-aligner present, but found no detector affected by it.")

        # Switch between alignment modes
        # * lens-align: first auto-focus spectrograph, then align lens1
        # * mirror-align: move x, y of mirror with moment of inertia feedback
        # * center-align: find the center of the AR image using a mirror mask
        # * fiber-align: move x, y of the fibaligner with mean of spectrometer as feedback
        # * streak-align: vertical and horizontal alignment of the streak camera,
        #                 change of the mag due to changed input optics and
        #                 calibration of the trigger delays for temporal resolved acq
        self._alignbtn_to_mode = collections.OrderedDict((
            (panel.btn_align_lens, "lens-align"),
            (panel.btn_align_mirror, "mirror-align"),
            (panel.btn_align_centering, "center-align"),
            (panel.btn_align_fiber, "fiber-align"),
            (panel.btn_align_streakcam, "streak-align"),
        ))

        # The GUI mode to the optical path mode (see acq.path.py)
        self._mode_to_opm = {
            "mirror-align": "mirror-align",
            "lens-align": "mirror-align",  # if autofocus is needed: spec-focus (first)
            "center-align": "ar",
            "fiber-align": "fiber-align",
            "streak-align": "streak-align",
        }
        # Note: ActuatorController hides the fiber alignment panel if not needed.
        for btn, mode in list(self._alignbtn_to_mode.items()):
            if mode in tab_data.align_mode.choices:
                btn.Bind(wx.EVT_BUTTON, self._onClickAlignButton)
            else:
                btn.Destroy()
                del self._alignbtn_to_mode[btn]

        self._layoutModeButtons()
        tab_data.align_mode.subscribe(self._onAlignMode)

        if main_data.brightlight:
            # Make sure the calibration light is off
            main_data.brightlight.power.value = main_data.brightlight.power.range[0]

        # Bind moving buttons & keys
        self._actuator_controller = ActuatorController(tab_data, panel, "")
        self._actuator_controller.bind_keyboard(panel)

        # TODO: warn user if the mirror stage is too far from the official engaged
        # position. => The S axis will fail!

        # Bind background acquisition
        self.panel.btn_bkg_acquire.Bind(wx.EVT_BUTTON, self._onBkgAcquire)
        self._min_bkg_date = None
        self._bkg_im = None
        # TODO: Have a warning text to indicate there is no background image?
        # TODO: Auto remove the background when the image shape changes?
        # TODO: Use a toggle button to show the background is in use or not?

        # Force MoI view fit to content when magnification is updated
        if not main_data.ebeamControlsMag:
            main_data.ebeam.magnification.subscribe(self._onSEMMag)

    def _on_fbdet1_should_update(self, should_update):
        if should_update:
            self._fbdet2.data.subscribe(self._on_fbdet2_data)
        else:
            self._fbdet2.data.unsubscribe(self._on_fbdet2_data)

    @wxlimit_invocation(0.5)
    def _on_fbdet2_data(self, df, data):
        self._det2_cnt_ctrl.SetValue("%s" % data[-1])

    def _layoutModeButtons(self):
        """
        Positions the mode buttons in a nice way: on one line if they fit,
         otherwise on two lines.
        """
        # If 3 buttons or less, keep them all on a single line, otherwise,
        # spread on two lines. (Works up to 6 buttons)
        btns = list(self._alignbtn_to_mode.keys())
        if len(btns) == 1:
            btns[0].Show(False)  # No other choice => no need to choose
            return
        elif len(btns) == 4:
            # Spread over two columns
            width = 2
        else:
            width = 3

        # Position each button at the next position in the grid
        gb_sizer = btns[0].Parent.GetSizer().GetChildren()[0].GetSizer()
        for i, btn in enumerate(btns):
            pos = (i // width, i % width)
            gb_sizer.SetItemPosition(btn, pos)

    def _setFullFoV(self, stream, binning=(1, 1)):
        """
        Change the settings of the stream to ensure it acquires a full image (FoV)
        stream (CameraStream): CCD stream (with .detResolution)
        binning (int, int): the binning to use (if the camera supports it)
        """
        if hasattr(stream, "detBinning"):
            stream.detBinning.value = stream.detBinning.clip(binning)
            b = stream.detBinning.value
        else:
            b = (1, 1)

        if hasattr(stream, "detResolution"):
            max_res = stream.detResolution.range[1]
            res = max_res[0] // b[0], max_res[1] // b[1]
            stream.detResolution.value = stream.detResolution.clip(res)

    def _addMoIEntries(self, cont):
        """
        Add the MoI value entry and spot size entry
        :param stream_cont: (Container aka StreamPanel)

        """
        # the "MoI" value bellow the streams
        lbl_moi, txt_moi = cont.add_text_field("Moment of inertia", readonly=True)
        tooltip_txt = "Moment of inertia at the center (smaller is better)"
        lbl_moi.SetToolTip(tooltip_txt)
        txt_moi.SetToolTip(tooltip_txt)
        # Change font size and colour
        f = txt_moi.GetFont()
        f.PointSize = 12
        txt_moi.SetFont(f)
        txt_moi.SetForegroundColour(odemis.gui.FG_COLOUR_MAIN)
        self._txt_moi = txt_moi

        lbl_ss, txt_ss = cont.add_text_field("Spot intensity", readonly=True)
        tooltip_txt = "Spot intensity at the center (bigger is better)"
        lbl_ss.SetToolTip(tooltip_txt)
        txt_ss.SetToolTip(tooltip_txt)
        # Change font size and colour
        f = txt_ss.GetFont()
        f.PointSize = 12
        txt_ss.SetFont(f)
        txt_ss.SetForegroundColour(odemis.gui.FG_COLOUR_MAIN)
        self._txt_ss = txt_ss

    def _moveLensToActive(self, f=None):
        """
        Move the first lens (lens-mover) to its default active position
        f (future): future of the referencing
        """
        if f:
            f.result()  # to fail & log if the referencing failed

        lm = self.tab_data_model.main.lens_mover
        try:
            lpos = lm.getMetadata()[model.MD_FAV_POS_ACTIVE]
        except KeyError:
            logging.exception("Lens-mover actuator has no metadata FAV_POS_ACTIVE")
            return
        lm.moveAbs(lpos)

    def _moveFibAlignerToActive(self, f=None):
        """
        Move the fiber aligner to its default active position
        f (future): future of the referencing
        """
        if f:
            f.result()  # to fail & log if the referencing failed

        fiba = self.tab_data_model.main.fibaligner
        try:
            fpos = fiba.getMetadata()[model.MD_FAV_POS_ACTIVE]
        except KeyError:
            logging.exception("Fiber aligner actuator has no metadata FAV_POS_ACTIVE")
            return
        fiba.moveAbs(fpos)

    def _onClickAlignButton(self, evt):
        """ Called when one of the Mirror/Optical fiber button is pushed

        Note: in practice they can never be unpushed by the user, so this happens
          only when the button is toggled on.

        """

        btn = evt.GetEventObject()
        if not btn.GetToggle():
            logging.warning("Got event from button being untoggled")
            return

        try:
            mode = self._alignbtn_to_mode[btn]
        except KeyError:
            logging.warning("Unknown button %s pressed", btn)
            return

        # un-toggling the other button will be done when the VA is updated
        self.tab_data_model.align_mode.value = mode

    @call_in_wx_main
    def _onAlignMode(self, mode):
        """
        Called when the align_mode changes (because the user selected a new one)
        Takes care of setting the right optical path, and updating the GUI widgets
         displayed
        mode (str): the new alignment mode
        """
        # Ensure the toggle buttons are correctly set
        for btn, m in self._alignbtn_to_mode.items():
            btn.SetToggle(mode == m)

        if not self.IsShown():
            # Shouldn't happen, but for safety, double check
            logging.warning("Alignment mode changed while alignment tab not shown")
            return

        # Disable controls/streams which are useless (to guide the user)
        self._stream_controller.pauseStreams()
        # Cancel autofocus (if it happens to run)
        self.tab_data_model.autofocus_active.value = False
        # Disable manual focus components and cancel already running procedure
        self.panel.btn_manual_focus.SetValue(False)
        self._enableFocusComponents(manual=False, ccd_stream=True)
        self._mf_future.cancel()

        main = self.tab_data_model.main

        # Things to do at the end of a mode
        if mode != "fiber-align":
            if main.spec_sel:
                main.spec_sel.position.unsubscribe(self._onSpecSelPos)
            if main.fibaligner:
                main.fibaligner.position.unsubscribe(self._onFiberPos)
        elif mode != "lens-align":
            if main.lens_mover:
                main.lens_mover.position.unsubscribe(self._onLensPos)

        # This is running in a separate thread (future). In most cases, no need to wait.
        op_mode = self._mode_to_opm[mode]
        if mode == "fiber-align" and self._speccnt_stream:
            # In case there are multiple detectors after the fiber-aligner, it's
            # necessary to pass the actual detector that we want.
            f = main.opm.setPath(op_mode, self._speccnt_stream.detector)
        else:
            f = main.opm.setPath(op_mode)
        f.add_done_callback(self._on_align_mode_done)

        # Focused view must be updated before the stream to play is changed,
        # as the scheduler automatically adds the stream to the current view.
        # The scheduler also automatically pause all the other streams.
        if mode == "lens-align":
            self.tab_data_model.focussedView.value = self.panel.vp_align_lens.view
            self._ccd_stream.should_update.value = True
            if self._mirror_settings_controller:
                self._mirror_settings_controller.enable(False)
            self.panel.pnl_mirror.Enable(True)  # also allow to move the mirror here
            self.panel.pnl_lens_mover.Enable(False)
            self.panel.pnl_focus.Enable(True)
            self.panel.btn_autofocus.Enable(True)
            self.panel.gauge_autofocus.Enable(True)
            self.panel.btn_manual_focus.Enable(True)

            self.panel.pnl_moi_settings.Show(False)
            self.panel.pnl_fibaligner.Enable(False)
            self.panel.pnl_streak.Enable(False)
            # TODO: in this mode, if focus change, update the focus image once
            # (by going to spec-focus mode, turning the light, and acquiring an
            # AR image). Problem is that it takes about 10s.
            f.add_done_callback(self._on_lens_align_done)
        elif mode == "mirror-align":
            self.tab_data_model.focussedView.value = self.panel.vp_moi.view
            if self._moi_stream:
                self._moi_stream.should_update.value = True
            if self._mirror_settings_controller:
                self._mirror_settings_controller.enable(False)
            self.panel.pnl_mirror.Enable(True)
            self.panel.pnl_lens_mover.Enable(False)
            self.panel.pnl_focus.Enable(False)
            self.panel.pnl_moi_settings.Show(True)
            self.panel.pnl_fibaligner.Enable(False)
            self.panel.pnl_streak.Enable(False)
        elif mode == "center-align":
            self.tab_data_model.focussedView.value = self.panel.vp_align_center.view
            self._ccd_stream.should_update.value = True
            if self._mirror_settings_controller:
                self._mirror_settings_controller.enable(True)
            self.panel.pnl_mirror.Enable(False)
            self.panel.pnl_lens_mover.Enable(False)
            self.panel.pnl_focus.Enable(False)
            self.panel.pnl_moi_settings.Show(False)
            self.panel.pnl_fibaligner.Enable(False)
            self.panel.pnl_streak.Enable(False)
        elif mode == "fiber-align":
            self.tab_data_model.focussedView.value = self.panel.vp_align_fiber.view
            if self._speccnt_stream:
                self._speccnt_stream.should_update.value = True
            if self._mirror_settings_controller:
                self._mirror_settings_controller.enable(False)
            self.panel.pnl_mirror.Enable(False)
            self.panel.pnl_lens_mover.Enable(False)
            self.panel.pnl_focus.Enable(False)
            self.panel.pnl_moi_settings.Show(False)
            self.panel.pnl_fibaligner.Enable(True)
            # Disable the buttons until the fiber box is ready
            self.panel.btn_m_fibaligner_x.Enable(False)
            self.panel.btn_p_fibaligner_x.Enable(False)
            self.panel.btn_m_fibaligner_y.Enable(False)
            self.panel.btn_p_fibaligner_y.Enable(False)
            self.panel.pnl_streak.Enable(False)
            # Note: it's OK to leave autofocus enabled, as it will wait by itself
            # for the fiber-aligner to be in place
            f.add_done_callback(self._on_fibalign_done)
        elif mode == "streak-align":
            self.tab_data_model.focussedView.value = self.panel.vp_align_streak.view
            if self._ts_stream:
                self._ts_stream.should_update.value = True
                self._ts_stream.auto_bc.value = False  # default manual brightness/contrast
                self._ts_stream.intensityRange.value = self._ts_stream.intensityRange.clip((100, 1000))  # default range
            if self._mirror_settings_controller:
                self._mirror_settings_controller.enable(False)
            self.panel.pnl_mirror.Enable(False)
            self.panel.pnl_lens_mover.Enable(False)
            self.panel.pnl_focus.Enable(True)
            self.panel.btn_manual_focus.Enable(True)
            self.panel.btn_autofocus.Enable(False)
            self.panel.gauge_autofocus.Enable(False)
            self.panel.pnl_moi_settings.Show(False)
            self.panel.pnl_fibaligner.Enable(False)
            self.panel.pnl_streak.Enable(True)
        else:
            raise ValueError("Unknown alignment mode %s!" % mode)

        # clear documentation panel when different mode is requested
        # only display doc for current mode selected
        self.panel.html_moi_doc.LoadPage(self.doc_path)
        if mode == "lens-align":
            if self._focus_streams:
                doc_cnt = pkg_resources.resource_string("odemis.gui", "doc/sparc2_autofocus.html")
                self.panel.html_moi_doc.AppendToPage(doc_cnt)
            doc_cnt = pkg_resources.resource_string("odemis.gui", "doc/sparc2_lens.html")
            self.panel.html_moi_doc.AppendToPage(doc_cnt)
        elif mode == "mirror-align":
            doc_cnt = pkg_resources.resource_string("odemis.gui", "doc/sparc2_mirror.html")
            self.panel.html_moi_doc.AppendToPage(doc_cnt)
        elif mode == "center-align":
            doc_cnt = pkg_resources.resource_string("odemis.gui", "doc/sparc2_centering.html")
            self.panel.html_moi_doc.AppendToPage(doc_cnt)
        elif mode == "fiber-align":
            doc_cnt = pkg_resources.resource_string("odemis.gui", "doc/sparc2_fiber.html")
            self.panel.html_moi_doc.AppendToPage(doc_cnt)
        elif mode == "streak-align":
            # add documentation for streak cam
            doc_cnt = pkg_resources.resource_string("odemis.gui", "doc/sparc2_streakcam.html")
            self.panel.html_moi_doc.AppendToPage(doc_cnt)
        else:
            logging.warning("Could not find alignment documentation for mode %s requested." % mode)

        # To adapt to the pnl_moi_settings showing on/off
        self.panel.html_moi_doc.Parent.Layout()

    def _on_align_mode_done(self, f):
        """Not essential but good for logging and debugging."""
        try:
            f.result()
        except:
            logging.exception("Failed changing alignment mode.")
        else:
            logging.debug("Optical path was updated.")

    @call_in_wx_main
    def _on_lens_align_done(self, f):
        # Has no effect now, as OPM future are not cancellable (but it makes the
        # code more future-proof)
        if f.cancelled():
            return

        # Updates L1 ACTIVE position when the user moves it
        if self.tab_data_model.main.lens_mover:
            self.tab_data_model.main.lens_mover.position.subscribe(self._onLensPos)
            self.panel.pnl_lens_mover.Enable(True)

    @call_in_wx_main
    def _on_fibalign_done(self, f):
        """
        Called when the optical path mode is fiber-align and ready
        """
        # Has no effect now, as OPM future are not cancellable (but it makes the
        # code more future-proof)
        if f.cancelled():
            return
        logging.debug("Fiber aligner finished moving")

        # The optical path manager queues the futures. So the mode might already
        # have been changed to another one, while this fiber-align future only
        # finishes now. Without checking for this, the fiber selector position
        # will be listen to, while in another mode.
        # Alternatively, it could happen that during a change to fiber-align,
        # the tab is changed.
        if self.tab_data_model.align_mode.value != "fiber-align":
            logging.debug("Not listening fiber selector as mode is now %s",
                          self.tab_data_model.align_mode.value)
            return
        elif not self.IsShown():
            logging.debug("Not listening fiber selector as alignment tab is not shown")
            return

        # Make sure the user can move the X axis only once at ACTIVE position
        if self.tab_data_model.main.spec_sel:
            self.tab_data_model.main.spec_sel.position.subscribe(self._onSpecSelPos)
        if self.tab_data_model.main.fibaligner:
            self.tab_data_model.main.fibaligner.position.subscribe(self._onFiberPos)
        self.panel.btn_m_fibaligner_x.Enable(True)
        self.panel.btn_p_fibaligner_x.Enable(True)
        self.panel.btn_m_fibaligner_y.Enable(True)
        self.panel.btn_p_fibaligner_y.Enable(True)

    def _on_ccd_stream_play(self, _):
        """
        Called when the ccd_stream.should_update or speccnt_stream.should_update
         VA changes.
        Used to also play/pause the spot stream simultaneously
        """
        # Especially useful for the hardware which force the SEM external scan
        # when the SEM stream is playing. Because that allows the user to see
        # the SEM image in the original SEM software (by pausing the stream),
        # while still being able to move the mirror.
        ccdupdate = self._ccd_stream and self._ccd_stream.should_update.value
        spcupdate = self._speccnt_stream and self._speccnt_stream.should_update.value
        moiupdate = self._moi_stream and self._moi_stream.should_update.value
        streakccdupdate = self._ts_stream and self._ts_stream.should_update.value
        self._spot_stream.is_active.value = any((ccdupdate, spcupdate, moiupdate, streakccdupdate))

    def _onClickFocus(self, evt):
        """
        Called when the autofocus button is pressed.
        It will start auto focus procedure... or stop it (if it's currently active)
        """
        self.tab_data_model.autofocus_active.value = not self.tab_data_model.autofocus_active.value

    def _createFocusStreams(self, focuser, hw_settings_config):
        """
        Initialize a stream to see the focus, and the slit for lens alignment.
        :param focuser: the focuser to get the components for (currently ccd_focuser)
        :param hw_settings_config: hw config for initializing BrightfieldStream
        :return: all created focus streams
        """
        focus_streams = []
        dets = GetSpectrometerFocusingDetectors(focuser)

        # Sort to have the first stream corresponding to the same detector as the
        # stream in the alignment view. As this stream will be used for showing
        # the slit line after the autofocus.
        if self._ccd_stream:
            ccd = self._ccd_stream.detector
            dets = sorted(dets, key=lambda d: d.name == ccd.name, reverse=True)

        # One "line" stream per detector
        # Add a stream to see the focus, and the slit for lens alignment.
        # As it is a BrightfieldStream, it will turn on the emitter when
        # active.
        for d in dets:
            speclines = acqstream.BrightfieldStream(
                "Spectrograph line ({name})".format(name=d.name),
                d,
                d.data,
                emitter=None,  # actually, the brightlight, but the autofocus procedure takes care of it
                focuser=focuser,
                detvas=get_local_vas(d, hw_settings_config),
                forcemd={model.MD_POS: (0, 0),
                         model.MD_ROTATION: 0},
                acq_type=model.MD_AT_SLIT,
            )
            speclines.tint.value = odemis.gui.FOCUS_STREAM_COLOR
            # Fixed values, known to work well for autofocus
            speclines.detExposureTime.value = speclines.detExposureTime.clip(0.2)
            self._setFullFoV(speclines, (2, 2))
            if model.hasVA(speclines, "detReadoutRate"):
                try:
                    speclines.detReadoutRate.value = speclines.detReadoutRate.range[1]
                except AttributeError:
                    speclines.detReadoutRate.value = max(speclines.detReadoutRate.choices)
            focus_streams.append(speclines)

        return focus_streams

    @call_in_wx_main
    def _ensureOneFocusStream(self, _):
        """
        Ensures that only one focus stream is shown at a time
        Called when a focus stream "should_update" state changes
        Add/Remove the stream to the current view (updating the StreamTree)
        Set the focus detectors combobox selection to the the stream's detector
        # Pick the stream to be shown:
        #  1. Pick the stream which is playing (should_update=True)
        #  2. Pick the focus stream which is already shown (in v.getStreams())
        #  3. Pick the first focus stream
        """
        focusedview = self.tab_data_model.focussedView.value
        should_update_stream = next((s for s in self._focus_streams if s.should_update.value), None)
        if should_update_stream:
            # This stream should be shown, remove the other ones first
            for st in focusedview.getStreams():
                if st in self._focus_streams and st is not should_update_stream:
                    focusedview.removeStream(st)
            if not should_update_stream in focusedview.stream_tree:
                focusedview.addStream(should_update_stream)
            # Set the focus detectors combobox selection
            try:
                istream = self._focus_streams.index(should_update_stream)
                self.panel.cmb_focus_detectors.SetSelection(istream)
            except ValueError:
                logging.error("Unable to find index of the focus stream")
        else:
            # Check if there are any focus stream currently shown
            if not any(s in self._focus_streams for s in focusedview.getStreams()):
                # Otherwise show the first one
                focusedview.addStream(self._focus_streams[0])
                self.panel.cmb_focus_detectors.SetSelection(0)

    def _onFocusDetectorChange(self, evt):
        """
        Handler for focus detector combobox selection change
        Play the stream associated with the chosen detector
        """
        # Find the stream related to this selected detector
        idx = self.panel.cmb_focus_detectors.GetSelection()
        stream = self._focus_streams[idx]
        # Play this stream (set both should_update and is_active with True)
        stream.should_update.value = True
        stream.is_active.value = True

    def add_combobox_control(self, label_text, value=None, conf=None):
        """ Add a combo box to the focus panel
        # Note: this is a hack. It must be named so, to look like a StreamPanel
        """
        # No need to create components, defined already on the xrc file
        return self.panel.cmb_focus_gratings_label, self.panel.cmb_focus_gratings

    def _enableFocusComponents(self, manual, ccd_stream=False):
        """
        Enable or disable focus GUI components (autofocus button, position slider, detector and grating comboboxes)
        Manual focus button is not included as it's only disabled once => during auto focus
        :param manual (bool): if manual focus is enabled/disabled
        :param ccd_stream (bool): if ccd_stream panel should be enabled/disabled
        """
        self.panel.slider_focus.Enable(manual)
        self.panel.cmb_focus_detectors.Enable(manual)
        self.panel.cmb_focus_gratings.Enable(manual)

        # Autofocus button is inverted
        self.panel.btn_autofocus.Enable(not manual)

        # Enable/Disable ccd stream panel
        if self._ccd_spe and self._ccd_spe.stream_panel.Shown:
            self._ccd_spe.stream_panel.Enable(ccd_stream)

    @call_in_wx_main
    def _onManualFocus(self, event):
        """
        Called when manual focus btn receives an event.
        """
        main = self.tab_data_model.main
        bl = main.brightlight
        align_mode = self.tab_data_model.align_mode.value
        gauge = self.panel.gauge_autofocus
        self._mf_future.cancel()  # In case it's still changing, immediately stop (the gauge)

        if event.GetEventObject().GetValue():  # manual focus btn toggled
            # Set the optical path according to the align mode
            if align_mode == "streak-align":
                opath = "streak-focus"
            elif align_mode == "lens-align":
                opath = "spec-focus"
            else:
                self._stream_controller.pauseStreams()
                logging.warning("Manual focus requested not compatible with requested alignment mode %s. Do nothing.",
                                align_mode)
                return

            if align_mode == "streak-align":
                # force wavelength 0
                # TODO: Make sure it's the correct position on the workflow, maybe do it for all modes?
                main.spectrograph.moveAbsSync({"wavelength": 0})

                self.panel.slider_focus.Enable(True)
                self.panel.cmb_focus_gratings.Enable(True)
                # Do no enable detector selection, as only the streak-ccd is available
                # TODO: update the combobox to indicate the current detector is the streak-ccd
            else:
                if align_mode == "lens-align":
                    self._enableFocusComponents(manual=True, ccd_stream=False)
                self._stream_controller.pauseStreams()

            self._mf_future = Sparc2ManualFocus(main.opm, bl, opath, toggled=True)
            self._mf_future.add_done_callback(self._onManualFocusReady)
            # Update GUI
            self._pfc_manual_focus = ProgressiveFutureConnector(self._mf_future, gauge)
        else:  # manual focus button is untoggled
            # Go back to previous mode (=> open the slit & turn off the lamp)
            # Get the optical path from align mode
            opath = self._mode_to_opm[align_mode]

            self._mf_future = Sparc2ManualFocus(main.opm, bl, opath, toggled=False)
            self._mf_future.add_done_callback(self._onManualFocusFinished)
            # Update GUI
            self._pfc_manual_focus = ProgressiveFutureConnector(self._mf_future, gauge)

    @call_in_wx_main
    def _onManualFocusReady(self, future):
        """
        Called when starting manual focus is done
        Make sure there's a shown focus stream, then enable/disable manual focus components
        """
        if future.cancelled():
            return

        align_mode = self.tab_data_model.align_mode.value
        if align_mode != "streak-align" and self._focus_streams:
            istream = self.panel.cmb_focus_detectors.GetSelection()
            self._focus_streams[istream].should_update.value = True

    def _onManualFocusFinished(self, future):
        """
        Called when finishing manual focus is done
        """
        if future.cancelled():
            return

        self._onAlignMode(self.tab_data_model.align_mode.value)

    @call_in_wx_main
    def _onAutofocus(self, active):
        if active:
            main = self.tab_data_model.main
            align_mode = self.tab_data_model.align_mode.value
            if align_mode == "lens-align":
                focus_mode = "spec-focus"
                ss = self._focus_streams
                btn = self.panel.btn_autofocus
                gauge = self.panel.gauge_autofocus
            elif align_mode == "fiber-align":
                focus_mode = "spec-fiber-focus"
                ss = []  # No stream to play
                btn = self.panel.btn_fib_autofocus
                gauge = self.panel.gauge_fib_autofocus
            else:
                logging.info("Autofocus requested outside of lens or fiber alignment mode, not doing anything")
                return

            # GUI stream bar controller pauses the stream
            btn.SetLabel("Cancel")
            self.panel.btn_manual_focus.Enable(False)
            self._enableFocusComponents(manual=False, ccd_stream=False)
            self._stream_controller.pauseStreams()

            # No manual autofocus for now
            self._autofocus_f = Sparc2AutoFocus(focus_mode, main.opm, ss, start_autofocus=True)
            self._autofocus_align_mode = align_mode
            self._autofocus_f.add_done_callback(self._on_autofocus_done)

            # Update GUI
            self._pfc_autofocus = ProgressiveFutureConnector(self._autofocus_f, gauge)
        else:
            # Cancel task, if we reached here via the GUI cancel button
            self._autofocus_f.cancel()

            if self._autofocus_align_mode == "lens-align":
                btn = self.panel.btn_autofocus
            elif self._autofocus_align_mode == "fiber-align":
                btn = self.panel.btn_fib_autofocus
            else:
                logging.error("Unexpected autofocus mode '%s'", self._autofocus_align_mode)
                return
            btn.SetLabel("Auto focus")

    def _on_autofocus_done(self, future):
        try:
            future.result()
        except CancelledError:
            pass
        except Exception:
            logging.exception("Autofocus failed")

        # That VA will take care of updating all the GUI part
        self.tab_data_model.autofocus_active.value = False
        # Go back to normal mode. Note: it can be "a little weird" in case the
        # autofocus was stopped due to changing mode, but it should end-up doing
        # just twice the same thing, with the second time being a no-op.
        self._onAlignMode(self.tab_data_model.align_mode.value)

        # Enable manual focus when done running autofocus
        self.panel.btn_manual_focus.Enable(True)

    def _onBkgAcquire(self, evt):
        """
        Called when the user presses the "Acquire background" button
        """
        if self._bkg_im is None:
            # Stop e-beam, in case it's connected to a beam blanker
            self._moi_stream.should_update.value = False

            # TODO: if there is no blanker available, put the spec-det-selector to
            # the other port, so that the ccd get almost no signal? Or it might be
            # better to just rely on the user to blank from the SEM software?

            # Disable button to give a feedback that acquisition is taking place
            self.panel.btn_bkg_acquire.Disable()

            # Acquire asynchronously
            # We store the time to ensure we don't use the latest CCD image
            self._min_bkg_date = time.time()
            self.tab_data_model.main.ccd.data.subscribe(self._on_bkg_data)
        else:
            logging.info("Removing background data")
            self._bkg_im = None
            self._moi_stream.background.value = None
            self.panel.btn_bkg_acquire.SetLabel("Acquire background")

    def _on_bkg_data(self, df, data):
        """
        Called with a raw CCD image corresponding to background acquisition.
        """
        try:
            if data.metadata[model.MD_ACQ_DATE] < self._min_bkg_date:
                logging.debug("Got too old image, probably not background yet")
                return
        except KeyError:
            pass  # no date => assume it's new enough
        # Stop the acquisition, and pass the data to the streams
        df.unsubscribe(self._on_bkg_data)
        self._bkg_im = data
        self._moi_stream.background.value = data
        # TODO: subtract the background data from the lens stream too?
        self._moi_stream.should_update.value = True

        wx.CallAfter(self.panel.btn_bkg_acquire.SetLabel, "Remove background")
        wx.CallAfter(self.panel.btn_bkg_acquire.Enable)

    @limit_invocation(1)  # max 1 Hz
    def _onNewMoI(self, rgbim):
        """
        Called when a new MoI image is available.
        We actually don't use the RGB image, but it's a sign that there is new
        MoI and spot size info to display.
        rgbim (DataArray): RGB image of the MoI
        """
        try:
            data = self._moi_stream.raw[0]
        except IndexError:
            return  # No data => next time will be better

        # TODO: Show a warning if the background image has different settings
        # than the current CCD image
        background = self._bkg_im
        if background is not None and background.shape != data.shape:
            logging.debug("Background has a different resolution, cannot be used")
            background = None

        # Note: this can take a long time (on a large image), so we must not do
        # it in the main GUI thread. limit_invocation() ensures we are in a
        # separate thread, and that's why the GUI update is separated.
        moi = spot.MomentOfInertia(data, background)
        ss = spot.SpotIntensity(data, background)
        self._updateMoIValues(moi, ss)

    @call_in_wx_main
    def _updateMoIValues(self, moi, ss):
        # If value is None => text is ""
        txt_moi = units.readable_str(moi, sig=3)
        self._txt_moi.SetValue(txt_moi)
        # Convert spot intensity from ratio to %
        self._txt_ss.SetValue(u"%.4f %%" % (ss * 100,))

    def _onSEMMag(self, mag):
        """
        Called when user enters a new SEM magnification
        """
        # Restart the stream and fit view to content when we get a new image
        if self._moi_stream.is_active.value:
            # Restarting is nice because it will get a new image faster, but
            # the main advantage is that it avoids receiving one last image
            # with the old magnification, which would confuse fit_view_to_next_image.
            self._moi_stream.is_active.value = False
            self._moi_stream.is_active.value = True
        self.panel.vp_moi.canvas.fit_view_to_next_image = True

    @call_in_wx_main
    def _onMirrorDimensions(self, focusDistance):
        try:
            self.mirror_ol.set_mirror_dimensions(self.lens.parabolaF.value,
                                                 self.lens.xMax.value,
                                                 self.lens.focusDistance.value,
                                                 self.lens.holeDiameter.value)
        except (AttributeError, TypeError) as ex:
            logging.warning("Failed to get mirror dimensions: %s", ex)

    def _onLensPos(self, pos):
        """
        Called when the lens is moved (and the tab is shown)
        """
        if not self.IsShown():
            # Might happen if changing quickly between tab
            logging.warning("Received active lens position while outside of alignment tab")
            return

        # Save the lens position as the "calibrated" one
        lm = self.tab_data_model.main.lens_mover
        lm.updateMetadata({model.MD_FAV_POS_ACTIVE: pos})

    def _onMirrorPos(self, pos):
        """
        Called when the mirror is moved (and the tab is shown)
        """
        # HACK: This is actually a hack of a hack. Normally, the user can only
        # access the alignment tab if the mirror is engaged, so it should never
        # get close from the parked position. However, for maintenance, it's
        # possible to hack the GUI and enable the tab even if the mirror is
        # not engaged. In such case, if by mistake the mirror moves, we should
        # not set the "random" position as the engaged position.
        dist_parked = math.hypot(pos["l"] - MIRROR_POS_PARKED["l"],
                                 pos["s"] - MIRROR_POS_PARKED["s"])
        if dist_parked <= MIRROR_ONPOS_RADIUS:
            logging.warning("Mirror seems parked, not updating FAV_POS_ACTIVE")
            return

        # Save mirror position as the "calibrated" one
        m = self.tab_data_model.main.mirror
        m.updateMetadata({model.MD_FAV_POS_ACTIVE: pos})

    def _onSpecSelPos(self, pos):
        """
        Called when the spec-selector (wrapper to the X axis of fiber-aligner)
          is moved (and the fiber align mode is active)
        """
        if not self.IsShown():
            # Should never happen, but for safety, we double check
            logging.warning("Received active fiber position while outside of alignment tab")
            return
        # TODO: warn if pos is equal to the DEACTIVE value (within 1%)

        # Save the axis position as the "calibrated" one
        ss = self.tab_data_model.main.spec_sel
        logging.debug("Updating the active fiber X position to %s", pos)
        ss.updateMetadata({model.MD_FAV_POS_ACTIVE: pos})

    def _onFiberPos(self, pos):
        """
        Called when the fiber-aligner is moved (and the fiber align mode is active),
          for updating the Y position. (X pos is handled by _onSpecSelPos())
        """
        if not self.IsShown():
            # Should never happen, but for safety, we double check
            logging.warning("Received active fiber position while outside of alignment tab")
            return

        # Update the fibaligner with the Y axis, if it supports it
        fiba = self.tab_data_model.main.fibaligner
        fib_fav_pos = fiba.getMetadata().get(model.MD_FAV_POS_ACTIVE, {})

        # If old hardware, without FAV_POS: just do nothing
        if fib_fav_pos and "y" in fib_fav_pos:
            fib_fav_pos["y"] = pos["y"]
            logging.debug("Updating the active fiber Y position to %s", fib_fav_pos)
            fiba.updateMetadata({model.MD_FAV_POS_ACTIVE: fib_fav_pos})

    def Show(self, show=True):
        Tab.Show(self, show=show)

        main = self.tab_data_model.main
        # Select the right optical path mode and the plays right stream
        if show:
            # Reset the zoom level in the Lens alignment view
            # Mostly to workaround the fact that at start-up the canvas goes
            # through weird sizes, which can cause the initial zoom level to be
            # too high. It's also a failsafe, in case the user has moved to a
            # view position/zoom which could be confusing when coming back.
            self.panel.vp_align_lens.canvas.fit_view_to_content()

            mode = self.tab_data_model.align_mode.value
            self._onAlignMode(mode)
            main.mirror.position.subscribe(self._onMirrorPos)

            # Reset the focus progress bar (as any focus action has been cancelled)
            wx.CallAfter(self.panel.gauge_autofocus.SetValue, 0)
        else:
            # when hidden, the new tab shown is in charge to request the right
            # optical path mode, if needed.
            self._stream_controller.pauseStreams()
            # Cancel autofocus (if it happens to run)
            self.tab_data_model.autofocus_active.value = False

            # Cancel manual focus: just reset the button, as the rest is just
            # optical-path moves.
            self.panel.btn_manual_focus.SetValue(False)

            # Turn off the brightlight, if it was on
            bl = main.brightlight
            if bl:
                bl.power.value = bl.power.range[0]

            if main.lens_mover:
                main.lens_mover.position.unsubscribe(self._onLensPos)
            main.mirror.position.unsubscribe(self._onMirrorPos)
            if main.spec_sel:
                main.spec_sel.position.unsubscribe(self._onSpecSelPos)
            if main.fibaligner:
                main.fibaligner.position.unsubscribe(self._onFiberPos)

            # Also fit to content now, so that next time the tab is displayed,
            # it's ready
            self.panel.vp_align_lens.canvas.fit_view_to_content()

    def terminate(self):
        self._stream_controller.pauseStreams()
        self.tab_data_model.autofocus_active.value = False

    @classmethod
    def get_display_priority(cls, main_data):
        # For SPARCs with a "parkable" mirror.
        if main_data.role in ("sparc", "sparc2"):
            mirror = main_data.mirror
            if mirror and set(mirror.axes.keys()) == {"l", "s"}:
                return 5

        return None


class TabBarController(object):
    def __init__(self, tab_defs, main_frame, main_data):
        """
        tab_defs (dict of four entries string -> value):
           name -> string: internal name
           controller -> Tab class: class controlling the tab
           button -> Button: tab btn
           panel -> Panel: tab panel
        """
        self.main_frame = main_frame
        self._tabs = main_data.tab  # VA that we take care of
        self.main_data = main_data

        # create all the tabs that fit the microscope role
        tab_list, default_tab = self._create_needed_tabs(tab_defs, main_frame, main_data)

        if not tab_list:
            msg = "No interface known for microscope %s" % main_data.role
            raise LookupError(msg)

        for tab in tab_list:
            tab.button.Bind(wx.EVT_BUTTON, self.on_click)

        # When setting a value for an Enumerated VA, the value must be part of
        # its choices, and when setting its choices its current value must be
        # one of them. Therefore, we first set the current tab using the
        # `._value` attribute, so that the check will fail. We can then set the
        # `choices` normally.
        self._tabs._value = default_tab
        # Choices is a dict of Tab -> str: Tab controller -> name of the tab
        self._tabs.choices = {t: t.name for t in tab_list}
        # Indicate the value has changed
        self._tabs.notify(self._tabs.value)
        self._tabs.subscribe(self._on_tab_change, init=True)

        self._enabled_tabs = set()  # tabs which were enabled before starting acquisition
        self.main_data.is_acquiring.subscribe(self.on_acquisition)

        self._tabs_fixed_big_text = set()  # {str}: set of tab names which have been fixed

    def get_tabs(self):
        return self._tabs.choices

    @call_in_wx_main
    def on_acquisition(self, is_acquiring):
        if is_acquiring:
            # Remember which tab is already disabled, to not enable those afterwards
            self._enabled_tabs = set()
            for tab in self._tabs.choices:
                if tab.button.Enabled:
                    self._enabled_tabs.add(tab)
                    tab.button.Enable(False)
        else:
            if not self._enabled_tabs:
                # It should never happen, but just to protect in case it was
                # called twice in a row acquiring
                logging.warning("No tab to enable => will enable them all")
                self._enabled_tabs = set(self._tabs.choices)

            for tab in self._enabled_tabs:
                tab.button.Enable(True)

    def _create_needed_tabs(self, tab_defs, main_frame, main_data):
        """ Create the tabs needed by the current microscope

        Tabs that are not wanted or needed will be removed from the list and the associated
        buttons will be hidden in the user interface.

        returns tabs (list of Tabs): all the compatible tabs
                default_tab (Tab): the first tab to be shown
        """

        role = main_data.role
        logging.debug("Creating tabs belonging to the '%s' interface", role or "standalone")

        tabs = []  # Tabs
        buttons = set()  # Buttons used for the current interface
        main_sizer = main_frame.GetSizer()
        default_tab = None
        max_prio = -1

        for tab_def in tab_defs:
            priority = tab_def["controller"].get_display_priority(main_data)
            if priority is not None:
                assert priority >= 0
                tpnl = tab_def["panel"](self.main_frame)
                # Insert as "second" item, to be just below the buttons.
                # As only one tab is shown at a time, the exact order isn't important.
                main_sizer.Insert(1, tpnl, flag=wx.EXPAND, proportion=1)
                tab = tab_def["controller"](tab_def["name"], tab_def["button"],
                                            tpnl, main_frame, main_data)
                if max_prio < priority:
                    max_prio = priority
                    default_tab = tab
                tabs.append(tab)
                assert tab.button not in buttons
                buttons.add(tab.button)

        # Hides the buttons which are not used
        for tab_def in tab_defs:
            b = tab_def["button"]
            if b not in buttons:
                b.Hide()

        if len(tabs) <= 1:  # No need for tab buttons at all
            main_frame.pnl_tabbuttons.Hide()

        return tabs, default_tab

    @call_in_wx_main
    def _on_tab_change(self, tab):
        """ This method is called when the current tab has changed """
        logging.debug("Switch to tab %s", tab.name)
        for t in self._tabs.choices:
            if t.IsShown():
                t.Hide()
        tab.Show()
        self.main_frame.Layout()

        # Force resize, on the first time the tab is shown
        if tab.name not in self._tabs_fixed_big_text:
            fix_static_text_clipping(tab.panel)
            self._tabs_fixed_big_text.add(tab.name)

    def query_terminate(self):
        """
        Call each tab query_terminate to perform any action prior to termination
        :return: (bool) True to proceed with termination, False for canceling
        """
        for t in self._tabs.choices:
            if not t.query_terminate():
                logging.debug("Window closure vetoed by tab %s" % t.name)
                return False
        return True

    def terminate(self):
        """ Terminate each tab (i.e., indicate they are not used anymore) """

        for t in self._tabs.choices:
            t.terminate()

    def on_click(self, evt):
        evt_btn = evt.GetEventObject()
        for t in self._tabs.choices:
            if evt_btn == t.button:
                self._tabs.value = t
                break
        else:
            logging.warning("Couldn't find the tab associated to the button %s", evt_btn)

        evt.Skip()
<|MERGE_RESOLUTION|>--- conflicted
+++ resolved
@@ -608,11 +608,8 @@
         Called when the stage is moved, enable the tab if position is imaging mode, disable otherwise
         :param pos: (dict str->float or None) updated position of the stage
         """
-<<<<<<< HEAD
         guiutil.enable_tab_on_stage_position(self.button, self.stage, pos, target=IMAGING)
-=======
-        guiutil.enable_tab_on_stage_position(self, self.stage, pos, target=IMAGING)
->>>>>>> 03a1a7a5
+
 
     def _on_stream_update(self, updated):
         """
@@ -3731,12 +3728,8 @@
         Called when the stage is moved, enable the tab if position is imaging mode, disable otherwise
         :param pos: (dict str->float or None) updated position of the stage
         """
-<<<<<<< HEAD
         guiutil.enable_tab_on_stage_position(self.button, self.stage, pos, target=IMAGING)
-=======
-        guiutil.enable_tab_on_stage_position(self, self.stage, pos, target=IMAGING)
->>>>>>> 03a1a7a5
-
+        
     def _on_align_pos(self, pos):
         """
         Called when the aligner is moved (and the tab is shown)
