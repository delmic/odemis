# -*- coding: utf-8 -*-
"""
Created on 12 Apr 2013

@author: Rinze de Laat

Copyright © 2013 Éric Piel, Rinze de Laat, Delmic

This file is part of Odemis.

Odemis is free software: you can redistribute it and/or modify it under the
terms of the GNU General Public License version 2 as published by the Free
Software Foundation.

Odemis is distributed in the hope that it will be useful, but WITHOUT ANY
WARRANTY; without even the implied warranty of MERCHANTABILITY or FITNESS FOR A
PARTICULAR PURPOSE. See the GNU General Public License for more details.

You should have received a copy of the GNU General Public License along with
Odemis. If not, see http://www.gnu.org/licenses/.
"""

import copy
import gc
import logging
import math
import os.path
from builtins import str
from concurrent.futures._base import CancelledError
from typing import List, Tuple, Optional

import odemis.gui.model as guimodel
import wx
from odemis import dataio, gui, model
from odemis.acq import acqmng, path, stitching, stream
from odemis.acq.stitching import (REGISTER_IDENTITY, WEAVER_MEAN,
                                  FocusingMethod, acquireOverview,
                                  get_tiled_bboxes, get_stream_based_bbox,
                                  get_zstack_levels)
from odemis.acq.stitching._tiledacq import MAX_DISTANCE_FOCUS_POINTS
from odemis.acq.stream import (NON_SPATIAL_STREAMS, EMStream, LiveStream,
                               OpticalStream, ScannedFluoStream, SEMStream, FIBStream)
from odemis.gui.preset import (apply_preset, get_global_settings_entries,
                               get_local_settings_entries, preset_as_is,
                               presets)
from odemis.gui.comp import buttons
from odemis.gui.comp.overlay.repetition_select import RepetitionSelectOverlay
from odemis.gui.conf import get_acqui_conf, util
from odemis.gui.cont.settings import (LocalizationSettingsController,
                                      SecomSettingsController)
from odemis.gui.cont.stream_bar import StreamBarController
from odemis.gui.main_xrc import xrcfr_acq, xrcfr_overview_acq
from odemis.gui.model import TOOL_NONE, AcquisitionWindowData, StreamView
from odemis.gui.util import (call_in_wx_main, formats_to_wildcards,
                             wxlimit_invocation)
from odemis.gui.util.conversion import sample_positions_to_layout
from odemis.gui.util.widgets import (ProgressiveFutureConnector,
                                     VigilantAttributeConnector)
from odemis.util import units
from odemis.util.filename import create_filename, guess_pattern, update_counter


class AcquisitionDialog(xrcfr_acq):
    """ Wrapper class responsible for additional initialization of the
    Acquisition Dialog created in XRCed
    """

    # TODO: share more code with cont.acquisition
    def __init__(self, parent, orig_tab_data):
        xrcfr_acq.__init__(self, parent)

        self.conf = get_acqui_conf()

        for n in presets:
            self.cmb_presets.Append(n)
        # TODO: record and reuse the preset used?
        self.cmb_presets.Select(0)

        self.filename = model.StringVA(create_filename(self.conf.last_path, self.conf.fn_ptn,
                                                       self.conf.last_extension, self.conf.fn_count))
        self.filename.subscribe(self._onFilename, init=True)

        # The name of the last file that got written to disk (used for auto viewing on close)
        self.last_saved_file = None

        # True when acquisition occurs
        self.acquiring = False

        # a ProgressiveFuture if the acquisition is going on
        self.acq_future = None
        self._acq_future_connector = None

        self._main_data_model = orig_tab_data.main

        # duplicate the interface, but with only one view
        self._tab_data_model = self.duplicate_tab_data_model(orig_tab_data)

        # Create a new settings controller for the acquisition dialog
        self._settings_controller = SecomSettingsController(
            self,
            self._tab_data_model,
            highlight_change=True  # also adds a "Reset" context menu
        )

        orig_view = orig_tab_data.focussedView.value
        self._view = self._tab_data_model.focussedView.value
        self._hidden_view = StreamView("Plugin View Hidden")

        self.streambar_controller = StreamBarController(self._tab_data_model,
                                                        self.pnl_secom_streams,
                                                        static=True,
                                                        ignore_view=True)
        # The streams currently displayed are the one visible
        self.add_all_streams()

        # The list of streams ready for acquisition (just used as a cache)
        self._acq_streams = {}

        # FIXME: pass the fold_panels

        # Compute the preset values for each preset
        self._preset_values = {}  # dict string -> dict (SettingEntries -> value)
        self._orig_entries = get_global_settings_entries(self._settings_controller)
        for sc in self.streambar_controller.stream_controllers:
            self._orig_entries += get_local_settings_entries(sc)
        self._orig_settings = preset_as_is(self._orig_entries)  # to detect changes
        for n, preset in presets.items():
            self._preset_values[n] = preset(self._orig_entries)
        # Presets which have been confirmed on the hardware
        self._presets_confirmed = set() # (string)

        self.start_listening_to_va()

        # If it could be possible to do fine alignment, allow the user to choose
        if self._can_fine_align(self._tab_data_model.streams.value):
            self.chkbox_fine_align.Show()
            # Set to True to make it the default, but will be automatically
            # disabled later if the current visible streams don't allow it.
            self.chkbox_fine_align.Value = True

            for s in self._tab_data_model.streams.value:
                if isinstance(s, EMStream):
                    em_det = s.detector
                    em_emt = s.emitter
                elif isinstance(s, OpticalStream) and not isinstance(s, ScannedFluoStream):
                    opt_det = s.detector
            self._ovrl_stream = stream.OverlayStream("Fine alignment", opt_det, em_emt, em_det,
                                                     opm=self._main_data_model.opm)
            self._ovrl_stream.dwellTime.value = self._main_data_model.fineAlignDwellTime.value
        else:
            self.chkbox_fine_align.Show(False)
            self.chkbox_fine_align.Value = False

        self._prev_fine_align = self.chkbox_fine_align.Value

        # make sure the view displays the same thing as the one we are
        # duplicating
        self._view.view_pos.value = orig_view.view_pos.value
        self._view.mpp.value = orig_view.mpp.value
        self._view.merge_ratio.value = orig_view.merge_ratio.value

        # attach the view to the viewport
        self.pnl_view_acq.canvas.fit_view_to_next_image = False
        self.pnl_view_acq.setView(self._view, self._tab_data_model)

        # The TOOL_ROA is not present because we don't allow the user to change
        # the ROA), so we need to explicitly request the canvas to show the ROA.
        if hasattr(self._tab_data_model, "roa") and self._tab_data_model.roa is not None:
            cnvs = self.pnl_view_acq.canvas
            self.roa_overlay = RepetitionSelectOverlay(cnvs, self._tab_data_model.roa,
                                                             self._tab_data_model.fovComp)
            cnvs.add_world_overlay(self.roa_overlay)

        self.Bind(wx.EVT_CHAR_HOOK, self.on_key)

        self.btn_cancel.Bind(wx.EVT_BUTTON, self.on_close)
        self.btn_change_file.Bind(wx.EVT_BUTTON, self.on_change_file)
        self.btn_secom_acquire.Bind(wx.EVT_BUTTON, self.on_acquire)
        self.cmb_presets.Bind(wx.EVT_COMBOBOX, self.on_preset)
        self.Bind(wx.EVT_CLOSE, self.on_close)
        # on_streams_changed is compatible because it doesn't use the args
        self.chkbox_fine_align.Bind(wx.EVT_CHECKBOX, self.on_streams_changed)

        self.on_preset(None) # will force setting the current preset

        # To update the estimated time when streams are removed/added
        self._view.stream_tree.flat.subscribe(self.on_streams_changed)
        self._hidden_view.stream_tree.flat.subscribe(self.on_streams_changed)

    def start_listening_to_va(self):
        # Get all the VA's from the stream and subscribe to them for changes.
        for entry in self._orig_entries:
            if hasattr(entry, "vigilattr"):
                entry.vigilattr.subscribe(self.on_setting_change)

    def stop_listening_to_va(self):
        for entry in self._orig_entries:
            if hasattr(entry, "vigilattr"):
                entry.vigilattr.unsubscribe(self.on_setting_change)

    def duplicate_tab_data_model(self, orig):
        """
        Duplicate a MicroscopyGUIData and adapt it for the acquisition window
        The streams will be shared, but not the views
        orig (MicroscopyGUIData)
        return (MicroscopyGUIData)
        """
        # TODO: we'd better create a new view and copy the streams
        new = copy.copy(orig)  # shallow copy

        new.streams = model.ListVA(orig.streams.value)  # duplicate

        # create view (which cannot move or focus)
        view = guimodel.MicroscopeView("All")

        # differentiate it (only one view)
        new.views = model.ListVA()
        new.views.value.append(view)
        new.focussedView = model.VigilantAttribute(view)
        new.viewLayout = model.IntEnumerated(guimodel.VIEW_LAYOUT_ONE,
                                             choices={guimodel.VIEW_LAYOUT_ONE})
        new.tool = model.IntEnumerated(TOOL_NONE, choices={TOOL_NONE})
        return new

    def add_all_streams(self):
        """
        Add all the streams present in the interface model to the stream panel.
        """
        # the order the streams are added should not matter on the display, so
        # it's ok to not duplicate the streamTree literally

        # go through all the streams available in the interface model
        for s in self._tab_data_model.streams.value:

            if isinstance(s, NON_SPATIAL_STREAMS):
                v = self._hidden_view
            else:
                v = self._view

            self.streambar_controller.addStream(s, add_to_view=v)

    def remove_all_streams(self):
        """
        Remove the streams we added to the view on creation
        Must be called in the main GUI thread
        """
        # Ensure we don't update the view after the window is destroyed
        self.streambar_controller.clear()

        # TODO: need to have a .clear() on the settings_controller to clean up?
        self._settings_controller = None
        self._acq_streams = {}  # also empty the cache

        gc.collect()  # To help reclaiming some memory

    def get_acq_streams(self):
        """
        return (list of Streams): the streams to be acquired
        """
        # Only acquire the streams which are displayed
        streams = self._view.getStreams() + self._hidden_view.getStreams()

        # Add the overlay stream if requested, and folds all the streams
        if streams and self.chkbox_fine_align.Value:
            streams.append(self._ovrl_stream)
        self._acq_streams = acqmng.foldStreams(streams, self._acq_streams)
        return self._acq_streams

    def find_current_preset(self):
        """
        find the name of the preset identical to the current settings (not
          including "Custom")
        returns (string): name of the preset
        raises KeyError: if no preset can be found
        """
        # check each preset
        for n, settings in self._preset_values.items():
            # compare each value between the current and proposed
            different = False
            for entry, value in settings.items():
                if entry.vigilattr.value != value:
                    different = True
                    break
            if not different:
                return n

        raise KeyError()

    def _can_fine_align(self, streams):
        """
        Return True if with the given streams it would make sense to fine align
        streams (iterable of Stream)
        return (bool): True if at least a SEM and an optical stream are present
        """
        # check for a SEM stream
        for s in streams:
            if isinstance(s, EMStream):
                break
        else:
            return False

        # check for an optical stream
        # TODO: allow it also for ScannedFluoStream once fine alignment is supported
        # on confocal SECOM.
        for s in streams:
            if isinstance(s, OpticalStream) and not isinstance(s, ScannedFluoStream):
                break
        else:
            return False

        return True

    @wxlimit_invocation(0.1)
    def update_setting_display(self):
        if not self:
            return

        # if gauge was left over from an error => now hide it
        if self.acquiring:
            self.gauge_acq.Show()
            return
        elif self.gauge_acq.IsShown():
            self.gauge_acq.Hide()
            self.Layout()

        # Enable/disable Fine alignment check box
        streams = self._view.getStreams() + self._hidden_view.getStreams()
        can_fa = self._can_fine_align(streams)
        if self.chkbox_fine_align.Enabled:
            self._prev_fine_align = self.chkbox_fine_align.Value
        self.chkbox_fine_align.Enable(can_fa)
        # Uncheck if disabled, otherwise put same as previous value
        self.chkbox_fine_align.Value = (can_fa and self._prev_fine_align)

        self.update_acquisition_time()

        # update highlight
        for se, value in self._orig_settings.items():
            se.highlight(se.vigilattr.value != value)

    def on_streams_changed(self, val):
        """
        When the list of streams to acquire has changed
        """
        self.update_setting_display()

    def on_setting_change(self, _=None):
        self.update_setting_display()

        # check presets and fall-back to custom
        try:
            preset_name = self.find_current_preset()
            logging.debug("Detected preset %s", preset_name)
        except KeyError:
            # should not happen with the current preset_no_change
            logging.exception("Couldn't match any preset")
            preset_name = u"Custom"

        wx.CallAfter(self.cmb_presets.SetValue, preset_name)

    def update_acquisition_time(self):
        """
        Must be called in the main GUI thread.
        """
        streams = self.get_acq_streams()
        if streams:
            acq_time = acqmng.estimateTime(streams)
            acq_time = math.ceil(acq_time)  # round a bit pessimisticly
            txt = "The estimated acquisition time is {}."
            txt = txt.format(units.readable_time(acq_time))
        else:
            txt = "No streams present."

        self.lbl_acqestimate.SetLabel(txt)

    @call_in_wx_main
    def _onFilename(self, name):
        """ updates the GUI when the filename is updated """
        # decompose into path/file
        path, base = os.path.split(name)
        self.txt_destination.SetValue(str(path))
        # show the end of the path (usually more important)
        self.txt_destination.SetInsertionPointEnd()
        self.txt_filename.SetValue(str(base))

    def on_preset(self, evt):
        preset_name = self.cmb_presets.GetValue()
        try:
            new_preset = self._preset_values[preset_name]
        except KeyError:
            logging.debug("Not changing settings for preset %s", preset_name)
            return

        logging.debug("Changing setting to preset %s", preset_name)

        # TODO: presets should also be able to change the special stream settings
        # (eg: accumulation/interpolation) when we have them

        # apply the recorded values
        apply_preset(new_preset)

        # The hardware might not exactly apply the setting as computed in the
        # preset. We need the _exact_ same value to find back which preset is
        # currently selected. So update the values the first time.
        if preset_name not in self._presets_confirmed:
            for se in new_preset.keys():
                new_preset[se] = se.vigilattr.value
            self._presets_confirmed.add(preset_name)

        self.update_setting_display()

    def on_key(self, evt):
        """ Dialog key press handler. """
        if evt.GetKeyCode() == wx.WXK_ESCAPE:
            self.Close()
        else:
            evt.Skip()

    def on_change_file(self, evt):
        """
        Shows a dialog to change the path, name, and format of the acquisition
        file.
        returns nothing, but updates .filename and .conf
        """
        fn = create_filename(self.conf.last_path, self.conf.fn_ptn,
                             self.conf.last_extension, self.conf.fn_count)
        new_name = ShowAcquisitionFileDialog(self, fn)
        if new_name is not None:
            self.filename.value = new_name
            self.conf.fn_ptn, self.conf.fn_count = guess_pattern(new_name)
            logging.debug("Generated filename pattern '%s'", self.conf.fn_ptn)
            # It means the user wants to do a new acquisition
            self.btn_secom_acquire.SetLabel("START")
            self.last_saved_file = None

    def terminate_listeners(self):
        """
        Disconnect all the connections to the streams.
        Must be called in the main GUI thread.
        """
        # stop listening to events
        self._view.stream_tree.flat.unsubscribe(self.on_streams_changed)
        self._hidden_view.stream_tree.flat.unsubscribe(self.on_streams_changed)
        self.stop_listening_to_va()

        self.remove_all_streams()

    def on_close(self, evt):
        """ Close event handler that executes various cleanup actions
        """
        if self.acq_future:
            # TODO: ask for confirmation before cancelling?
            # What to do if the acquisition is done while asking for
            # confirmation?
            msg = "Cancelling acquisition due to closing the acquisition window"
            logging.info(msg)
            self.acq_future.cancel()

        self.terminate_listeners()

        self.EndModal(wx.ID_CANCEL)

    def _view_file(self):
        """
        Called to open the file which was just acquired
        Must be called in the main GUI thread.
        """
        self.terminate_listeners()

        self.EndModal(wx.ID_OPEN)
        logging.debug("My return code is %d", self.GetReturnCode())

    def _pause_settings(self):
        """ Pause the settings of the GUI and save the values for restoring them later """
        self._settings_controller.pause()
        self._settings_controller.enable(False)

        self.streambar_controller.pause()
        self.streambar_controller.enable(False)

    def _resume_settings(self):
        """ Resume the settings of the GUI and save the values for restoring them later """
        self._settings_controller.enable(True)
        self._settings_controller.resume()

        self.streambar_controller.enable(True)
        self.streambar_controller.resume()

    def on_acquire(self, evt):
        """ Start the actual acquisition """
        if self.last_saved_file:  # This means the button is actually "View"
            self._view_file()
            return

        logging.info("Acquire button clicked, starting acquisition")
        self.acquiring = True

        self.btn_secom_acquire.Disable()

        # disable estimation time updates during acquisition
        self._view.lastUpdate.unsubscribe(self.on_streams_changed)

        # Freeze all the settings so that it's not possible to change anything
        self._pause_settings()

        self.gauge_acq.Show()
        self.Layout()  # to put the gauge at the right place

        # For now, always indicate the best quality (even if the preset is set
        # to "live")
        if self._main_data_model.opm:
            self._main_data_model.opm.setAcqQuality(path.ACQ_QUALITY_BEST)

        # Note: It should never be possible to reach here with no streams
        streams = self.get_acq_streams()
        v_streams = self._view.getStreams()  # visible streams
        for s in streams:
            # Add extra viewable streams to view. However, do not add incompatible streams.
            if s not in v_streams and not isinstance(s, NON_SPATIAL_STREAMS):
                self._view.addStream(s)

            # Update the filename in the streams
            if hasattr(s, "filename"):
                pathname, base = os.path.split(self.filename.value)
                s.filename.value = base

        self.acq_future = acqmng.acquire(streams, self._main_data_model.settings_obs)
        self._acq_future_connector = ProgressiveFutureConnector(self.acq_future,
                                                                self.gauge_acq,
                                                                self.lbl_acqestimate)
        self.acq_future.add_done_callback(self.on_acquisition_done)

        self.btn_cancel.SetLabel("Cancel")
        self.btn_cancel.Bind(wx.EVT_BUTTON, self.on_cancel)

    def on_cancel(self, evt):
        """ Handle acquisition cancel button click """
        if not self.acq_future:
            logging.warning("Tried to cancel acquisition while it was not started")
            return

        logging.info("Cancel button clicked, stopping acquisition")
        self.acq_future.cancel()
        self.acquiring = False
        self.btn_cancel.SetLabel("Close")
        # all the rest will be handled by on_acquisition_done()

    @call_in_wx_main
    def on_acquisition_done(self, future):
        """ Callback called when the acquisition is finished (either successfully or cancelled) """
        if self._main_data_model.opm:
            self._main_data_model.opm.setAcqQuality(path.ACQ_QUALITY_FAST)

        # bind button back to direct closure
        self.btn_cancel.Bind(wx.EVT_BUTTON, self.on_close)
        self._resume_settings()

        self.acquiring = False

        # re-enable estimation time updates
        self._view.lastUpdate.subscribe(self.on_streams_changed)

        self.acq_future = None  # To avoid holding the ref in memory
        self._acq_future_connector = None

        try:
            data, exp = future.result(1)  # timeout is just for safety
            self.conf.fn_count = update_counter(self.conf.fn_count)
        except CancelledError:
            # put back to original state:
            # re-enable the acquire button
            self.btn_secom_acquire.Enable()

            # hide progress bar (+ put pack estimated time)
            self.update_acquisition_time()
            self.gauge_acq.Hide()
            self.Layout()
            return
        except Exception:
            # We cannot do much: just warn the user and pretend it was cancelled
            logging.exception("Acquisition failed")
            self.btn_secom_acquire.Enable()
            self.lbl_acqestimate.SetLabel("Acquisition failed.")
            self.lbl_acqestimate.Parent.Layout()
            # leave the gauge, to give a hint on what went wrong.
            return

        # Handle the case acquisition failed "a bit"
        if exp:
            logging.warning("Acquisition failed (after %d streams): %s",
                            len(data), exp)

        # save result to file
        self.lbl_acqestimate.SetLabel("Saving file...")
        self.lbl_acqestimate.Parent.Layout()
        try:
            thumb = acqmng.computeThumbnail(self._view.stream_tree, future)
            filename = self.filename.value
            exporter = dataio.get_converter(self.conf.last_format)
            exporter.export(filename, data, thumb)
            logging.info("Acquisition saved as file '%s'.", filename)
            # Allow to see the acquisition
            self.btn_secom_acquire.SetLabel("VIEW")
            self.last_saved_file = filename
        except Exception:
            logging.exception("Saving acquisition failed")
            self.btn_secom_acquire.Enable()
            self.lbl_acqestimate.SetLabel("Saving acquisition file failed.")
            self.lbl_acqestimate.Parent.Layout()
            return

        if exp:
            self.lbl_acqestimate.SetLabel("Acquisition failed (partially).")
        else:
            self.lbl_acqestimate.SetLabel("Acquisition completed.")
            # As the action is complete, rename "Cancel" to "Close"
            self.btn_cancel.SetLabel("Close")
        self.lbl_acqestimate.Parent.Layout()

        # Make sure the file is not overridden
        self.btn_secom_acquire.Enable()


# Step value for z stack levels
DEFAULT_FOV = (100e-6, 100e-6) # m


class OverviewAcquisitionDialog(xrcfr_overview_acq):
    """
    Class used to control the overview acquisition dialog
    The data acquired is stored in a file, with predefined name, available on
      .filename and it is opened (as pyramidal data) in .data .
    """
    def __init__(self, parent, orig_tab_data):
        xrcfr_overview_acq.__init__(self, parent)

        self.conf = get_acqui_conf()

        # True when acquisition occurs
        self.acquiring = False
        self.data = None

        # a ProgressiveFuture if the acquisition is going on
        self.acq_future = None
        self._acq_future_connector = None

        self._main_data_model = orig_tab_data.main

        # duplicate the interface, but with only one view
        self._tab_data_model = self.duplicate_tab_data_model(orig_tab_data)

        # Store the final image as {datelng}-{timelng}-overview
        # The pattern to store them in a sub folder, with the name xxxx-overview-tiles/xxx-overview-NxM.ome.tiff
        # The pattern to use for storing each tile file individually
        # None disables storing them
        save_dir = self.conf.last_path
        if isinstance(orig_tab_data, guimodel.CryoGUIData):
            save_dir = self.conf.pj_last_path

        # feature flag to enable/disable FIBSEM mode (disabled until fibsem code is merged)
        self.acqui_mode = guimodel.AcquiMode.FLM # default to FLM
        if hasattr(orig_tab_data, "acqui_mode"):
            self.acqui_mode = orig_tab_data.acqui_mode

        # hide optical settings when in fibsem mode
        self.fp_settings_secom_optical.Show(self.acqui_mode is guimodel.AcquiMode.FLM)

        self.filename = create_filename(save_dir, "{datelng}-{timelng}-overview",
                                              ".ome.tiff")
        assert self.filename.endswith(".ome.tiff")
        dirname, basename = os.path.split(self.filename)
        tiles_dir = os.path.join(dirname, basename[:-len(".ome.tiff")] + "-tiles")
        self.filename_tiles = os.path.join(tiles_dir, basename)

        # Create a new settings controller for the acquisition dialog
        self._settings_controller = LocalizationSettingsController(
            self,
            self._tab_data_model,
        )

        self.zsteps = model.IntContinuous(1, range=(1, 51))
        # The depth of field is an indication of how far the focus needs to move
        # to see the current in-focus position out-of-focus. So it's a good default
        # value for the zstep size. We use 2x to "really" see something else.
        # Typically, it's about 1 µm.
        dof = self._main_data_model.ccd.depthOfField.value
        self.zstep_size = model.FloatContinuous(2 * dof, range=(1e-9, 100e-6), unit="m")
        self._zstep_size_vac = VigilantAttributeConnector(
            self.zstep_size, self.zstep_size_ctrl, events=wx.EVT_COMMAND_ENTER)

        self.tiles_nx = model.IntContinuous(5, range=(1, 1000))
        self.tiles_ny = model.IntContinuous(5, range=(1, 1000))
        self._zsteps_vac = VigilantAttributeConnector(
            self.zsteps, self.zstack_steps, events=wx.EVT_SLIDER)
        self._tiles_n_vacx = VigilantAttributeConnector(
            self.tiles_nx, self.tiles_number_x, events=wx.EVT_COMMAND_ENTER)
        self._tiles_n_vacy = VigilantAttributeConnector(
            self.tiles_ny, self.tiles_number_y, events=wx.EVT_COMMAND_ENTER)
        self.autofocus_roi_ckbox = model.BooleanVA(False)
        self._autofocus_roi_vac = VigilantAttributeConnector(
            self.autofocus_roi_ckbox, self.autofocus_chkbox, events=wx.EVT_CHECKBOX)

        # Change the interface depending on the component being used for imaging, and
        # whether we have sample centers or not
        # * zstack steps (if not fibsem acquisition)
        # * step size (if not fibsem acquisition)
        # [] whole grid acquisition (if sample centers)
        # * tile nb x
        # * tile nb y
        # * selected grid area (if sample centers)
        # * grid selection panel (if sample centers) -> uses a placeholder panel
        # * Total area
        # * autofocus

        if self._main_data_model.sample_centers:
            self.autofocus_chkbox.Show()
            self.autofocus_roi_ckbox.value = True

            self.whole_grid_chkbox.Value = True

            # GridSelectionPanel doesn't have xmlh helper, and in addition a refactoring
            # would be needed to allow changing the grid layout after init. So
            # for now we use a placeholder panel, and insert the GridSelectionPanel
            # here at runtime.
            layout = sample_positions_to_layout(self._main_data_model.sample_centers)
            subsizer = wx.BoxSizer(wx.VERTICAL)
            self.selected_grid_pnl_holder.SetSizer(subsizer)
            self._grids = buttons.GridSelectionPanel(self.selected_grid_pnl_holder, layout)
            subsizer.Add(self._grids, flag=wx.EXPAND)

            # Default to selecting all grids
            self._selected_grids = set(self._main_data_model.sample_centers.keys())

            # Connect the buttons (and update their status)
            for name, btn in self._grids.buttons.items():
                btn.SetValue(name in self._selected_grids)
                btn.Bind(wx.EVT_BUTTON, self.on_grid_button)

            # Connect, and make sure the status is correct
            self.whole_grid_chkbox.Bind(wx.EVT_CHECKBOX, self._on_whole_grid_chkbox)
            self._on_whole_grid_chkbox()

            self.pnl_view_acq.show_sample_overlay(self._main_data_model.sample_centers,
                                                  self._main_data_model.sample_radius)
        else:
            self.whole_grid_chkbox.Hide()
            self.whole_grid_chkbox.Value = False
            self.selected_grid_lbl.Hide()
            self.selected_grid_pnl_holder.Hide()
            self._grids = None
            self._selected_grids = set()

        orig_view = orig_tab_data.focussedView.value
        self._view = self._tab_data_model.focussedView.value

        self.streambar_controller = StreamBarController(self._tab_data_model,
                                                        self.pnl_secom_streams,
                                                        static=True,
                                                        ignore_view=True)
        # The streams currently displayed are the one visible
        self.add_streams()

        # The list of streams ready for acquisition (just used as a cache)
        self._acq_streams = {}

        # Find every setting, and listen to it
        self._orig_entries = get_global_settings_entries(self._settings_controller)
        for sc in self.streambar_controller.stream_controllers:
            self._orig_entries += get_local_settings_entries(sc)

        self.start_listening_to_va()

        # make sure the view displays the same thing as the one we are
        # duplicating
        self._view.view_pos.value = orig_view.view_pos.value
        self._view.mpp.value = orig_view.mpp.value
        self._view.merge_ratio.value = orig_view.merge_ratio.value

        # attach the view to the viewport
        self.pnl_view_acq.canvas.fit_view_to_next_image = False
        self.pnl_view_acq.setView(self._view, self._tab_data_model)

        self.Bind(wx.EVT_CHAR_HOOK, self.on_key)

        self.btn_cancel.Bind(wx.EVT_BUTTON, self.on_close)
        self.btn_secom_acquire.Bind(wx.EVT_BUTTON, self.on_acquire)
        self.Bind(wx.EVT_CLOSE, self.on_close)

        # range for the autofocus (in m)
        # default min/max range to 50 µm (half a grid square) to 1 mm (half a grid)
        # this range should cover all cases for different magnifications (e.g. 20x, 50x, 100x)
        self.focus_points_dist_ctrl.SetValueRange(50e-6, 1000e-6)
        self.focus_points_dist_ctrl.SetValue(MAX_DISTANCE_FOCUS_POINTS)

        # Set parameters for tiled acq
        # High overlap percentage is not required as the stitching is based only on stage position,
        # independent of the image content. It just needs to be big enough to make sure that even with some stage
        # imprecision, all the tiles will overlap or at worse be next to each other (i.e. , no space between tiles)
        self.overlap = 0.1
        self.stage = self._main_data_model.stage
        self.settings_obs = self._main_data_model.settings_obs
        try:
            if self.acqui_mode is guimodel.AcquiMode.FIBSEM:
                self.focuser = self._main_data_model.ebeam_focus
                self.detector = self._main_data_model.sed
                imaging_range = model.MD_SEM_IMAGING_RANGE

                # In FIBSEM mode, we don't have autofocus because of how the overview code currently works
                self.autofocus_chkbox.Hide()
                self.autofocus_roi_ckbox.value = False
                self.focus_points_dist_ctrl.Hide()
                self.focus_points_dist_lbl.Hide()
            else:
                self.focuser = self._main_data_model.focus
                self.detector = self._main_data_model.ccd
                imaging_range = model.MD_POS_ACTIVE_RANGE

            # Use the stage range, which can be overridden by the MD_POS_ACTIVE_RANGE.
            # Note: this last one might be temporary, until we have a RoA tool provided in the GUI.
            self._tiling_rng = {
                "x": self.stage.axes["x"].range,
                "y": self.stage.axes["y"].range
            }

<<<<<<< HEAD
            # tmp disable until consolidate to sem posture range
=======
            # TODO: not valid for sample-stage
>>>>>>> 1afffb85
            # stage_md = self.stage.getMetadata()
            # if imaging_range in stage_md:
                # self._tiling_rng.update(stage_md[imaging_range])
        except (KeyError, IndexError):
            raise ValueError(f"Failed to find stage {imaging_range} with x and y range")

        # Note: It should never be possible to reach here with no streams
        streams = self.get_acq_streams()
        for s in streams:
            self._view.addStream(s)

        # To update the estimated time & area when streams are removed/added
        self._view.stream_tree.flat.subscribe(self.on_streams_changed, init=True)

    def start_listening_to_va(self):
        # Get all the VA's from the stream and subscribe to them for changes.
        for entry in self._orig_entries:
            if hasattr(entry, "vigilattr"):
                entry.vigilattr.subscribe(self.on_setting_change)

        self.zsteps.subscribe(self.on_setting_change)
        self.tiles_nx.subscribe(self.on_tiles_number)
        self.tiles_ny.subscribe(self.on_tiles_number)
        self.autofocus_roi_ckbox.subscribe(self.on_setting_change)

    def stop_listening_to_va(self):
        for entry in self._orig_entries:
            if hasattr(entry, "vigilattr"):
                entry.vigilattr.unsubscribe(self.on_setting_change)

        self.zsteps.unsubscribe(self.on_setting_change)
        self.tiles_nx.unsubscribe(self.on_tiles_number)
        self.tiles_ny.unsubscribe(self.on_tiles_number)
        self.autofocus_roi_ckbox.unsubscribe(self.on_setting_change)

    def duplicate_tab_data_model(self, orig):
        """
        Duplicate a MicroscopyGUIData and adapt it for the acquisition window
        The streams will be shared, but not the views
        orig (MicroscopyGUIData)
        return (MicroscopyGUIData)
        """
        data_model = AcquisitionWindowData(orig.main)
        data_model.streams.value.extend(orig.streams.value)

        # create view (which cannot move or focus)
        view = guimodel.MicroscopeView("All")
        data_model.views.value = [view]
        data_model.focussedView.value = view
        return data_model

    def add_streams(self):
        """
        Add live streams
        """
        # go through all the streams available in the interface model
        for s in self._tab_data_model.streams.value:

            if not isinstance(s, LiveStream):
                continue
            if self.acqui_mode is guimodel.AcquiMode.FIBSEM and not isinstance(s, SEMStream):
                continue # only support sem streams atm (TODO: add once fib posture is supported)

            sc = self.streambar_controller.addStream(s, add_to_view=self._view)
            sc.stream_panel.show_remove_btn(True)

    def remove_all_streams(self):
        """
        Remove the streams we added to the view on creation
        Must be called in the main GUI thread
        """
        # Ensure we don't update the view after the window is destroyed
        self.streambar_controller.clear()

        # TODO: need to have a .clear() on the settings_controller to clean up?
        self._settings_controller = None
        self._acq_streams = {}  # also empty the cache

        gc.collect()  # To help reclaiming some memory

    def get_acq_streams(self):
        """
        return (list of Streams): the streams to be acquired
        """
        # Only acquire the streams which are displayed
        streams = self._view.getStreams()
        return streams

    def _get_areas(self) -> List[Tuple[float]]:
        """
        return: the bounding boxes (xmin, ymin, xmax, ymax in physical coordinates)
        of all areas to acquire.
        """
        if not self.whole_grid_chkbox.Value:
            area = get_stream_based_bbox(
                        pos=self.stage.position.value,
                        streams=self.get_acq_streams(),
                        tiles_nx=self.tiles_nx.value,
                        tiles_ny=self.tiles_ny.value,
                        overlap=self.overlap,
                        tiling_rng=self._tiling_rng,
            )
            # Cast to list, to have a consistent format with the alternative path
            areas = [area] if area is not None else []
        else:
            if not self._main_data_model.sample_centers:
                raise NotImplementedError(
                    "If using the whole grid method, sample centers should be defined."
                )

            if not hasattr(self._main_data_model, "sample_rel_bbox"):
                raise NotImplementedError(
                    "The current data model does not have a relative bounding box defined",
                    "If a heuristic bounding box is desired, it can be implemented in ",
                    "a specific MainGUIData model."
                )

            sample_centers = [pos for name, pos in self._main_data_model.sample_centers.items()
                if name in self._selected_grids]

            areas = get_tiled_bboxes(
                sample_centers=sample_centers,
                rel_bbox=self._main_data_model.sample_rel_bbox,
            )

        return areas

    def on_grid_button(self, evt: wx.Event = None):
        """
        Called when a grid selection button is pressed
        """
        if self._grids is None:
            raise ValueError("Grid button is pressed while there are no grids.")
        # Updates the selected grids based on the button states
        selected_grids = set()
        for name, btn in self._grids.buttons.items():
            if btn.GetValue():
                selected_grids.add(name)

        self._selected_grids = selected_grids

        # Update the areas and estimated acquisition time
        self.update_setting_display()

    def _on_whole_grid_chkbox(self, evt: wx.Event=None):
        """
        Called when the "whole grid acquisition" checkbox is clicked
        => Switch between number of tiles and grid numbers
        """
        if self._grids is None:
            raise ValueError("Whole grid acquisition checkbox is clicked while there are no grids.")
        whole_grid = self.whole_grid_chkbox.Value
        # Enable the grid selection
        self._grids.Enable(whole_grid)

        # Disable the tile numbers
        self.tiles_number_x.Enable(not whole_grid)
        self.tiles_number_y.Enable(not whole_grid)

        self.update_setting_display()

    @wxlimit_invocation(0.1)
    def update_setting_display(self):
        if not self:
            return

        # if gauge was left over from an error => now hide it
        if self.acquiring:
            self.gauge_acq.Show()
            return
        elif self.gauge_acq.IsShown():
            self.gauge_acq.Hide()
            self.Layout()

        # Some settings can affect the FoV. Also, adding/removing the stream with
        # the smallest FoV would also affect the area.
        areas = self._get_areas()
        streams = self.get_acq_streams()

        # Disable acquisition button if no area
        self.btn_secom_acquire.Enable(bool(areas and streams))

        if not areas:
            self.area_size_txt.SetLabel("Invalid stage position")
        else:
            area_size = (sum(area[2] - area[0] for area in areas),
                         sum(area[3] - area[1] for area in areas))
            area_size_str = util.readable_str(area_size, unit="m", sig=3)
            self.area_size_txt.SetLabel(area_size_str)

            # limit focus point dist based on area size
            max_range = 0
            for area in areas:
                max_range = max(max_range, area[2] - area[0], area[3] - area[1])
            self.focus_points_dist_ctrl.SetValueRange(50e-6, max_range)

        self.update_acquisition_time()

    def on_streams_changed(self, _=None):
        """
        When the list of streams to acquire has changed
        """
        self.update_setting_display()

        # if all the streams are SEMStream or FIBStream, disable z-stack acquistion
        z_stack_disabled = all([isinstance(s, (SEMStream, FIBStream))
                                for s in self.get_acq_streams()])
        if z_stack_disabled:
            self.zstep_size_ctrl.Hide()
            self.zstep_size_label.Hide()
            self.zstack_steps.Hide()
            self.zstack_steps_label.Hide()

            # set steps to 1 to override the existing z-stack acquisition
            self.zsteps.value = 1

    def on_tiles_number(self, _=None):
        """
        Called when the user enters values for the tiles number in the GUI.
        """
        self.update_setting_display()

    def on_setting_change(self, _=None):
        self.update_setting_display()

    def update_acquisition_time(self):
        """
        Must be called in the main GUI thread.
        """
        if self.acquiring:
            return

        areas = self._get_areas()

        if not areas:
            # This can happen if the stage is situated outside of the active range
            # or all areas have been unselected (when sample_centers is used).
            logging.debug("Unknown acquisition area, cannot estimate acquisition time")
            self.lbl_acqestimate.SetLabel("Select an area to acquire.")
            return

        streams = self.get_acq_streams()
        if not streams:
            # This can happen if the user removes all the streams.
            logging.debug("No streams available cannot estimate acquisition time")
            self.lbl_acqestimate.SetLabel("Add a stream area to acquire.")
            return

        zlevels = self._get_zstack_levels()
        focus_mtd = FocusingMethod.MAX_INTENSITY_PROJECTION if zlevels else FocusingMethod.NONE

        acq_time = stitching.estimateOverviewTime(streams=streams,
                                                    stage=self.stage,
                                                    areas=areas,
                                                    focus=self.focuser,
                                                    detector=self.detector,
                                                    overlap=self.overlap,
                                                    settings_obs=self.settings_obs,
                                                    weaver=WEAVER_MEAN,
                                                    registrar=REGISTER_IDENTITY,
                                                    zlevels=zlevels,
                                                    focusing_method=focus_mtd,
                                                    use_autofocus=self.autofocus_roi_ckbox.value)

        txt = "The estimated acquisition time is {}."
        txt = txt.format(units.readable_time(math.ceil(acq_time)))
        self.lbl_acqestimate.SetLabel(txt)

    def on_key(self, evt):
        """ Dialog key press handler. """
        if evt.GetKeyCode() == wx.WXK_ESCAPE:
            self.Close()
        else:
            evt.Skip()

    def terminate_listeners(self):
        """
        Disconnect all the connections to the streams.
        Must be called in the main GUI thread.
        """
        # stop listening to events
        self._view.stream_tree.flat.unsubscribe(self.on_streams_changed)
        self.stop_listening_to_va()

        self.remove_all_streams()
        # Set the streambar controller to None so it wouldn't be a listener to stream.remove
        self.streambar_controller = None

    def on_close(self, evt):
        """ Close event handler that executes various cleanup actions
        """
        if self.acq_future:
            # TODO: ask for confirmation before cancelling?
            # What to do if the acquisition is done while asking for
            # confirmation?
            msg = "Cancelling acquisition due to closing the acquisition window"
            logging.info(msg)
            self.acq_future.cancel()

        self.terminate_listeners()

        self.EndModal(wx.ID_CANCEL)

    def _pause_settings(self):
        """ Pause the settings of the GUI and save the values for restoring them later """
        self._settings_controller.pause()
        self._settings_controller.enable(False)

        self.streambar_controller.pause()
        self.streambar_controller.enable(False)

        self.whole_grid_chkbox.Enable(False)
        self.tiles_number_x.Enable(False)
        self.tiles_number_y.Enable(False)
        self.autofocus_chkbox.Enable(False)
        if self._grids:
            self._grids.Enable(False)

    def _resume_settings(self):
        """ Resume the settings of the GUI and save the values for restoring them later """
        self._settings_controller.enable(True)
        self._settings_controller.resume()

        self.streambar_controller.enable(True)
        self.streambar_controller.resume()

        self.whole_grid_chkbox.Enable(True)
        self.autofocus_chkbox.Enable(True)
        if self._grids:
            # Enable/disable the grid and tile numbers based on the "whole grid" checkbox
            self._on_whole_grid_chkbox()

    def _get_zstack_levels(self, rel: bool = False):
        """
        Calculate the zstack levels from the current focus position and zsteps value
        :param rel: If this is False (default), then z stack levels are in absolute values. If rel is set to True then
         the z stack levels are calculated relative to each other.
        :returns:
            (list(float) or None) zstack levels for zstack acquisition. None if only one zstep is requested.
        """
        return get_zstack_levels(zsteps=self.zsteps.value, zstep_size=self.zstep_size.value, rel=rel, focuser=self.focuser)

    def _fit_view_to_area(self, area: Tuple[float,float]):
        center = ((area[0] + area[2]) / 2,
                  (area[1] + area[3]) / 2)
        self._view.view_pos.value = center

        fov = (area[2] - area[0], area[3] - area[1])
        self.pnl_view_acq.set_mpp_from_fov(fov)

    def on_acquire(self, evt):
        """ Start the actual acquisition """
        logging.info("Acquire button clicked, starting acquisition")
        acq_streams = self.get_acq_streams()
        if not acq_streams:
            logging.info("No stream to acquire, ending immediately")
            self.on_close(evt)  # Nothing to do, so it's the same as closing the window

        self.acquiring = True

        # Adjust view FoV to the whole area, so that it's possible to follow the acquisition
        areas = self._get_areas()
        self._fit_view_to_area(areas[0])

        self.btn_secom_acquire.Disable()

        # Freeze all the settings so that it's not possible to change anything
        self._pause_settings()
        # TODO: also disable the area settings.

        self.gauge_acq.Show()
        self.Layout()  # to put the gauge at the right place

        # For now, always indicate the best quality
        if self._main_data_model.opm:
            self._main_data_model.opm.setAcqQuality(path.ACQ_QUALITY_BEST)

        focus_mtd = FocusingMethod.MAX_INTENSITY_PROJECTION if self.zsteps.value > 1 else FocusingMethod.NONE

        if self.filename_tiles:
            logging.info("Acquisition tiles logged at %s", self.filename_tiles)
            os.makedirs(os.path.dirname(self.filename_tiles), exist_ok=True)

        # autofocus parameters
        use_autofocus = self.autofocus_roi_ckbox.value
        focus_points_dist = self.focus_points_dist_ctrl.GetValue()  # in m
        logging.debug(f"Using autofocus: {use_autofocus} at distance: {focus_points_dist}")

        # autofocus needs relative zlevels, as they will be used relative to the focus points found
        zlevels = self._get_zstack_levels(rel=use_autofocus)

        self.acq_future = acquireOverview(
            streams=acq_streams,
            stage=self.stage,
            areas=areas,
            focus=self.focuser,
            detector=self.detector,
            overlap=self.overlap,
            settings_obs=self.settings_obs,
            log_path=self.filename_tiles,
            weaver=WEAVER_MEAN,
            registrar=REGISTER_IDENTITY,
            zlevels=zlevels,
            focusing_method=focus_mtd,
            use_autofocus=use_autofocus,
            focus_points_dist=focus_points_dist,
        )

        self._acq_future_connector = ProgressiveFutureConnector(self.acq_future,
                                                                self.gauge_acq,
                                                                self.lbl_acqestimate)
        # TODO: Build-up the complete image during the acquisition, so that the
        #       progress can be followed live.
        self.acq_future.add_done_callback(self.on_acquisition_done)

        self.btn_cancel.SetLabel("Cancel")
        self.btn_cancel.Bind(wx.EVT_BUTTON, self.on_cancel)

    def on_cancel(self, evt):
        """ Handle acquisition cancel button click """
        logging.info("Cancel button clicked, stopping acquisition")
        self.acq_future.cancel()
        self.acquiring = False
        self.btn_cancel.SetLabel("Close")
        # all the rest will be handled by on_acquisition_done()

    @call_in_wx_main
    def on_acquisition_done(self, future):
        """ Callback called when the acquisition is finished (either successfully or cancelled) """
        if self._main_data_model.opm:
            self._main_data_model.opm.setAcqQuality(path.ACQ_QUALITY_FAST)

        # bind button back to direct closure
        self.btn_cancel.Bind(wx.EVT_BUTTON, self.on_close)
        self._resume_settings()

        self.acquiring = False

        self.acq_future = None  # To avoid holding the ref in memory
        self._acq_future_connector = None

        try:
            data = future.result(1)  # timeout is just for safety
            self.conf.fn_count = update_counter(self.conf.fn_count)
        except CancelledError:
            # put back to original state:
            # re-enable the acquire button
            self.btn_secom_acquire.Enable()

            # hide progress bar (+ put pack estimated time)
            self.update_acquisition_time()
            self.gauge_acq.Hide()
            self.Layout()
            return
        except Exception:
            # We cannot do much: just warn the user and pretend it was cancelled
            logging.exception("Acquisition failed")
            self.btn_secom_acquire.Enable()
            self.lbl_acqestimate.SetLabel("Acquisition failed.")
            self.lbl_acqestimate.Parent.Layout()
            # leave the gauge, to give a hint on what went wrong.
            return

        # Now store the data (as pyramidal data), and open it again (but now it's
        # backed with the persistent storage.
        try:
            exporter = dataio.find_fittest_converter(self.filename)
            if exporter.CAN_SAVE_PYRAMID:
                exporter.export(self.filename, data, pyramid=True)
            else:
                logging.warning("File format doesn't support saving image in pyramidal form")
                exporter.export(self.filename)
            self.data = exporter.open_data(self.filename).content
        except Exception:
            # We cannot do much: just warn the user and pretend it was cancelled
            logging.exception("Storage failed")
            self.btn_secom_acquire.Enable()
            self.lbl_acqestimate.SetLabel("Storage failed.")
            self.lbl_acqestimate.Parent.Layout()
            return

        self.terminate_listeners()
        self.EndModal(wx.ID_OPEN)


def ShowAcquisitionFileDialog(parent, filename):
    """
    parent (wxFrame): parent window
    filename (string): full filename to propose by default
    Note: updates the acquisition configuration if the user did pick a new file
    return (string or None): the new filename (or the None if the user cancelled)
    """
    conf = get_acqui_conf()

    # Find the available formats (and corresponding extensions)
    formats_to_ext = dataio.get_available_formats()

    # current filename
    path, base = os.path.split(filename)

    # Note: When setting 'defaultFile' when creating the file dialog, the
    #   first filter will automatically be added to the name. Since it
    #   cannot be changed by selecting a different file type, this is big
    #   nono. Also, extensions with multiple periods ('.') are not correctly
    #   handled. The solution is to use the SetFilename method instead.
    wildcards, formats = formats_to_wildcards(formats_to_ext)
    dialog = wx.FileDialog(parent,
                           message="Choose a filename and destination",
                           defaultDir=path,
                           defaultFile="",
                           style=wx.FD_SAVE | wx.FD_OVERWRITE_PROMPT,
                           wildcard=wildcards)

    # Select the last format used
    prev_fmt = conf.last_format
    try:
        idx = formats.index(conf.last_format)
    except ValueError:
        idx = 0
    dialog.SetFilterIndex(idx)

    # Strip the extension, so that if the user changes the file format,
    # it will not have 2 extensions in a row.
    if base.endswith(conf.last_extension):
        base = base[:-len(conf.last_extension)]
    dialog.SetFilename(base)

    # Show the dialog and check whether is was accepted or cancelled
    if dialog.ShowModal() != wx.ID_OK:
        return None

    # New location and name have been selected...
    # Store the path
    path = dialog.GetDirectory()
    conf.last_path = path

    # Store the format
    fmt = formats[dialog.GetFilterIndex()]
    conf.last_format = fmt

    # Check the filename has a good extension, or add the default one
    fn = dialog.GetFilename()
    ext = None
    for extension in formats_to_ext[fmt]:
        if fn.endswith(extension) and len(extension) > len(ext or ""):
            ext = extension

    if ext is None:
        if fmt == prev_fmt and conf.last_extension in formats_to_ext[fmt]:
            # if the format is the same (and extension is compatible): keep
            # the extension. This avoid changing the extension if it's not
            # the default one.
            ext = conf.last_extension
        else:
            ext = formats_to_ext[fmt][0] # default extension
        fn += ext

    conf.last_extension = ext

    return os.path.join(path, fn)

def ShowChamberFileDialog(parent, projectname):
    """
    parent (wxframe): parent window
    projectname (string): project name to propose by default
    return (string or none): the new project name (or the none if the user cancelled)
    """
    # current project name
    path, base = os.path.split(projectname)
    dialog = wx.FileDialog(parent,
                           message="Choose a project name and destination",
                           defaultDir=path,
                           defaultFile="",
                           style=wx.FD_SAVE | wx.FD_OVERWRITE_PROMPT,
                           wildcard="*")
    dialog.SetFilename(base)

    # Show the dialog and check whether is was accepted or cancelled
    if dialog.ShowModal() != wx.ID_OK:
        return None

    # New location and name have been selected...
    path = dialog.GetDirectory()
    fn = dialog.GetFilename()
    return os.path.join(path, fn)

def LoadProjectFileDialog(
    parent: wx.Frame,
    projectname: str,
    message: str = "Choose a project directory to load",
) -> Optional[str]:
    """
    :param parent (wx.Frame): parent window
    :param projectname (string): project name to propose by default
    :param message (string): message to display in the dialog
    :return (string or none): the project directory name to load (or the none if the user cancelled)
    """
    # current project name
    dialog = wx.DirDialog(
        parent,
        message=message,
        defaultPath=projectname,
        style=wx.DD_DEFAULT_STYLE | wx.DD_DIR_MUST_EXIST,
    )

    # Show the dialog and check whether is was accepted or cancelled
    if dialog.ShowModal() != wx.ID_OK:
        return None

    # project path have been selected...
    return dialog.GetPath()

def SelectFileDialog(
    parent: wx.Frame,
    message: str,
    default_path: str,
) -> Optional[str]:
    """
    :param parent (wx.Frame): parent window
    :param message (string): message to display in the dialog
    :param default_path (string): default path to open the dialog
    :return (string or none): the selected file name (or the none if the user cancelled)
    """
    dialog = wx.FileDialog(
        parent,
        message=message,
        defaultDir=default_path,
        style=wx.FD_OPEN | wx.FD_FILE_MUST_EXIST,
    )

    # Show the dialog and check whether is was accepted or cancelled
    if dialog.ShowModal() != wx.ID_OK:
        return None

    # project path have been selected...
    return dialog.GetPath()<|MERGE_RESOLUTION|>--- conflicted
+++ resolved
@@ -822,11 +822,7 @@
                 "y": self.stage.axes["y"].range
             }
 
-<<<<<<< HEAD
-            # tmp disable until consolidate to sem posture range
-=======
             # TODO: not valid for sample-stage
->>>>>>> 1afffb85
             # stage_md = self.stage.getMetadata()
             # if imaging_range in stage_md:
                 # self._tiling_rng.update(stage_md[imaging_range])
