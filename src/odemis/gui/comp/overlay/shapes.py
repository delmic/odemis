--- conflicted
+++ resolved
@@ -166,36 +166,18 @@
 
     def clear(self):
         """Remove all shapes and update canvas."""
-<<<<<<< HEAD
-        self._activate_shapes(False)
-        self.shapes.value.clear()
-
-    def remove_shape(self, shape):
-        """Remove the shape and update canvas."""
-        if shape in self.shapes.value:
-            shape.active.value = False
-            self.shapes.value.remove(shape)
-            self.cnvs.remove_world_overlay(shape)
-=======
         self._shapes.clear()
 
     def remove_shape(self, shape):
         """Remove the shape and update canvas."""
         if shape in self._shapes:
             self._shapes.remove(shape)
->>>>>>> be8c860e
             self.cnvs.request_drawing_update()
 
     def add_shape(self, shape):
         """Add the shape and update canvas."""
-<<<<<<< HEAD
-        if shape not in self.shapes.value:
-            self.shapes.value.append(shape)
-            self.cnvs.add_world_overlay(shape)
-=======
         if shape not in self._shapes:
             self._shapes.append(shape)
->>>>>>> be8c860e
             self.new_shape._set_value(shape, force_write=True)
             self.cnvs.request_drawing_update()
 
@@ -211,18 +193,11 @@
         else:
             WorldOverlay.on_leave(self, evt)
 
-<<<<<<< HEAD
-    def _activate_shapes(self, flag=True):
-        """Activate or de-activate the shapes."""
-        for shape in self.shapes.value:
-            shape.active.value = flag
-=======
     def _deselect_shapes(self):
         """Deselect shapes except the selected shape."""
         for shape in self._shapes:
             if shape.selected.value and shape != self._selected_shape:
                 shape.selected.value = False
->>>>>>> be8c860e
 
     def _on_tool(self, selected_tool):
         """Update the overlay when it's active and tools change."""
@@ -245,12 +220,6 @@
         :param v_pos: The position in view coordinates.
         :return: The desired shape, or None if no shape is found.
         """
-<<<<<<< HEAD
-        if self.shapes.value:
-            pos = self.cnvs.view_to_phys(evt.Position, self.cnvs.get_half_buffer_size())
-            for shape in self.shapes.value[::-1]:
-                if shape.is_point_in_shape(pos):
-=======
         if self._shapes:
             v_centers = numpy.array([shape.v_center for shape in self._shapes])
             v_centers_kdtree = cKDTree(v_centers)
@@ -263,19 +232,13 @@
                     return None
                 shape = self._shapes[index]
                 if shape.check_point_proximity(v_pos):
->>>>>>> be8c860e
                     return shape
         return None
 
     def _create_new_shape(self):
         """Create a new shape."""
         shape = self.shape_cls(self.cnvs)
-<<<<<<< HEAD
-        self.shapes.value.append(shape)
-        self.cnvs.add_world_overlay(shape)
-=======
         self._shapes.append(shape)
->>>>>>> be8c860e
         self.new_shape._set_value(shape, force_write=True)
         return shape
 
@@ -283,12 +246,7 @@
         """Copy a selected shape to a view position as the center."""
         # Copy the shape
         shape = self._shape_to_copy.copy()
-<<<<<<< HEAD
-        self.shapes.value.append(shape)
-        self.cnvs.add_world_overlay(shape)
-=======
         self._shapes.append(shape)
->>>>>>> be8c860e
         self.new_shape._set_value(shape, force_write=True)
         # Move the copied shape to a view position
         p_pos = self.cnvs.view_to_phys(v_pos, self.cnvs.get_half_buffer_size())
