# -*- coding: utf-8 -*-
"""
Created on 22 Feb 2013

@author: Rinze de Laat

Copyright © 2013 Rinze de Laat, Delmic

This file is part of Odemis.

Odemis is free software: you can redistribute it and/or modify it under the terms
of the GNU General Public License version 2 as published by the Free Software
Foundation.

Odemis is distributed in the hope that it will be useful, but WITHOUT ANY WARRANTY;
without even the implied warranty of MERCHANTABILITY or FITNESS FOR A PARTICULAR
PURPOSE. See the GNU General Public License for more details.

You should have received a copy of the GNU General Public License along with
Odemis. If not, see http://www.gnu.org/licenses/.


### Purpose ###

Combobox and similar controls.

"""

import wx.combo

import odemis.gui
import odemis.gui.img.data as img


class ComboBox(wx.combo.OwnerDrawnComboBox):
    """ A simple sub class of OwnerDrawnComboBox that prevents a white border
    from showing around the combobox and allows for left/right caret
    navigation with the arrow keys.

    OwnerDrawnComboBox consists of a ComboCtrl, which a child TextCtrl. The
    problem with the white border comes from the fact that the background colour
    of the ComboCtrl cannot be set. Any call to that method will only result in
    the TextCtrl changing colour.

    Getting rid op margins also didn't help, since the top margin is 'stuck' at
    -1, which causes the ComboCtrl's white background colour to show.

    In the end, the solution was to draw the background ourselves, using the correct colour.

    """

    def __init__(self, *args, **kwargs):

        labels = kwargs.pop('labels', [])
        choices = kwargs.pop('choices', [])

        wx.combo.OwnerDrawnComboBox.__init__(self, *args, **kwargs)
        # SetMargins allow the left margin to be set to 0, but the top
        # margin won't move and stays at the default -1.
        self.SetMargins(0, 0)

        self.SetForegroundColour(odemis.gui.FG_COLOUR_EDIT)
        # Even those this colour sets the right
        self.SetBackgroundColour(self.Parent.GetBackgroundColour())
        self.SetButtonBitmaps(img.getbtn_downBitmap(), pushButtonBg=False)

        self.Bind(wx.EVT_KEY_DOWN, self.on_key)
        self.Bind(wx.EVT_PAINT, self.on_paint)

    def on_paint(self, evt):
        """ Handle the paint event

        Because OwnerDrawnComboBox showed the white background 'behind' the text control (1px
        at the bottom and to the right), which could not be gotten rid off, we are forced to
        paint the background in the correct colour ourselves.

<<<<<<< HEAD
        """

        dc = wx.BufferedPaintDC(self)
        self.draw(dc)
        evt.Skip()  # Make sure the event propagates, so the drop-down button will be drawn

    def draw(self, dc):
        """ Clear the widget with the correct background colour """
        back_colour = self.Parent.GetBackgroundColour()
        back_brush = wx.Brush(back_colour, wx.SOLID)
        dc.SetBackground(back_brush)
        dc.Clear()
=======
        # If no labels are provided, create them from the choices
        if not labels and choices:
            labels = [unicode(c) for c in choices]

        for label, choice in zip(labels, choices):
            self.Append(label, choice)

    def on_size(self, evt):
        """ Force the TextCtrl to cover the white 'border' at the bottom on each resize. """
        # If the ComboBox if given the wx.CB_READONLY style, it does not contain
        # a child TextCtrl, so it seems.
        # Note: The height is fixed (as in, not related to the ComboBox itself) because that
        # would cause 'jumping' text in certain use cases, where the text would be displayed at
        # positions that differed 1 px in the vertical direction.
        self.SetSize((-1, 16))
        if self.TextCtrl:
            wx.CallAfter(self.TextCtrl.SetSize, (-1, 16))

        evt.Skip()
>>>>>>> 3905c42c

    def on_key(self, evt):
        """ The OwnerDrawnComboBox makes the left/right keys change the
        selection instead of moving the caret. This method corrects that problem
        """
        if self.TextCtrl and self.Enabled:
            key = evt.GetKeyCode()
            ip = self.TextCtrl.GetInsertionPoint()

            if key == wx.WXK_RIGHT:
                self.TextCtrl.SetInsertionPoint(ip + 1)
            elif key == wx.WXK_LEFT:
                if ip > 0:
                    self.TextCtrl.SetInsertionPoint(ip - 1)
            else:
                evt.Skip()
        else:
            evt.Skip()<|MERGE_RESOLUTION|>--- conflicted
+++ resolved
@@ -67,6 +67,13 @@
         self.Bind(wx.EVT_KEY_DOWN, self.on_key)
         self.Bind(wx.EVT_PAINT, self.on_paint)
 
+        # If no labels are provided, create them from the choices
+        if not labels and choices:
+            labels = [unicode(c) for c in choices]
+
+        for label, choice in zip(labels, choices):
+            self.Append(label, choice)
+
     def on_paint(self, evt):
         """ Handle the paint event
 
@@ -74,7 +81,6 @@
         at the bottom and to the right), which could not be gotten rid off, we are forced to
         paint the background in the correct colour ourselves.
 
-<<<<<<< HEAD
         """
 
         dc = wx.BufferedPaintDC(self)
@@ -87,27 +93,6 @@
         back_brush = wx.Brush(back_colour, wx.SOLID)
         dc.SetBackground(back_brush)
         dc.Clear()
-=======
-        # If no labels are provided, create them from the choices
-        if not labels and choices:
-            labels = [unicode(c) for c in choices]
-
-        for label, choice in zip(labels, choices):
-            self.Append(label, choice)
-
-    def on_size(self, evt):
-        """ Force the TextCtrl to cover the white 'border' at the bottom on each resize. """
-        # If the ComboBox if given the wx.CB_READONLY style, it does not contain
-        # a child TextCtrl, so it seems.
-        # Note: The height is fixed (as in, not related to the ComboBox itself) because that
-        # would cause 'jumping' text in certain use cases, where the text would be displayed at
-        # positions that differed 1 px in the vertical direction.
-        self.SetSize((-1, 16))
-        if self.TextCtrl:
-            wx.CallAfter(self.TextCtrl.SetSize, (-1, 16))
-
-        evt.Skip()
->>>>>>> 3905c42c
 
     def on_key(self, evt):
         """ The OwnerDrawnComboBox makes the left/right keys change the
