--- conflicted
+++ resolved
@@ -229,7 +229,6 @@
               <object class="wxPanel">
                 <object class="wxBoxSizer">
                   <orient>wxVERTICAL</orient>
-                  
                   <object class="sizeritem">
                     <object class="wxStaticText">
                       <label>Step size</label>
@@ -254,8 +253,6 @@
                     </object>
                     <flag>wxEXPAND</flag>
                   </object>
-                  
-                  
                   <object class="sizeritem">
                     <object class="wxGridBagSizer">
                       <object class="sizeritem">
@@ -423,16 +420,12 @@
                         <border>7</border>
                         <cellpos>2,2</cellpos>
                       </object>
-                      <growablecols></growablecols>
-                      <growablerows></growablerows>
+                      <growablecols/>
+                      <growablerows/>
                     </object>
                     <flag>wxTOP|wxALIGN_CENTRE</flag>
                     <border>20</border>
                   </object>
-                
-                  
-                  
-                  
                 </object>
                 <size>300,-1</size>
                 <fg>#E5E5E5</fg>
@@ -458,15 +451,9 @@
                   <object class="sizeritem">
                     <object class="wxPanel" name="main_buttons">
                       <object class="wxBoxSizer">
-<<<<<<< HEAD
+                        <orient>wxHORIZONTAL</orient>
                         <object class="sizeritem">
                           <object class="ImageTextToggleButton" name="btn_lens_toggle_sem">
-=======
-                        <orient>wxHORIZONTAL</orient>
-                        
-                        <object class="sizeritem">
-                          <object class="ImageTextToggleButton" name="btn_toggle_sem">
->>>>>>> 9c099683
                             <size>92,48</size>
                             <label>SEM      </label>
                             <delta>1</delta>
@@ -492,11 +479,7 @@
                           <border>10</border>
                         </object>
                         <object class="sizeritem">
-<<<<<<< HEAD
                           <object class="ImageTextToggleButton" name="btn_lens_toggle_opt">
-=======
-                          <object class="ImageTextToggleButton" name="btn_toggle_opt">
->>>>>>> 9c099683
                             <size>92,48</size>
                             <label>OPTICAL</label>
                             <delta>1</delta>
@@ -521,7 +504,6 @@
                           <flag>wxTOP|wxBOTTOM|wxLEFT</flag>
                           <border>10</border>
                         </object>
-<<<<<<< HEAD
                         <orient>wxHORIZONTAL</orient>
                         <object class="sizeritem">
                           <object class="wxBoxSizer">
@@ -550,10 +532,6 @@
                           <flag>wxTOP|wxLEFT|wxEXPAND</flag>
                           <border>14</border>
                         </object>
-=======
-                      
-                        
->>>>>>> 9c099683
                       </object>
                       <size>400,-1</size>
                       <bg>#4D4D4D</bg>
@@ -956,7 +934,6 @@
                           <flag>wxTOP|wxBOTTOM|wxLEFT</flag>
                           <border>10</border>
                         </object>
-                        
                         <object class="spacer">
                           <option>1</option>
                         </object>
