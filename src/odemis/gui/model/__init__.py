# -*- coding: utf-8 -*-
"""
:created: 16 Feb 2012
:author: Éric Piel
:copyright: © 2012 - 2022 Éric Piel, Rinze de Laat, Philip Winkler, Delmic

This file is part of Odemis.

.. license::
    Odemis is free software: you can redistribute it and/or modify it under the
    terms of the GNU General Public License version 2 as published by the Free
    Software Foundation.

    Odemis is distributed in the hope that it will be useful, but WITHOUT ANY
    WARRANTY; without even the implied warranty of MERCHANTABILITY or FITNESS
    FOR A PARTICULAR PURPOSE. See the GNU General Public License for more
    details.

    You should have received a copy of the GNU General Public License along with
    Odemis. If not, see http://www.gnu.org/licenses/.

"""

from ._constants import *
from .file_info import FileInfo
from .main_gui_data import CryoMainGUIData, FastEMMainGUIData, MainGUIData
from .stream_view import (ContentView, FeatureOverviewView, FeatureView,
                          FixedOverviewView, MicroscopeView, StreamView, View)
from .tab_gui_data import (AcquisitionWindowData, ActuatorGUIData,
                           AnalysisGUIData, ChamberGUIData, CryoChamberGUIData,
<<<<<<< HEAD
                           CryoCorrelationGUIData, CryoTdctCorrelationGUIData, CryoGUIData,
=======
                           CryoCorrelationGUIData, CryoGUIData, CryoFIBSEMGUIData,
>>>>>>> 32f3faa3
                           CryoLocalizationGUIData, EnzelAlignGUIData,
                           FastEMAcquisitionGUIData, FastEMMainTabGUIData,
                           FastEMSetupGUIData, LiveViewGUIData, MicroscopyGUIData,
                           SecomAlignGUIData, Sparc2AlignGUIData,
                           SparcAcquisitionGUIData, SparcAlignGUIData)<|MERGE_RESOLUTION|>--- conflicted
+++ resolved
@@ -28,12 +28,8 @@
                           FixedOverviewView, MicroscopeView, StreamView, View)
 from .tab_gui_data import (AcquisitionWindowData, ActuatorGUIData,
                            AnalysisGUIData, ChamberGUIData, CryoChamberGUIData,
-<<<<<<< HEAD
                            CryoCorrelationGUIData, CryoTdctCorrelationGUIData, CryoGUIData,
-=======
-                           CryoCorrelationGUIData, CryoGUIData, CryoFIBSEMGUIData,
->>>>>>> 32f3faa3
-                           CryoLocalizationGUIData, EnzelAlignGUIData,
+                           CryoFIBSEMGUIData,CryoLocalizationGUIData, EnzelAlignGUIData,
                            FastEMAcquisitionGUIData, FastEMMainTabGUIData,
                            FastEMSetupGUIData, LiveViewGUIData, MicroscopyGUIData,
                            SecomAlignGUIData, Sparc2AlignGUIData,
