--- conflicted
+++ resolved
@@ -316,13 +316,8 @@
 
         # No feature nearby => create a new one
         current_position = copy.deepcopy(self.main.stage_bare.position.value)
-<<<<<<< HEAD
-        feature = self.add_new_feature(stage_position=current_position)
-        logging.debug(f"New feature created at {current_position} because none are close by.")
-=======
         self.add_new_feature(stage_position=current_position)
         logging.debug(f"No feature found nearby. New feature created at {current_position}.")
->>>>>>> 64d9c6d8
 
 
 class CryoLocalizationGUIData(CryoGUIData):
@@ -369,10 +364,6 @@
         self.streams.subscribe(self._on_stream_change, init=True)
 
         self.view_posture = model.VigilantAttribute(FM_IMAGING)
-<<<<<<< HEAD
-=======
-        self.acqui_mode = AcquiMode.FLM
->>>>>>> 64d9c6d8
 
         if main.stigmator:
             # stigmator should have a "MD_CALIB" containing a dict[float, dict],
@@ -451,10 +442,6 @@
         self.patterns = model.ListVA()
 
         self.view_posture = model.VigilantAttribute(SEM_IMAGING)
-<<<<<<< HEAD
-=======
-        self.acqui_mode = AcquiMode.FIBSEM
->>>>>>> 64d9c6d8
         self.is_sem_active_view: bool = False
         self.is_fib_active_view: bool = False
 
@@ -466,10 +453,6 @@
                     config.fn_count)
 
 
-<<<<<<< HEAD
-
-=======
->>>>>>> 64d9c6d8
 class CryoCorrelationGUIData(CryoGUIData):
     """ Represent an interface used to correlate multiple streams together.
 
