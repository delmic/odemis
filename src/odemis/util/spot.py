# -*- coding: utf-8 -*-
"""
Created on 24 Aug 2015

@author: Kimon Tsitsikas

Copyright © 2015 Kimon Tsitsikas and Éric Piel, Delmic

This file is part of Odemis.

Odemis is free software: you can redistribute it and/or modify it under the terms of the GNU General Public License version 2 as published by the Free Software Foundation.

Odemis is distributed in the hope that it will be useful, but WITHOUT ANY WARRANTY; without even the implied warranty of MERCHANTABILITY or FITNESS FOR A PARTICULAR PURPOSE. See the GNU General Public License for more details.

You should have received a copy of the GNU General Public License along with Odemis. If not, see http://www.gnu.org/licenses/.
"""
from __future__ import division

import logging
import math
<<<<<<< HEAD
from typing import Optional, Tuple
=======
from typing import Tuple
>>>>>>> 295cbe76

import cv2
import numpy
import scipy.signal
from odemis import model
from odemis.util import img
<<<<<<< HEAD
from odemis.util.peak_local_max import peak_local_max
=======
>>>>>>> 295cbe76
from odemis.util.transform import to_physical_space
from scipy import ndimage
from scipy.cluster.vq import kmeans
from scipy.spatial import cKDTree as KDTree
from scipy.spatial.distance import cdist


def _SubtractBackground(data, background=None):
    # We actually want to make really sure that only real signal is > 0.
    if background is not None:
        # So we subtract the "almost max" of the background signal
        hist, edges = img.histogram(background)
        noise_max = img.findOptimalRange(hist, edges, outliers=1e-6)[1]
    else:
        try:
            noise_max = 1.3 * data.metadata[model.MD_BASELINE]
        except (AttributeError, KeyError):
            # Fallback: take average of the four corner pixels
            noise_max = 1.3 * numpy.mean((data[0, 0], data[0, -1], data[-1, 0], data[-1, -1]))

    noise_max = data.dtype.type(noise_max)  # ensure we don't change the dtype
    data0 = img.Subtract(data, noise_max)
    # Alternative way (might work better if background is really not uniform):
    # 1.3 corresponds to 3 times the noise
    # data0 = img.Subtract(data - 1.3 * background)

    return data0


def MomentOfInertia(data, background=None):
    """
    Calculates the moment of inertia for a given optical image
    data (model.DataArray): The optical image
    background (None or model.DataArray): Background image subtracted from the data
      If None, it will try to use the MD_BASELINE metadata, and fall-back to the
      corner pixels
    returns (float): moment of inertia
       Note: if the image is entirely black, it will return NaN.
    """
    # Subtract background, to make sure there is no noise
    data0 = _SubtractBackground(data, background)

    rows, cols = data0.shape
    x = numpy.linspace(1, cols, num=cols)
    y = numpy.linspace(1, rows, num=rows)
    ysum = numpy.dot(data0.T, y).T.sum()
    xsum = numpy.dot(data0, x).sum()

    data_sum = data0.sum(dtype=numpy.int64)  # TODO: dtype should depend on data.dtype
    if data_sum == 0:
        return float('nan')
    cY = ysum / data_sum
    cX = xsum / data_sum
    xx = (x - cX) ** 2
    yy = (y - cY) ** 2
    XX = numpy.ndarray(shape=(rows, cols))  # float
    YY = numpy.ndarray(shape=(rows, cols))  # float
    XX[:] = xx
    YY.T[:] = yy
    diff = XX + YY
    totDist = numpy.sqrt(diff)
    rmsDist = data0 * totDist
    Mdist = float(rmsDist.sum() / data_sum)
    # In case of just one bright pixel, avoid returning 0 and return unknown
    # instead.
    if Mdist == 0:
        return float('nan')
    return Mdist


def SpotIntensity(data, background=None):
    """
    Gives an estimation of the spot intensity given the optical and background image.
    The bigger the value is, the more "spotty" the spot is.
    It provides a ratio that is comparable to the same measurement for another
    image, but it is not possible to compare images with different dimensions (binning).
    data (model.DataArray): The optical image
    background (None or model.DataArray): Background image that we use for subtraction
    returns (0<=float<=1): spot intensity estimation
    """
    data0 = _SubtractBackground(data, background)
    total = data0.sum()
    if total == 0:
        return 0  # No data, no spot => same as hugely spread spot

    # center of mass
    offset = FindCenterCoordinates(data0)
    center = (int(round((data0.shape[1] - 1) / 2 + offset[0])),
              int(round((data0.shape[0] - 1) / 2 + offset[1])))
    # clip
    center = (max(1, center[0]),
              min(int(center[1]), data0.shape[0] - 3))
    # Take the 3x3 image around the center
    neighborhood = data0[(center[1] - 1):(center[1] + 2),
                         (center[0] - 1):(center[0] + 2)]
    intens = neighborhood.sum() / total
    return float(intens)


# def FindSubCenterCoordinates(subimages):
#     """
#     For each subimage, detects the center of the contained spot.
#     Finally produces a list with the center coordinates corresponding to each subimage.
#     subimages (List of model.DataArray): List of 2D arrays containing pixel intensity
#     returns (list of (float, float)): Coordinates of spot centers
#     """
#     return [FindCenterCoordinates(i) for i in subimages]


def FindCenterCoordinates(
    image: numpy.ndarray, smoothing: bool = True
) -> Tuple[float, float]:
    """
    Returns the radial symmetry center of the image with sub-pixel resolution.
    The position is returned as a tuple `(dx, -dy)` in pixels relative to the
    center of the image.

    For more information see radial_symmetry_center().

    """
    ji = radial_symmetry_center(image, smoothing)
    xc, yc = to_physical_space(ji, image.shape)
    return xc, -yc


def radial_symmetry_center(
    image: numpy.ndarray, smoothing: bool = True
) -> Tuple[float, float]:
    """
    Returns the radial symmetry center of the image with sub-pixel resolution.
    This is the spot center location if there is only a single spot contained
    in the image.

    Parameters
    ----------
    image : array_like
        The image of which to determine the radial symmetry center.
    smoothing : boolean
        Apply a smoothing kernel to the intensity gradient.

    Returns
    -------
    pos : tuple
        Position of the radial symmetry center `(j, i)` as pixel index of the
        image, where `j` is the row-index and `i` is the column index.

    References
    ----------
    .. [1] Parthasarathy, R. (2012). Rapid, accurate particle tracking by
    calculation of radial symmetry centers. Nature methods, 9(7), 724-726.

    Examples
    --------
    >>> img = numpy.zeros((5, 7))
    >>> img[2, 4] = 1
    >>> radial_symmetry_center(img, smoothing=False)
    (2.0, 4.0)

    """
    image = numpy.asarray(image, dtype=numpy.float64)

    # Compute lattice midpoints (jk, ik).
    n, m = image.shape
    jk, ik = numpy.meshgrid(
        numpy.arange(n - 1, dtype=float) + 0.5,
        numpy.arange(m - 1, dtype=float) + 0.5,
        indexing="ij",
    )

    # Calculate the intensity gradient.
    kj = numpy.array([(1, 1), (-1, -1)])
    ki = numpy.array([(1, -1), (1, -1)])
    dIdj = scipy.signal.convolve2d(image, kj, mode="valid")
    dIdi = scipy.signal.convolve2d(image, ki, mode="valid")
    if smoothing:
        k = numpy.ones((3, 3)) / 9.0
        dIdj = scipy.signal.convolve2d(dIdj, k, boundary="symm", mode="same")
        dIdi = scipy.signal.convolve2d(dIdi, k, boundary="symm", mode="same")
    dI2 = numpy.square(dIdj) + numpy.square(dIdi)

    # Discard entries where the intensity gradient magnitude is zero, flatten
    # the array in the same go.
    idx = numpy.flatnonzero(dI2)
    jk = numpy.take(jk, idx)
    ik = numpy.take(ik, idx)
    dIdj = numpy.take(dIdj, idx)
    dIdi = numpy.take(dIdi, idx)
    dI2 = numpy.take(dI2, idx)

    # Construct the set of equations for a line passing through the midpoint
    # `(jk, ik)`, parallel to the gradient intensity, in implicit form:
    # `a*j + b*i = c`, normalized such that `a^2 + b^2 = 1`.
    dI = numpy.sqrt(dI2)
    a = -dIdi / dI
    b = dIdj / dI
    c = a * jk + b * ik

    # Weighting: weight by the square of the gradient magnitude and inverse
    # distance to the centroid of the square of the gradient intensity
    # magnitude.
    sdI2 = numpy.sum(dI2)
    j0 = numpy.sum(dI2 * jk) / sdI2
    i0 = numpy.sum(dI2 * ik) / sdI2
    w = numpy.sqrt(dI2 / numpy.hypot(jk - j0, ik - i0))

    # Solve the linear set of equations in a least-squares sense.
    # Note: rcond is set explicitly to have correct and consistent behavior,
    #       independent on numpy version.
    rcond = numpy.finfo(numpy.float64).eps * max(n, m)
    jc, ic = numpy.linalg.lstsq(numpy.vstack((w * a, w * b)).T, w * c, rcond)[0]

    return jc, ic


def _CreateSEDisk(r=3):
    """
    Create a flat disk-shaped structuring element with the specified radius r. The structuring element can be used
    to interact with an image, for instance with morphological operations like dilation and erosion.

    Parameters
    ----------
    r : Non-negative integer. Disk radius (default: 3)

    Returns
    -------
    neighborhood : array like of booleans of shape [2r+1, 2r+1]
        Disk shaped structuring element.

    """
    y, x = numpy.mgrid[-r:r + 1, -r:r + 1]
    neighborhood = (x * x + y * y) <= (r * (r + 1))
    return numpy.array(neighborhood).astype(numpy.uint8)


def MaximaFind(image, qty, len_object=18):
    """
    Find the center coordinates of maximum spots in an image.

    Parameters
    ----------
    image : array like
        Data array containing the greyscale image.
    qty : int
        The amount of maxima you want to find.
    len_object : int
        A length in pixels somewhat larger than a typical spot.

    Returns
    -------
    refined_position : array like
        A 2D array of shape (N, 2) containing the coordinates of the maxima.

    """
    # Reduce the noise in the image.
    filtered = bandpass_filter(image, 1, len_object)

    # Dilate the filtered image to make the size of each spot larger.
    structure = _CreateSEDisk(len_object // 2)
    dilated = cv2.dilate(filtered, structure)

    # Find local maxima.
    binary = (filtered == dilated).astype(numpy.uint8)

    # Threshold to filter out small spots.
    qradius = max(len_object // 4, 1)
    structure = _CreateSEDisk(qradius)
    binary_dilated = cv2.dilate(binary, structure)

    # Identify all spots (features) and then select the amount of spots equal to
    # qty with highest mean value in the filtered image.
    labels, num_features = ndimage.label(binary_dilated)
    index = numpy.arange(1, num_features + 1)
    mean = ndimage.mean(filtered, labels=labels, index=index)
    si = numpy.argsort(mean)[::-1][:qty]
    # Estimate spot center positions.
    pos = numpy.array(ndimage.center_of_mass(filtered, labels=labels, index=index[si]))[:, ::-1]

    if numpy.any(numpy.isnan(pos)):
        pos = pos[numpy.any(~numpy.isnan(pos), axis=1)]
        logging.debug("Only %d maxima found, while expected %d", len(pos), qty)
    # Improve center estimate using radial symmetry method.
    w = len_object // 2
    refined_center = numpy.zeros_like(pos)
    pos = numpy.rint(pos).astype(numpy.int16)
    y_max, x_max = image.shape
    for idx, xy in enumerate(pos):
        x_start, y_start = xy - w + 1
        x_end, y_end = xy + w
        # If the spot is near the edge of the image, crop so it is still in the center of the sub-image. Subtract the
        # value of x/y_start from x/y_end to keep the spot in the center when x/y_start is set to 0. Add the difference
        # between x/y_end and x/y_max to x/y_start to keep the spot in the center when x/y_end is set to x/y_max.
        if x_start < 0:
            x_end += x_start
            x_start = 0
        elif x_end > x_max:
            x_start += x_end - x_max
            x_end = x_max
        if y_start < 0:
            y_end += y_start
            y_start = 0
        elif y_end > y_max:
            y_start += y_end - y_max
            y_end = y_max
        spot = filtered[y_start:y_end, x_start:x_end]
        refined_center[idx] = numpy.array(FindCenterCoordinates(spot))
    refined_position = pos + refined_center
    return refined_position


def _get_subimage(
    image: numpy.ndarray, ji: Tuple[int, int], size: int
) -> numpy.ndarray:
    """
    Return a subimage of an image.

    Parameters
    ----------
    image : ndarray
        The input image
    ji : tuple of ints (j, i)
        2-dimensional index of the array `image`
    size : int
        Size of the output image

    Returns
    -------
    out : ndarray
        A view of the input array `image` centered at `ji` of shape
        `(2 * size + 1, 2 * size + 1)`.

    """
    n, m = image.shape
    j, i = ji
    if any((j < size, i < size, j >= n - size, i >= m - size)):
        raise IndexError("Position too close to the edge of the image.")
    return image[(j - size):(j + size + 1), (i - size):(i + size + 1)]


def find_spot_positions(
    image: numpy.ndarray,
    sigma: float,
    threshold_abs: Optional[float] = None,
    threshold_rel: Optional[float] = None,
    num_spots: Optional[int] = None,
) -> numpy.ndarray:
    """
    Find the center coordinates of maximum spots in an image.

    Parameters
    ----------
    image : ndarray
        The input image.
    sigma : float
        Expected size of the spots. Assuming the spots are Gaussian shaped,
        this is the standard deviation.
    threshold_abs : float, optional
        Minimum intensity of peaks. By default, the absolute threshold is
        the minimum intensity of the image.
    threshold_rel : float, optional
        Minimum intensity of peaks, calculated as `max(image) * threshold_rel`.
    num_spots : int, optional
        Maximum number of spots. When the number of spots exceeds `num_spots`,
        return `num_spots` peaks based on highest spot intensity.

    Returns
    -------
    refined_position : ndarray
        A 2-dimensional array of shape `(N, 2)` containing the coordinates of
        the maxima.

    """
    size = int(round(3 * sigma))
    min_distance = 2 * size
    filtered = bandpass_filter(image, sigma, min_distance)
    coordinates = peak_local_max(
        filtered,
        min_distance=min_distance,
        threshold_abs=threshold_abs,
        threshold_rel=threshold_rel,
        num_peaks=num_spots,
        p_norm=2,
    )

    # Improve coordinate estimate using radial symmetry center.
    refined_coordinates = numpy.empty_like(coordinates, dtype=float)
    for idx, ji in enumerate(coordinates):
        subimg = _get_subimage(filtered, ji, size)
        rsc = radial_symmetry_center(subimg, smoothing=False)
        delta = numpy.subtract(rsc, size)
        refined_coordinates[idx] = ji + delta

    return refined_coordinates


def EstimateLatticeConstant(pos):
    """
    Estimate the lattice constant of a point set that represent a square grid.
    The lattice constant refers to the physical dimension of unit cells in a
    crystal lattice. It is the physical dimension of the smallest repeating
    unit that possesses all the symmetry of the crystal structure.

    It is used here to estimate the physical dimension in i and j of the
    smallest repeating unit of a point set in a square grid.

    Parameters
    ----------
    pos : array like
        A 2D array of shape (N, 2) containing the (x, y) coordinates of the points.
        Where N must be at least 5.

    Returns
    -------
    lattice_constants : array like [2x2]
        The lattice constants. The first row corresponds to the (x, y) direction of the fist lattice constant,
        the second row corresponds to the (x, y) direction of the second lattice constant.

    """
    if len(pos) < 5:
        # Because the lattice constants are based on the 4 nearest neighbours of a point,
        # a total of 5 points is needed to estimate the lattice constants.
        raise ValueError("Need at least 5 positions to estimate the lattice constants")
    # Find the closest 4 neighbours (excluding itself) for each point.
    tree = KDTree(pos)
    dd, ii = tree.query(pos, k=5)
    dr = dd[:, 1:]  # exclude the point itself

    # Determine the median radial distance and filter all points beyond
    # 2*sigma.
    med = numpy.median(dr)
    std = numpy.std(dr)
    outliers = numpy.abs(dr - med) > (2 * std)  # doesn't work well if std is very high

    # Determine horizontal and vertical distance from the point itself to its 4
    # closest neighbours (only radial distance is returned by tree.query).
    dpos = pos[ii[:, 0, numpy.newaxis]] - pos[ii[:, 1:]]
    dx, dy = dpos[:, :, 0], dpos[:, :, 1]
    assert numpy.all(numpy.abs(dr - numpy.hypot(dx, dy)) < 1.0e-12)
    # Stack the x and y directions from a point to its 4 nearest neighbours.
    X = numpy.column_stack((dx[~outliers], dy[~outliers]))
    # Make sure the x and y directions are positive.
    X[X[:, 0] < -0.5 * med] *= -1
    X[X[:, 1] < -0.5 * med] *= -1

    # Use k-means to group the points into the two most common directions.
    centroids, _ = kmeans(X, 2)
    # For each point add a label of which of the two most common directions it belongs to.
    labels = numpy.argmin(cdist(X, centroids), axis=1)
    # Find the median of each of the two most common directions.
    lattice_constants = numpy.array([numpy.median(X[labels.ravel() == 0], axis=0),
                                     numpy.median(X[labels.ravel() == 1], axis=0)])

    # The angle between the two directions should be close to 90 degrees.
    alpha = numpy.math.atan2(numpy.linalg.norm(numpy.cross(*lattice_constants)), numpy.dot(*lattice_constants))
    if abs(alpha - math.pi / 2) > math.radians(2.5):
        logging.warning('Estimated lattice angle differs from 90 degrees by '
                        'more than 2.5 degrees. Input data could be wrong')
    if numpy.linalg.det(lattice_constants) < 0.:
        # A negative determinant means the first axis is rotated 90 degrees CCW compared to the second.
        # Flip to make the lattice constants consistent with the pos input.
        lattice_constants = numpy.flipud(lattice_constants)

    return lattice_constants


def GridPoints(grid_size_x, grid_size_y):
    """
    Parameters
    ----------
    grid_size_x : int
        size of the grid in the x direction.
    grid_size_y : int
        size of the grid in the y direction.

    Returns
    -------
    array like
        The coordinates of a grid of points of size x by y.

    """
    xv = numpy.arange(grid_size_x).astype(float) - 0.5 * float(grid_size_x - 1)
    yv = numpy.arange(grid_size_y).astype(float) - 0.5 * float(grid_size_y - 1)
    xx, yy = numpy.meshgrid(xv, yv)
    return numpy.column_stack((xx.ravel(), yy.ravel()))


def bandpass_filter(image, len_noise, len_object):
    """
    Implements a real-space bandpass filter that suppresses pixel noise and
    long-wavelength image variations while retaining information of a
    characteristic size.

    Adaptation from 'bpass.pro', written by John C. Crocker and David G. Grier.
    Source: http://physics-server.uoregon.edu/~raghu/particle_tracking.html

    Parameters
    ----------
    image : array_like
        The image to be filtered
    len_noise : float (positive)
        Characteristic length scale of noise in pixels. Additive noise averaged
        over this length should vanish.
    len_object : integer
        A length in pixels somewhat larger than a typical object. Must be integer.

    Returns
    -------
    array like
        The filtered image

    """
    image = numpy.asarray(image)

    # Low-pass filter using a Gaussian kernel.
    denoised = ndimage.filters.gaussian_filter(image, len_noise, mode='reflect')

    # Estimate background variations using a boxcar kernel.
    N = 2 * int(round(len_object)) + 1
    background = ndimage.filters.uniform_filter(image, N, mode='reflect')

    if image.dtype.kind == "u":
        # Use cv2.subtract for unsigned integers (no wrap-around).
        return cv2.subtract(denoised, background)
    else:
        return numpy.maximum(denoised - background, 0)<|MERGE_RESOLUTION|>--- conflicted
+++ resolved
@@ -18,21 +18,14 @@
 
 import logging
 import math
-<<<<<<< HEAD
 from typing import Optional, Tuple
-=======
-from typing import Tuple
->>>>>>> 295cbe76
 
 import cv2
 import numpy
 import scipy.signal
 from odemis import model
 from odemis.util import img
-<<<<<<< HEAD
 from odemis.util.peak_local_max import peak_local_max
-=======
->>>>>>> 295cbe76
 from odemis.util.transform import to_physical_space
 from scipy import ndimage
 from scipy.cluster.vq import kmeans
@@ -546,11 +539,11 @@
     image = numpy.asarray(image)
 
     # Low-pass filter using a Gaussian kernel.
-    denoised = ndimage.filters.gaussian_filter(image, len_noise, mode='reflect')
+    denoised = ndimage.filters.gaussian_filter(image, len_noise, mode="reflect")
 
     # Estimate background variations using a boxcar kernel.
     N = 2 * int(round(len_object)) + 1
-    background = ndimage.filters.uniform_filter(image, N, mode='reflect')
+    background = ndimage.filters.uniform_filter(image, N, mode="reflect")
 
     if image.dtype.kind == "u":
         # Use cv2.subtract for unsigned integers (no wrap-around).
