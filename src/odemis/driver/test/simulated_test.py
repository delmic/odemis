--- conflicted
+++ resolved
@@ -226,13 +226,8 @@
 
         # if not moving pressure VA and position should be the same
         cur_press = self.dev.pressure.value
-<<<<<<< HEAD
-        pos_press = self.dev.position.value["pressure"]
+        pos_press = self.dev.position.value["vacuum"]
         self.assertTrue(pos_press * 0.95 <= cur_press <= pos_press * 1.05)  # ±5%
-=======
-        pos_press = self.dev.position.value["vacuum"]
-        self.assertTrue(pos_press * 0.95 <= cur_press <= pos_press * 1.05) # ±5%
->>>>>>> 22062f56
 
     def test_moveAbs(self):
         pos_press = self.dev.position.value["vacuum"]
@@ -293,8 +288,7 @@
 
         # wrong position
         with self.assertRaises(ValueError):
-<<<<<<< HEAD
-            self.dev.moveAbs({"pressure": -5})
+            self.dev.moveAbs({"vacuum": -5})
 
 
 class GenericComponentTest(unittest.TestCase):
@@ -335,9 +329,6 @@
         self.assertEqual(comp.vaChoices.value, 4)  # check the VA can be written to
         self.assertEqual(comp.vaChoices.choices, set(range(0, 10)))  # check the choices are set correctly
         self.assertTrue(comp.vaBool)  # check this VA is present too
-=======
-            self.dev.moveAbs({"vacuum":-5})
->>>>>>> 22062f56
 
 
 if __name__ == "__main__":
