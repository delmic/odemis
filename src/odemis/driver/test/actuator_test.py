# -*- coding: utf-8 -*-
"""
:created: 14 Aug 2014
:author: Kimon Tsitsikas
:copyright: © 2014 Kimon Tsitsikas, Éric Piel, Delmic

This file is part of Odemis.

.. license::

    Odemis is free software: you can redistribute it and/or modify it under the terms of the GNU
    General Public License version 2 as published by the Free Software Foundation.

    Odemis is distributed in the hope that it will be useful, but WITHOUT ANY WARRANTY; without
    even the implied warranty of MERCHANTABILITY or FITNESS FOR A PARTICULAR PURPOSE. See the GNU
    General Public License for more details.

    You should have received a copy of the GNU General Public License along with Odemis. If not,
    see http://www.gnu.org/licenses/.

"""

from __future__ import division

import logging
import math
import random

from odemis import model
import odemis

print(odemis.__file__)
from odemis.driver import simulated, tmcm, smaract
from odemis.driver.actuator import ConvertStage, AntiBacklashActuator, MultiplexActuator, FixedPositionsActuator, \
    CombinedSensorActuator, RotationActuator, CombinedFixedPositionActuator, LinearActuator, LinkedHeightActuator, \
<<<<<<< HEAD
    LinkedHeightFocus, DualChannelPositionSensor
=======
    LinkedHeightFocus, LinkedAxesActuator
>>>>>>> ac4395e4
from odemis.util import test
import os
import time
import unittest

import simulated_test


logging.getLogger().setLevel(logging.DEBUG)
logging.basicConfig(format="%(asctime)s  %(levelname)-7s %(module)s:%(lineno)d %(message)s")

CONFIG_PATH = os.path.dirname(odemis.__file__) + "/../../install/linux/usr/share/odemis/"
DELPHI_CONFIG = CONFIG_PATH + "sim/delphi-sim.odm.yaml"

class MultiplexTest(unittest.TestCase, simulated_test.ActuatorTest):

    actuator_type = MultiplexActuator

    def setUp(self):
        # create 2 dependencies and then combine one axis each with MultiplexActuator
        self.dependency1 = simulated.Stage("sstage1", "test", {"a", "b"})
        self.dependency2 = simulated.Stage("sstage2", "test", {"cccc", "ddd"})
        self.dev = self.actuator_type("stage", "stage",
                                      dependencies={"x": self.dependency1, "y": self.dependency2},
                                      axes_map={"x": "a", "y": "ddd"},
                                      )

    def test_speed(self):
        self.dev.speed.value = {"x": 0.1, "y": 0.1}
        self.assertEqual(self.dependency2.speed.value["ddd"], 0.1)

        sc2 = self.dependency2.speed.value.copy()
        sc2["ddd"] = 2
        self.dependency2.speed.value = sc2
        self.assertEqual(self.dev.speed.value["y"], 2)


class MultiplexOneTest(unittest.TestCase, simulated_test.ActuatorTest):

    actuator_type = MultiplexActuator

    def setUp(self):
        self.dependency = tmcm.TMCLController(name="test", role="test",
                                         port="/dev/fake3",
                                         axes=["a", "b"],
                                         ustepsize=[5.9e-9, 5.8e-9],
                                         rng=[[-1e-3, 1e-3], [0, 1e-3]],
                                         refproc="Standard")
        self.dev = self.actuator_type("stage", "stage",
                                      dependencies={"x": self.dependency, "y": self.dependency},
                                      axes_map={"x": "a", "y": "b"},
                                      ref_on_init={"x": 0.0001},
                                    )
        # Wait for the init move to be over
        self.dev.moveRel({"x": 1e-8, "y": 1e-8}).result()


class LinearActuatorTest(unittest.TestCase):

    actuator_type = LinearActuator

    def setUp(self):
        # create 2 dependencies and then combine one axis each with MultiplexActuator
        kwargs = dict(name="test", role="stage", port="/dev/fake6",
                      axes=["od", "fw"],
                      ustepsize=[2.752e-5, 3.272e-5],
                      rng=[[-1, 3], None],  # m, min/max
                      refproc="Standard",
                      refswitch={"od": 0, "fw": 0},
                      inverted=["od"],
                      do_axes={4: ["shutter0", 0, 1, 1], 5: ["shutter1", 0, 1, 1]},
                      led_prot_do={4: 0, 5: 0})
        self.dependency = tmcm.TMCLController(**kwargs)
        self.dev = self.actuator_type("OD Filter", "tc-od-filter", {"density": self.dependency}, "od", offset=-3)

    def test_normal_moveAbs(self):
        move = {"density": 1}
        f = self.dev.moveAbs(move)
        f.result()  # wait
        self.assertAlmostEqual(self.dev.position.value["density"], 1, places=4)

    def test_unsupported_position(self):
        move = {"density": 5}
        with self.assertRaises(ValueError):
            f = self.dev.moveAbs(move)
            f.result()  # wait

    def test_move_rel(self):
        pos = self.dev.position.value
        f = self.dev.moveRel({"density": 0.5})
        f.result()
        self.assertAlmostEqual(self.dev.position.value["density"], pos["density"] + 0.5, places=4)

    def test_reference(self):
        f = self.dev.reference({"density"})
        f.result()
        self.assertAlmostEqual(self.dev.position.value["density"], 3, places=4)

    # force to not use the default method from TestCase
    def tearDown(self):
        super(LinearActuatorTest, self).tearDown()


class FixedPositionsTest(unittest.TestCase):

    actuator_type = FixedPositionsActuator

    def setUp(self):
        # create 2 dependencies and then combine one axis each with MultiplexActuator
        self.dependency1 = simulated.Stage("sstage1", "test", {"a"})
        self.dev_normal = self.actuator_type("stage", "stage",
                                             {"x": self.dependency1}, "a", {0: "pos0", 0.01: "pos1",
                                                                       0.02: "pos2", 0.03: "pos3",
                                                                       0.04: "pos4", 0.05: "pos5"})
        self.dev_cycle = self.actuator_type("stage", "stage",
                                            {"x": self.dependency1}, "a", {0: "pos0", 0.01: "pos1",
                                                                      0.02: "pos2", 0.03: "pos3",
                                                                      0.04: "pos4", 0.05: "pos5"}, cycle=0.06)

    def test_normal_moveAbs(self):
        # It's optional
        if not hasattr(self.dev_normal, "moveAbs"):
            self.skipTest("Actuator doesn't support absolute move")

        move = {"x": 0.01}
        f = self.dev_normal.moveAbs(move)
        f.result()  # wait
        self.assertDictEqual(move, self.dev_normal.position.value,
                             "Actuator didn't move to the requested position")

    def test_unsupported_position(self):
        # It's optional
        if not hasattr(self.dev_normal, "moveAbs"):
            self.skipTest("Actuator doesn't support absolute move")

        move = {"x": 0.07}
        with self.assertRaises(ValueError):
            f = self.dev_normal.moveAbs(move)
            f.result()  # wait

    def test_cycle_moveAbs(self):
        cur_pos = self.dev_cycle.position.value["x"]

        # don't change position
        f = self.dev_cycle.moveAbs({"x": cur_pos})
        f.result()

        self.assertEqual(self.dev_cycle.position.value["x"], cur_pos)

        # find a different position
        position = self.dev_cycle.axes["x"]
        for p in position.choices:
            if p != cur_pos:
                new_pos = p
                break
        else:
            self.fail("Failed to find a position different from %d" % cur_pos)

        f = self.dev_cycle.moveAbs({"x": new_pos})
        f.result()
        self.assertEqual(self.dev_cycle.position.value["x"], new_pos)

    # force to not use the default method from TestCase
    def tearDown(self):
        super(FixedPositionsTest, self).tearDown()


class TestCoupledStage(unittest.TestCase):
    backend_was_running = False

    @classmethod
    def setUpClass(cls):
        try:
            test.start_backend(DELPHI_CONFIG)
        except LookupError:
            logging.info("A running backend is already found, skipping tests")
            cls.backend_was_running = True
            return
        except IOError as exp:
            logging.error(str(exp))
            raise

        # find components by their role
        cls.stage = model.getComponent(role="stage")
        cls.sem_stage = model.getComponent(role="sem-stage")
        cls.align = model.getComponent(role="align")
        cls.tmcm = model.getComponent(name="Sample Holder Actuators")  # low level actuator

    @classmethod
    def tearDownClass(cls):
        if cls.backend_was_running:
            return
        test.stop_backend()

    def setUp(self):
        if self.backend_was_running:
            self.skipTest("Running backend found")
        self.stage.moveAbs({"x": 0, "y": 0})

    # @unittest.skip("skip")
    def test_move_rel(self):
        stage = self.stage
        sem_stage = self.sem_stage
        align = self.align
        tmcm = self.tmcm

        # axes = set(["x", "y"])
        # f = stage.reference(axes)
        # f.result()

        # no transformation
        stage.updateMetadata({model.MD_ROTATION_COR: 0})
        stage.updateMetadata({model.MD_POS_COR: (0, 0)})
        stage.updateMetadata({model.MD_PIXEL_SIZE_COR: (1, 1)})
        f = stage.moveRel({"x": 1e-06, "y": 2e-06})
        f.result()
        test.assert_pos_almost_equal(align.position.value, {"x": 1e-06, "y": 2e-06}, atol=1e-7)
        test.assert_pos_almost_equal(sem_stage.position.value, {"x": 1e-06, "y": 2e-06}, atol=1e-7)
        self.assertXYAlmostEqual(tmcm.position.value, {"x":-1e-06, "y":-2e-06}, atol=1e-7)
        f = stage.moveRel({"x": -1e-06, "y": -2e-06})
        f.result()
        test.assert_pos_almost_equal(align.position.value, {"x": 0, "y": 0}, atol=1e-7)
        test.assert_pos_almost_equal(sem_stage.position.value, {"x": 0, "y": 0}, atol=1e-7)
        self.assertXYAlmostEqual(tmcm.position.value, {"x": 0, "y": 0}, atol=1e-7)
        f = stage.moveAbs({"x": 0, "y": 0})
        f.result()

        # scaling
        stage.updateMetadata({model.MD_ROTATION_COR: 0,
                              model.MD_POS_COR: (0, 0),
                              model.MD_PIXEL_SIZE_COR: (10, 10)})
        f = stage.moveRel({"x": 1e-06, "y": 2e-06})
        f.result()
        test.assert_pos_almost_equal(align.position.value, {"x": 1e-06, "y": 2e-06}, atol=1e-7)
        test.assert_pos_almost_equal(sem_stage.position.value, {"x": 1e-05, "y": 2e-05}, atol=1e-7)
        self.assertXYAlmostEqual(tmcm.position.value, {"x":-1e-06, "y":-2e-06}, atol=1e-7)
        f = stage.moveRel({"x": -1e-06, "y": -2e-06})
        f.result()
        test.assert_pos_almost_equal(align.position.value, {"x": 0, "y": 0}, atol=1e-7)
        test.assert_pos_almost_equal(sem_stage.position.value, {"x": 0, "y": 0}, atol=1e-7)
        self.assertXYAlmostEqual(tmcm.position.value, {"x": 0, "y": 0}, atol=1e-7)
        f = stage.moveAbs({"x": 0, "y": 0})
        f.result()

        # rotation
        stage.updateMetadata({model.MD_ROTATION_COR: math.pi / 2})
        stage.updateMetadata({model.MD_POS_COR: (0, 0)})
        stage.updateMetadata({model.MD_PIXEL_SIZE_COR: (1, 1)})
        f = stage.moveRel({"x": 1e-06, "y": 2e-06})
        f.result()
        test.assert_pos_almost_equal(align.position.value, {"x": 1e-06, "y": 2e-06}, atol=1e-7)
        test.assert_pos_almost_equal(sem_stage.position.value, {"x":-2e-06, "y": 1e-06}, atol=1e-7)
        self.assertXYAlmostEqual(tmcm.position.value, {"x":-1e-06, "y":-2e-06}, atol=1e-7)
        f = stage.moveRel({"x": -1e-06, "y": -2e-06})
        f.result()
        test.assert_pos_almost_equal(align.position.value, {"x": 0, "y": 0}, atol=1e-7)
        test.assert_pos_almost_equal(sem_stage.position.value, {"x": 0, "y": 0}, atol=1e-7)
        self.assertXYAlmostEqual(tmcm.position.value, {"x": 0, "y": 0}, atol=1e-7)
        f = stage.moveAbs({"x": 0, "y": 0})
        f.result()

        # offset
        stage.updateMetadata({model.MD_ROTATION_COR: 0,
                              model.MD_POS_COR: (-1e-06, -2e-06),
                              model.MD_PIXEL_SIZE_COR: (1, 1)})
        f = stage.moveRel({"x": 0, "y": 0})  # synchronize stages again
        f.result()
        test.assert_pos_almost_equal(align.position.value, {"x": 0, "y": 0}, atol=1e-7)
        test.assert_pos_almost_equal(sem_stage.position.value, {"x":-1e-06, "y":-2e-06}, atol=1e-7)
        self.assertXYAlmostEqual(tmcm.position.value, {"x": 0, "y": 0}, atol=1e-7)
        f = stage.moveRel({"x": 1e-06, "y": 2e-06})
        f.result()
        test.assert_pos_almost_equal(align.position.value, {"x": 1e-06, "y": 2e-06}, atol=1e-7)
        test.assert_pos_almost_equal(sem_stage.position.value, {"x": 0, "y": 0}, atol=1e-7)
        self.assertXYAlmostEqual(tmcm.position.value, {"x":-1e-06, "y":-2e-06}, atol=1e-7)
        f = stage.moveRel({"x": -1e-06, "y": -2e-06})
        f.result()
        test.assert_pos_almost_equal(align.position.value, {"x": 0, "y": 0}, atol=1e-7)
        test.assert_pos_almost_equal(sem_stage.position.value, {"x":-1e-06, "y":-2e-06}, atol=1e-7)
        self.assertXYAlmostEqual(tmcm.position.value, {"x": 0, "y": 0}, atol=1e-7)
        f = stage.moveAbs({"x": 0, "y": 0})
        f.result()

        # offset + scaling
        stage.updateMetadata({model.MD_ROTATION_COR: 0,
                              model.MD_POS_COR: (-1e-06, -2e-06),
                              model.MD_PIXEL_SIZE_COR: (10, 10)})
        f = stage.moveRel({"x": 1e-06, "y": 2e-06})
        f.result()
        test.assert_pos_almost_equal(align.position.value, {"x": 1e-06, "y": 2e-06}, atol=1e-7)
        test.assert_pos_almost_equal(sem_stage.position.value, {"x": 0, "y": 0}, atol=1e-7)
        self.assertXYAlmostEqual(tmcm.position.value, {"x":-1e-06, "y":-2e-06}, atol=1e-7)
        f = stage.moveRel({"x": -1e-06, "y": -2e-06})
        f.result()
        test.assert_pos_almost_equal(align.position.value, {"x": 0, "y": 0}, atol=1e-7)
        test.assert_pos_almost_equal(sem_stage.position.value, {"x":-1e-05, "y":-2e-05}, atol=1e-7)
        self.assertXYAlmostEqual(tmcm.position.value, {"x": 0, "y": 0}, atol=1e-7)
        f = stage.moveAbs({"x": 0, "y": 0})
        f.result()

    # @unittest.skip("skip")
    def test_move_abs(self):
        stage = self.stage
        sem_stage = self.sem_stage
        align = self.align
        tmcm = self.tmcm

        # axes = set(["x", "y"])
        # f = stage.reference(axes)
        # f.result()

        # no transformation
        stage.updateMetadata({model.MD_ROTATION_COR: 0,
                              model.MD_POS_COR: (0, 0),
                              model.MD_PIXEL_SIZE_COR: (1, 1)})
        f = stage.moveAbs({"x": 1e-06, "y": 2e-06})
        f.result()
        test.assert_pos_almost_equal(align.position.value, {"x": 1e-06, "y": 2e-06}, atol=1e-7)
        test.assert_pos_almost_equal(sem_stage.position.value, {"x": 1e-06, "y": 2e-06}, atol=1e-7)
        self.assertXYAlmostEqual(tmcm.position.value, {"x":-1e-06, "y":-2e-06}, atol=1e-7)

        # scaling
        stage.updateMetadata({model.MD_ROTATION_COR: 0})
        stage.updateMetadata({model.MD_POS_COR: (0, 0)})
        stage.updateMetadata({model.MD_PIXEL_SIZE_COR: (10, 10)})
        f = stage.moveAbs({"x": 1e-06, "y": 2e-06})
        f.result()
        test.assert_pos_almost_equal(align.position.value, {"x": 1e-06, "y": 2e-06}, atol=1e-7)
        test.assert_pos_almost_equal(sem_stage.position.value, {"x": 1e-05, "y": 2e-05}, atol=1e-7)
        self.assertXYAlmostEqual(tmcm.position.value, {"x":-1e-06, "y":-2e-06}, atol=1e-7)

        # rotation
        stage.updateMetadata({model.MD_ROTATION_COR: math.pi / 2})
        stage.updateMetadata({model.MD_POS_COR: (0, 0)})
        stage.updateMetadata({model.MD_PIXEL_SIZE_COR: (1, 1)})
        f = stage.moveAbs({"x": 1e-06, "y": 2e-06})
        f.result()
        test.assert_pos_almost_equal(align.position.value, {"x": 1e-06, "y": 2e-06}, atol=1e-7)
        test.assert_pos_almost_equal(sem_stage.position.value, {"x":-2e-06, "y": 1e-06}, atol=1e-7)
        self.assertXYAlmostEqual(tmcm.position.value, {"x":-1e-06, "y":-2e-06}, atol=1e-7)

        # offset
        stage.updateMetadata({model.MD_ROTATION_COR: 0})
        stage.updateMetadata({model.MD_POS_COR: (-1e-06, -2e-06)})
        stage.updateMetadata({model.MD_PIXEL_SIZE_COR: (1, 1)})
        f = stage.moveAbs({"x": 1e-06, "y": 2e-06})
        f.result()
        test.assert_pos_almost_equal(align.position.value, {"x": 1e-06, "y": 2e-06}, atol=1e-7)
        test.assert_pos_almost_equal(sem_stage.position.value, {"x": 0, "y": 0}, atol=1e-7)
        self.assertXYAlmostEqual(tmcm.position.value, {"x":-1e-06, "y":-2e-06}, atol=1e-7)

        # offset + scaling
        stage.updateMetadata({model.MD_ROTATION_COR: 0})
        stage.updateMetadata({model.MD_POS_COR: (-1e-06, -2e-06)})
        stage.updateMetadata({model.MD_PIXEL_SIZE_COR: (10, 10)})
        f = stage.moveAbs({"x": 1e-06, "y": 2e-06})
        f.result()
        test.assert_pos_almost_equal(align.position.value, {"x": 1e-06, "y": 2e-06}, atol=1e-7)
        test.assert_pos_almost_equal(sem_stage.position.value, {"x": 0, "y": 0}, atol=1e-7)
        self.assertXYAlmostEqual(tmcm.position.value, {"x":-1e-06, "y":-2e-06}, atol=1e-7)
        f = stage.moveAbs({"x": 0, "y": 0})
        f.result()

    def assertXYAlmostEqual(self, actual, expected, *args, **kwargs):
        pos = {"x": actual["x"], "y": actual["y"]}
        test.assert_pos_almost_equal(pos, expected, *args, **kwargs)

    def test_reference(self):
        """
        Try referencing each axis
        """

        # first try one by one
        axes = set(self.stage.referenced.value.keys())
        for a in axes:
            self.stage.moveRel({a: -1e-3})  # move a bit to make it a bit harder
            f = self.stage.reference({a})
            f.result()
            self.assertTrue(self.stage.referenced.value[a])
            # The following is not true if the master is not referenceable, in
            # which case the final position will be the same as the original
            # position
            # self.assertAlmostEqual(self.stage.position.value[a], 0)

        # try all axes simultaneously
        mv = {a: 1e-3 for a in axes}
        self.stage.moveRel(mv)
        f = self.stage.reference(axes)
        f.result()
        for a in axes:
            self.assertTrue(self.stage.referenced.value[a])


class TestConvertStage(unittest.TestCase):

    def test_ab_rotation(self):
        """
        Test typical rotation stage for the SECOM v1 A/B alignment
        """
        dependency = simulated.Stage("stage", "test", axes=["a", "b"])
        stage = ConvertStage("inclined", "align", {"orig": dependency},
                             axes=["b", "a"], rotation=math.radians(-135))

        f = stage.moveRel({"x": 1e-06, "y": 2e-06})
        f.result()
        test.assert_pos_almost_equal(stage.position.value, {"x": 1e-06, "y": 2e-06})
        test.assert_pos_almost_equal(dependency.position.value, {"a":-2.1213203435596424e-06,
                                                         "b": 7.071067811865477e-07})
        f = stage.moveRel({"x": -1e-06, "y": -2e-06})
        f.result()
        test.assert_pos_almost_equal(stage.position.value, {"x": 0, "y": 0})
        test.assert_pos_almost_equal(dependency.position.value, {"a": 0, "b": 0})

    # @skip("skip")
    def test_move_rel(self):
        dependency = simulated.Stage("stage", "test", axes=["x", "y"])

        # no transformation
        stage = ConvertStage("conv", "align", {"orig": dependency}, axes=["x", "y"])
        test.assert_pos_almost_equal(stage.position.value, {"x": 0, "y": 0})
        f = stage.moveRel({"x": 1e-06, "y": 2e-06})
        f.result()
        test.assert_pos_almost_equal(stage.position.value, {"x": 1e-06, "y": 2e-06})
        test.assert_pos_almost_equal(dependency.position.value, {"x": 1e-06, "y": 2e-06})
        f = stage.moveRel({"x": -1e-06, "y": -2e-06})
        f.result()
        test.assert_pos_almost_equal(stage.position.value, {"x": 0, "y": 0})
        test.assert_pos_almost_equal(dependency.position.value, {"x": 0, "y": 0})

        # scaling
        stage = ConvertStage("conv", "align", {"orig": dependency}, axes=["x", "y"],
                             scale=(10, 10))
        test.assert_pos_almost_equal(stage.position.value, {"x": 0, "y": 0})
        f = stage.moveRel({"x": 1e-06, "y": 2e-06})
        f.result()
        test.assert_pos_almost_equal(stage.position.value, {"x": 1e-06, "y": 2e-06})
        test.assert_pos_almost_equal(dependency.position.value, {"x": 10e-06, "y": 20e-06})
        f = stage.moveRel({"x": -1e-06, "y": -2e-06})
        f.result()
        test.assert_pos_almost_equal(stage.position.value, {"x": 0, "y": 0})
        test.assert_pos_almost_equal(dependency.position.value, {"x": 0, "y": 0})
        # only one axis at a time (to check missing axis doesn't do weird move)
        f = stage.moveRel({"x": 1e-06})
        f.result()
        test.assert_pos_almost_equal(stage.position.value, {"x": 1e-06, "y": 0})
        test.assert_pos_almost_equal(dependency.position.value, {"x": 10e-06, "y": 0})
        f = stage.moveRel({"y": 2e-06})
        f.result()
        test.assert_pos_almost_equal(stage.position.value, {"x": 1e-06, "y": 2e-06})
        test.assert_pos_almost_equal(dependency.position.value, {"x": 10e-06, "y": 20e-06})
        f = stage.moveRel({"x":-1e-06, "y":-2e-06})
        f.result()
        test.assert_pos_almost_equal(stage.position.value, {"x": 0, "y": 0})
        test.assert_pos_almost_equal(dependency.position.value, {"x": 0, "y": 0})

        # rotation
        stage = ConvertStage("conv", "align", {"orig": dependency}, axes=["x", "y"],
                             rotation=math.pi / 2)
        test.assert_pos_almost_equal(stage.position.value, {"x": 0, "y": 0})
        f = stage.moveRel({"x": 1e-06, "y": 2e-06})
        f.result()
        self.assertEqual(stage.position.value, {"x": 1e-06, "y": 2e-06})
        test.assert_pos_almost_equal(dependency.position.value, {"x":-2e-06, "y": 1e-06})
        f = stage.moveRel({"x": -1e-06, "y": -2e-06})
        f.result()
        test.assert_pos_almost_equal(stage.position.value, {"x": 0, "y": 0})
        test.assert_pos_almost_equal(dependency.position.value, {"x": 0, "y": 0})

        # offset
        stage = ConvertStage("conv", "align", {"orig": dependency}, axes=["x", "y"],
                             translation=(1e-06, 2e-06))
        test.assert_pos_almost_equal(stage.position.value, {"x":-1e-06, "y":-2e-06})
        f = stage.moveRel({"x": 1e-06, "y": 2e-06})
        f.result()
        test.assert_pos_almost_equal(stage.position.value, {"x": 0, "y": 0})
        test.assert_pos_almost_equal(dependency.position.value, {"x": 1e-06, "y": 2e-06})
        f = stage.moveRel({"x": -1e-06, "y": -2e-06})
        f.result()
        test.assert_pos_almost_equal(stage.position.value, {"x":-1e-06, "y":-2e-06})
        test.assert_pos_almost_equal(dependency.position.value, {"x": 0, "y": 0})

        # offset + scaling
        stage = ConvertStage("conv", "align", {"orig": dependency}, axes=["x", "y"],
                             translation=(1e-06, 2e-06),
                             scale=(10, 10))
        test.assert_pos_almost_equal(stage.position.value, {"x":-1e-06, "y":-2e-06})
        f = stage.moveRel({"x": 1e-06, "y": 2e-06})
        f.result()
        test.assert_pos_almost_equal(stage.position.value, {"x": 0, "y": 0})
        test.assert_pos_almost_equal(dependency.position.value, {"x": 10e-06, "y": 20e-06})
        f = stage.moveRel({"x": -1e-06, "y": -2e-06})
        f.result()
        test.assert_pos_almost_equal(stage.position.value, {"x":-1e-06, "y":-2e-06})
        test.assert_pos_almost_equal(dependency.position.value, {"x": 0, "y": 0})

    # @skip("skip")
    def test_move_abs(self):
        dependency = simulated.Stage("stage", "test", axes=["x", "y"])

        # no transformation
        stage = ConvertStage("conv", "align", {"orig": dependency}, axes=["x", "y"])
        test.assert_pos_almost_equal(stage.position.value, {"x": 0, "y": 0})
        f = stage.moveAbs({"x": 1e-06, "y": 2e-06})
        f.result()
        test.assert_pos_almost_equal(stage.position.value, {"x": 1e-06, "y": 2e-06})
        test.assert_pos_almost_equal(dependency.position.value, {"x": 1e-06, "y": 2e-06})
        f = stage.moveAbs({"x": 0, "y": 0})
        f.result()
        test.assert_pos_almost_equal(stage.position.value, {"x": 0, "y": 0})
        test.assert_pos_almost_equal(dependency.position.value, {"x": 0, "y": 0})

        # scaling
        stage = ConvertStage("conv", "align", {"orig": dependency}, axes=["x", "y"],
                             scale=(10, 10))
        test.assert_pos_almost_equal(stage.position.value, {"x": 0, "y": 0})
        f = stage.moveAbs({"x": 1e-06, "y": 2e-06})
        f.result()
        test.assert_pos_almost_equal(stage.position.value, {"x": 1e-06, "y": 2e-06})
        test.assert_pos_almost_equal(dependency.position.value, {"x": 1e-05, "y": 2e-05})
        # only one axis at a time (to check missing axis doesn't do weird move)
        f = stage.moveAbs({"x": 1e-06})
        f.result()
        test.assert_pos_almost_equal(stage.position.value, {"x": 1e-06, "y": 2e-06})
        test.assert_pos_almost_equal(dependency.position.value, {"x": 1e-05, "y": 2e-05})
        f = stage.moveAbs({"x": 0, "y": 0})
        f.result()
        test.assert_pos_almost_equal(stage.position.value, {"x": 0, "y": 0})
        test.assert_pos_almost_equal(dependency.position.value, {"x": 0, "y": 0})

        # rotation
        stage = ConvertStage("conv", "align", {"orig": dependency}, axes=["x", "y"],
                             rotation=math.pi / 2)
        test.assert_pos_almost_equal(stage.position.value, {"x": 0, "y": 0})
        f = stage.moveAbs({"x": 1e-06, "y": 2e-06})
        f.result()
        test.assert_pos_almost_equal(stage.position.value, {"x": 1e-06, "y": 2e-06})
        test.assert_pos_almost_equal(dependency.position.value, {"x":-2e-06, "y": 1e-06})
        f = stage.moveAbs({"x": 1e-06})  # Test only move only one axis
        f.result()
        test.assert_pos_almost_equal(stage.position.value, {"x": 1e-06, "y": 2e-06})
        test.assert_pos_almost_equal(dependency.position.value, {"x":-2e-06, "y": 1e-06})
        f = stage.moveAbs({"x": 0, "y": 0})
        f.result()
        test.assert_pos_almost_equal(stage.position.value, {"x": 0, "y": 0})
        test.assert_pos_almost_equal(dependency.position.value, {"x": 0, "y": 0})

        # offset
        stage = ConvertStage("conv", "align", {"orig": dependency}, axes=["x", "y"],
                             translation=(1e-06, 2e-06))
        test.assert_pos_almost_equal(stage.position.value, {"x":-1e-06, "y":-2e-06})
        f = stage.moveAbs({"x": 0, "y": 0})
        f.result()
        test.assert_pos_almost_equal(stage.position.value, {"x": 0, "y": 0})
        test.assert_pos_almost_equal(dependency.position.value, {"x": 1e-06, "y": 2e-06})
        f = stage.moveAbs({"x": -1e-06, "y": -2e-06})
        f.result()
        test.assert_pos_almost_equal(stage.position.value, {"x":-1e-06, "y":-2e-06})
        test.assert_pos_almost_equal(dependency.position.value, {"x": 0, "y": 0})

        # offset + scaling
        stage = ConvertStage("conv", "align", {"orig": dependency}, axes=["x", "y"],
                             translation=(1e-06, 2e-06),
                             scale=(10, 10))
        test.assert_pos_almost_equal(stage.position.value, {"x":-1e-06, "y":-2e-06})
        f = stage.moveAbs({"x": 0, "y": 0})
        f.result()
        test.assert_pos_almost_equal(stage.position.value, {"x": 0, "y": 0})
        test.assert_pos_almost_equal(dependency.position.value, {"x": 1e-05, "y": 2e-05})


class TestAntiBacklashActuator(unittest.TestCase):

    def test_simple(self):
        dependency = simulated.Stage("stage", "test", axes=["x", "y"])
        stage = AntiBacklashActuator("absact", "align", {"orig": dependency},
                                     backlash={"x": 100e-6, "y": -80e-6})

        # moves should just go the same positions
        # abs
        test.assert_pos_almost_equal(stage.position.value, {"x": 0, "y": 0})
        f = stage.moveAbs({"x": 1e-06, "y": 2e-06})
        f.result()
        test.assert_pos_almost_equal(stage.position.value, {"x": 1e-06, "y": 2e-06})
        test.assert_pos_almost_equal(dependency.position.value, {"x": 1e-06, "y": 2e-06})
        f = stage.moveAbs({"x": 0, "y": 0})
        f.result()
        test.assert_pos_almost_equal(stage.position.value, {"x": 0, "y": 0})
        test.assert_pos_almost_equal(dependency.position.value, {"x": 0, "y": 0})
        f = stage.moveAbs({"x": -23e-06, "y": -15e-06})
        f.result()
        test.assert_pos_almost_equal(stage.position.value, {"x":-23e-06, "y":-15e-06})
        test.assert_pos_almost_equal(dependency.position.value, {"x":-23e-06, "y":-15e-06})

        # rel
        f = stage.moveAbs({"x": 0, "y": 0})
        f = stage.moveRel({"x": 1e-06, "y": 2e-06})
        f.result()
        test.assert_pos_almost_equal(stage.position.value, {"x": 1e-06, "y": 2e-06})
        test.assert_pos_almost_equal(dependency.position.value, {"x": 1e-06, "y": 2e-06})
        f = stage.moveRel({"x": 0, "y": 0})
        f.result()
        test.assert_pos_almost_equal(stage.position.value, {"x": 1e-06, "y": 2e-06})
        test.assert_pos_almost_equal(dependency.position.value, {"x": 1e-06, "y": 2e-06})
        f = stage.moveRel({"x": -1e-06, "y": -2e-06})
        f.result()
        test.assert_pos_almost_equal(stage.position.value, {"x": 0, "y": 0})
        test.assert_pos_almost_equal(dependency.position.value, {"x": 0, "y": 0})

    def test_limited_backlash(self):
        """
        Test when backlash doesn't involve all axes
        """
        dependency = simulated.Stage("stage", "test", axes=["a", "b"])
        stage = AntiBacklashActuator("absact", "align", {"orig": dependency},
                                     backlash={"a": 100e-6})

        # moves should just go the same positions
        # abs
        test.assert_pos_almost_equal(stage.position.value, {"a": 0, "b": 0})
        f = stage.moveAbs({"a": 1e-06, "b": 2e-06})
        f.result()
        test.assert_pos_almost_equal(stage.position.value, {"a": 1e-06, "b": 2e-06})
        test.assert_pos_almost_equal(dependency.position.value, {"a": 1e-06, "b": 2e-06})
        f = stage.moveAbs({"b": 0})
        f.result()
        test.assert_pos_almost_equal(stage.position.value, {"a": 1e-06, "b": 0})
        test.assert_pos_almost_equal(dependency.position.value, {"a": 1e-06, "b": 0})
        f = stage.moveAbs({"a": -23e-06, "b": -15e-06})
        f.result()
        test.assert_pos_almost_equal(stage.position.value, {"a":-23e-06, "b":-15e-06})
        test.assert_pos_almost_equal(dependency.position.value, {"a":-23e-06, "b":-15e-06})
        f = stage.moveAbs({"a": -20e-06}) # negative position but positive move
        f.result()
        test.assert_pos_almost_equal(stage.position.value, {"a":-20e-06, "b":-15e-06})
        test.assert_pos_almost_equal(dependency.position.value, {"a":-20e-06, "b":-15e-06})

        # rel
        f = stage.moveAbs({"a": 0})
        f = stage.moveAbs({"b": 0})
        f = stage.moveRel({"a": 1e-06, "b": 2e-06})
        f.result()
        test.assert_pos_almost_equal(stage.position.value, {"a": 1e-06, "b": 2e-06})
        test.assert_pos_almost_equal(dependency.position.value, {"a": 1e-06, "b": 2e-06})
        f = stage.moveRel({"a": 0, "b": 0})
        f.result()
        test.assert_pos_almost_equal(stage.position.value, {"a": 1e-06, "b": 2e-06})
        test.assert_pos_almost_equal(dependency.position.value, {"a": 1e-06, "b": 2e-06})
        f = stage.moveRel({"a": -1e-06, "b": -2e-06})
        f.result()
        test.assert_pos_almost_equal(stage.position.value, {"a": 0, "b": 0})
        test.assert_pos_almost_equal(dependency.position.value, {"a": 0, "b": 0})

    def test_error(self):
        dependency = simulated.Stage("stage", "test", axes=["a", "b"])

        # backlash on non-existing axis
        with self.assertRaises(ValueError):
            stage = AntiBacklashActuator("absact", "align", {"orig": dependency},
                                         backlash={"a": 100e-6, "x": 50e-6})

        # move on non-existing axis
        stage = AntiBacklashActuator("absact", "align", {"orig": dependency},
                                     backlash={"a": 100e-6, "b": 50e-6})
        with self.assertRaises(ValueError):
            stage.moveRel({"a": -5e-6, "x": 5e-6})

    def test_move_update(self):
        dependency = simulated.Stage("stage", "test", axes=["z"])
        # Slow speed to give some chance of the move update to work
        dependency.speed.value = {"z": 100e-6}
        stage = AntiBacklashActuator("absact", "abs", {"orig": dependency},
                                     backlash={"z": 100e-6})

        self.called = 0
        orig_pos = stage.position.value
        stage.position.subscribe(self._on_position)

        for i in range(10):
            if i % 2:
                d = 1
            else:
                d = -1

            dist = d * (i + 1) * 10e-6
            f = stage.moveRel({"z": dist}, update=True)
            time.sleep(0.05)  # 50 ms for 'user update'

        f = stage.moveAbs(orig_pos, update=True)
        f.result()

        # If there is an antibacklash for each move against backlash, we should
        # see ~ 16 moves. If only an antibacklash at the last move
        # (or integrated in last move), we should see 11 or 12 moves.
        self.assertLessEqual(self.called, 12)
        test.assert_pos_almost_equal(dependency.position.value, orig_pos)
        stage.terminate()

    def _on_position(self, pos):
        self.assertIsInstance(pos, dict)
        self.called += 1


class TestCombinedSensorActuator(unittest.TestCase):

    def setUp(self):
        self.cact = simulated.Stage("sstage1", "test", {"a"})
        self.csensor = simulated.Stage("sstage2", "test", {"b"})
        self.csensor.moveAbs({"b":-1e-3}).result()  # simulate
        self.dev = CombinedSensorActuator("stage", "stage",
                                          dependencies={"actuator": self.cact,
                                                    "sensor": self.csensor},
                                          axis_actuator="a",
                                          axis_sensor="b",
                                          positions={0: "pos0", 0.01: "pos1"},
                                          to_sensor={0:-1e-3, 0.01: 1e-3},
                                          )

    def test_moveAbs(self):
        move = {"a": 0.01}
        f = self.dev.moveAbs(move)
        self.csensor.moveAbs({"b": 1e-3}).result()  # simulate successful move
        f.result()  # wait
        self.assertDictEqual(move, self.dev.position.value,
                             "Actuator didn't move to the requested position")

        # Null move
        f = self.dev.moveAbs(move)
        f.result()  # wait
        self.assertDictEqual(move, self.dev.position.value,
                             "Actuator didn't move to the requested position")

    def test_fail_sensor(self):
        # Move to a known position
        move = {"a": 0.00}
        f = self.dev.moveAbs(move)
        self.csensor.moveAbs({"b":-1e-3}).result()  # simulate successful move
        f.result()  # wait
        self.assertDictEqual(move, self.dev.position.value,
                             "Actuator didn't move to the requested position")

        # Pretend the sensor didn't update
        move = {"a": 0.01}
        f = self.dev.moveAbs(move)
        with self.assertRaises(IOError):
            f.result()  # should raise an error


class TestCombinedFixedPositionActuator(unittest.TestCase):

    def setUp(self):
        self.axis1 = "qwp"
        self.axis2 = "linear"
        self.axis_name = "pol"
        self.atol = [3.392e-5, 3.392e-5]
        self.cycle = None
        self.fallback = "unspecified"
        self.positions = {
                         # [qwp, linear]
                         # pos (str) -> list(pos (float), pos (float))
                         "horizontal": [0.1, 0.1],  # use value different from [0.0, 0.0] to test some
                                                    # allowed position is reached after referencing
                         "vertical": [1.570796, 1.570796],  # (pi/2, pi/2)
                         "posdiag": [0.785398, 0.785398],  # (pi/4, pi/4)
                         "negdiag": [2.356194, 2.356194],  # (3pi/4, 3pi/4)
                         "rhc": [0.0, 0.785398],  # (0, pi/4)
                         "lhc": [0.0, 2.356194],  # (0, 3pi/4)
                         "pass-through": [1.6, 1.6],  # 91.67 degree: choose something close to vertical
                                                      # as it will fit most real samples best
                        }

        # create one dependency
        self.dependency1 = tmcm.TMCLController("rotstage1", "test", port="/dev/fake6",
                                          axes=[self.axis1, self.axis2], ustepsize=[3.392e-5, 3.392e-5],
                                          unit=["rad", "rad"],
                                          refproc="Standard",
                                          )

        self.dev = CombinedFixedPositionActuator("combinedstage", "stage",
                                                 dependencies={"bla": self.dependency1, "blub": self.dependency1},
                                                 axis_name=self.axis_name,
                                                 caxes_map=[self.axis1, self.axis2],
                                                 positions=self.positions,
                                                 atol=self.atol,
                                                 cycle=self.cycle,
                                                 fallback=self.fallback)

    def test_moveAbs(self):
        """test all possible positions"""

        axis_name = list(self.dev.axes.keys())[0]

        # check all possible positions
        # check dependency axes report expected positions (e.g. [float, float]
        # check axis reports corresponding expected positions (e.g. "key")
        for pos in self.dev.axes[axis_name].choices:
            if pos == self.fallback:
                with self.assertRaises(ValueError):
                    f = self.dev.moveAbs({self.axis_name: pos})  # move
                    f.result()  # wait
            else:
                f = self.dev.moveAbs({axis_name: pos})
                f.result()  # wait
                self.assertEqual(self.dev.position.value[axis_name], pos)
                self.assertLess(abs(self.dependency1.position.value[self.axis1] - self.positions[pos][0]),
                                self.atol[0] / 2.)
                self.assertLess(abs(self.dependency1.position.value[self.axis2] - self.positions[pos][1]),
                                self.atol[1] / 2.)

    def test_unsupported_position(self):
        """
        test position not available, test axis not available, test fallback position
        if unsupported position is requested, move combined actuator to known position
        """

        axis_name = list(self.dev.axes.keys())[0]
        pos = "false_key"
        with self.assertRaises(ValueError):
            f = self.dev.moveAbs({axis_name: pos})  # move
            f.result()  # wait

        axis_name = "false_axis_name"
        with self.assertRaises(ValueError):
            f = self.dev.moveAbs({axis_name: "hpirad"})  # move
            f.result()  # wait

        # move to unsupported pos, check reports back fallback position
        axis_name = list(self.dev.axes.keys())[0]
        # Note: reports continuously now as _updatePosition is continuously called
        pos1 = {self.axis1: 0.392699}  # pi/8, 7/8*pi
        pos2 = {self.axis2: 2.748893}  # pi/8, 7/8*pi
        f1 = self.dependency1.moveAbs(pos1)
        f2 = self.dependency1.moveAbs(pos2)
        f1.result()  # wait
        f2.result()
        # if dependency axes are moved to unspecified position, check VA reports fallback position
        self.assertEqual(self.dev.position.value[axis_name], self.fallback)

        # move to a known position again, check that both dependencies are at the right place
        for pos in self.dev.axes[axis_name].choices:
            if pos != self.fallback:
                f = self.dev.moveAbs({axis_name: pos})
                f.result()  # wait
                self.assertEqual(self.dev.position.value[axis_name], pos)
                self.assertLess(abs(self.dependency1.position.value[self.axis1] - self.positions[pos][0]),
                                self.atol[0] / 2.)
                self.assertLess(abs(self.dependency1.position.value[self.axis2] - self.positions[pos][1]),
                                self.atol[1] / 2.)
                # only need to check one position
                break

    # TODO: need when cancel will be implemented
    # def test_cancel_move(self):
    #     """test cancel movement while running"""
    #
    #     axis_name = self.dev.axes.keys()[0]
    #
    #     # request a position, wait and cancel movement
    #     cur_pos = self.dev.position.value[axis_name]
    #     # enough to check only one position different from current pos
    #     for pos in self.dev.axes[axis_name].choices:
    #         if pos != self.fallback and pos != cur_pos:
    #             f = self.dev.moveAbs({axis_name: pos})  # move
    #             time.sleep(1)
    #             self.assertTrue(f.cancel())  # fails if for e.g. 10sec
    #             cancel_pos = [self.dependency1.position.value[self.axis1], self.dependency1.position.value[self.axis2]]
    #             # check position requested is not reached
    #             self.assertNotEqual(cancel_pos, self.positions[pos])
    #             break

    def test_stop_move(self):
        """test stop movement while running"""
        axis_name = list(self.dev.axes.keys())[0]

        # request to move to 3 different positions, stop after some time
        for i in range(3):
            for pos in self.dev.axes[axis_name].choices:
                if pos != self.fallback:
                    f = self.dev.moveAbs({axis_name: pos})  # move

        time.sleep(0.1)
        self.dev.stop()

        # check if position of dependency axes are still the same after some time: movement stopped
        stop_pos_1 = [self.dependency1.position.value[self.axis1], self.dependency1.position.value[self.axis2]]
        time.sleep(5)
        stop_pos_2 = [self.dependency1.position.value[self.axis1], self.dependency1.position.value[self.axis2]]

        # check position requested is not reached
        self.assertEqual(stop_pos_1, stop_pos_2)

    def test_reference(self):
        """
        Try referencing each axis
        check dependency reports its axis as referenced
        """

        axis_name = list(self.dev.axes.keys())[0]

        # move to position different from zero and current position
        cur_pos = self.dev.position.value[axis_name]
        # enough to find only one position different from current pos and zero
        for pos in self.dev.axes[axis_name].choices:
            if pos != self.fallback and pos != cur_pos and self.positions[pos] != [0.0, 0.0]:
                f = self.dev.moveAbs({axis_name: pos})
                f.result()
                break

        # TODO
        # check axis is not referenced if both axes of dependency axes are not referenceable
        # print self.dependency1.referenced.value[self.axis1]
        # if self.dependency1.referenced.value[self.axis1] is False \
        #         and self.dependency1.referenced.value[self.axis2] is False:
        #     print False
        #     self.assertFalse(self.dev.referenced.value[axis_name])
        # # check axis is referenced if at least one axis of dependency axes is referenceable
        # else:
        f = self.dev.reference({axis_name})
        f.result()
        # check axis is referenced
        self.assertTrue(self.dev.referenced.value[axis_name])

    def tearDown(self):
        self.dev.terminate()
        super(TestCombinedFixedPositionActuator, self).tearDown()


class TestCombinedFixedPositionActuatorCycle(unittest.TestCase):
    """Test position at [0.0, 0.0] to test a complete rotation (cycle)
    is handled correctly. Positions close to 2pi need to be identified
    close to zero position."""

    def setUp(self):
        self.axis1 = "qwp"
        self.axis2 = "linear"
        self.axis_name = "pol"
        self.atol = [3.392e-5, 3.392e-5]
        self.cycle = [math.pi * 2, math.pi * 2]
        self.fallback = "unspecified"
        self.positions = {
                         # [qwp, linear]
                         # pos (str) -> list(pos (float), pos (float))
                         "horizontal": [0.0, 0.0],
                         "vertical": [1.570796, 1.570796],  # (pi/2, pi/2)
                         "posdiag": [0.785398, 0.785398],  # (pi/4, pi/4)
                         "negdiag": [2.356194, 2.356194],  # (3pi/4, 3pi/4)
                         "rhc": [0.0, 0.785398],  # (0, pi/4)
                         "lhc": [0.0, 2.356194],  # (0, 3pi/4)
                         "pass-through": [1.6, 1.6],  # 91.67 degree: choose something close to vertical
                                                      # as it will fit most real samples best
                        }

        # create one dependency
        self.dependency1 = tmcm.TMCLController("rotstage1", "test", port="/dev/fake6",
                                          axes=[self.axis1, self.axis2], ustepsize=[3.392e-5, 3.392e-5],
                                          unit=["rad", "rad"],
                                          refproc="Standard")

        self.dev = CombinedFixedPositionActuator("combinedstage", "stage",
                                                 dependencies={"axis1": self.dependency1, "axis2": self.dependency1},
                                                 axis_name=self.axis_name,
                                                 caxes_map=[self.axis1, self.axis2],
                                                 positions=self.positions,
                                                 atol=self.atol,
                                                 cycle=self.cycle,
                                                 fallback=self.fallback)

    def test_moveAbs(self):
        """test position close to 2pi and therefore
        also close to zero"""

        pos = "vertical"
        f = self.dev.moveAbs({self.axis_name: pos})
        f.result()

        axis_name = list(self.dev.axes.keys())[0]

        # move one axis to a position close to 2pi (6.283168347179586)
        # which is also close to zero and within tolerance
        f = self.dependency1.moveAbs({"linear": math.pi * 2 - 3.392e-5 / 2.})
        f.result()
        f = self.dependency1.moveAbs({"qwp": 0.0})
        f.result()

        # pos should be recognized as horizontal as it is close to zero and within tolerance
        pos = "horizontal"
        self.assertEqual(self.dev.position.value[axis_name], pos)

    def tearDown(self):
        self.dev.terminate()
        super(TestCombinedFixedPositionActuatorCycle, self).tearDown()


class TestRotationActuator(unittest.TestCase):

    def setUp(self):

        # to ensure if running the test case alone behaves the same as running all test cases
        random.seed(0)

        self.axis = "linear"
        self.axis_name = "rz"

        # # create 1 dependency
        self.dependency1 = tmcm.TMCLController("rotstage1", "test", port="/dev/fake6",
                                          axes=[self.axis], ustepsize=[3.392e-5],
                                          unit=["rad"],
                                          refproc="Standard",
                                          )

        self.dev_cycle = RotationActuator("stage", "stage", {self.axis_name: self.dependency1}, self.axis, ref_start=1)

        # TODO write test case for args ref_start=... monitor dependency position -> pass zero?

    def test_unsupported_position(self):
        """
        test if unsupported position is handled correctly
        """

        axis_name = list(self.dev_cycle.axes.keys())[0]

        # It's optional
        if not hasattr(self.dev_cycle, "moveAbs"):
            self.skipTest("Actuator doesn't support absolute move")

        # generate random pos > 2pi
        new_pos = random.uniform(2*math.pi, 10) + 0.0001  # to exclude 2pi
        with self.assertRaises(ValueError):
            f = self.dev_cycle.moveAbs({axis_name: new_pos})  # move
            f.result()  # wait

    def test_cycle_moveAbs(self):
        """
        test if any position is correctly reached for absolute movement
        test if current position is requested nothing is done
        """

        axis_name = list(self.dev_cycle.axes.keys())[0]

        # test don't change position
        cur_pos = self.dev_cycle.position.value[axis_name]
        f = self.dev_cycle.moveAbs({axis_name: cur_pos})
        f.result()
        self.assertEqual(self.dev_cycle.position.value[axis_name], cur_pos)

        # test new position
        new_pos = random.uniform(0, 2*math.pi)
        f = self.dev_cycle.moveAbs({axis_name: new_pos})
        f.result()
        # check absolute difference is smaller half the ustepsize
        self.assertLess(abs(self.dev_cycle.position.value[axis_name] - new_pos), self.dependency1._ustepsize[0] / 2.)

    def test_cycle_moveRel(self):
        """
        test if any position is correctly reached for relative movement
        test if current position is requested nothing is done
        """

        axis_name = list(self.dev_cycle.axes.keys())[0]

        # test don't change position
        cur_pos = self.dev_cycle.position.value[axis_name]
        f = self.dev_cycle.moveRel({axis_name: cur_pos})
        f.result()
        self.assertEqual(self.dev_cycle.position.value[axis_name], cur_pos)

        # test shift position
        shift = random.uniform(0, 2*math.pi)
        f = self.dev_cycle.moveRel({axis_name: shift})
        f.result()
        # check absolute difference is smaller half the ustepsize
        self.assertLess(abs(self.dev_cycle.position.value[axis_name] - shift), self.dependency1._ustepsize[0] / 2.)

    def test_offset_moveAbs(self):
        """
        test if offset is correctly used
        when accumulation of angles is overrunning 2pi (pos or neg) do referencing to zero
        only works for cycle = 2pi
        """

        axis_name = list(self.dev_cycle.axes.keys())[0]

        f = self.dev_cycle.moveAbs({axis_name: 0.0})
        f.result()

        new_pos = 1.5707963267948966  # pi/2
        for i in range(1, 6):
            # overrun 2pi after 4 moves in clockwise
            f = self.dev_cycle.moveRel({axis_name: new_pos})
            f.result()
            if i == 5:
                # if referencing was correct position should not differ more than by
                # half of the ustepsize from the wanted position
                self.assertLess(abs(self.dev_cycle.position.value[axis_name] - new_pos),
                                self.dependency1._ustepsize[0] / 2.)

        f = self.dev_cycle.moveAbs({axis_name: 0.0})
        f.result()

        new_pos = 4.71238898038469 # pi* 1.5
        for i in range(1, 6):
            # overrun 2pi after 4 moves in counter-clockwise
            f = self.dev_cycle.moveRel({axis_name: -1.5707963267948966})  # pi/2
            f.result()
            if i == 5:
                # if referencing was correct position should not differ more than by
                # half of the ustepsize from the wanted position
                self.assertLess(abs(self.dev_cycle.position.value[axis_name] - new_pos),
                                self.dependency1._ustepsize[0] / 2.)

    def test_cycle_offset_mounting(self):
        """
        test offset_mounting is correctly used
        mounting offset should be float
        value can be pos and neg within range of cycle/2
        """

        axis_name = list(self.dev_cycle.axes.keys())[0]

        offset = "any_offset"
        # raise exception if offset value is not string and abs(value) not within range of cycle/2
        with self.assertRaises(ValueError):
            # set mounting offset
            self.dev_cycle.updateMetadata({model.MD_POS_COR: offset})

        # test a positive and negative offset
        offsets = [1, -1]
        for offset in offsets:

            _pos = self.dev_cycle.position.value[axis_name]

            # set mounting offset
            self.dev_cycle.updateMetadata({model.MD_POS_COR: offset})

            # check if position has changed after offset has changed
            _pos_with_offset = self.dev_cycle.position.value[axis_name]
            self.assertNotEqual(_pos, _pos_with_offset)

            # get offset value
            _offset_mounting = self.dev_cycle._metadata.get(model.MD_POS_COR)

            # move to zero + offset: report back zero
            f = self.dev_cycle.moveAbs({axis_name: 0})
            f.result()
            # dev_cycle should have value 0 then dependency1 should have value 1 for offset 1
            self.assertAlmostEqual((self.dev_cycle.position.value[axis_name] + _offset_mounting)
                                   % self.dev_cycle._cycle, _offset_mounting
                                   % self.dev_cycle._cycle, 4)

            # move to any position in range allowed + offset: report position without offset
            new_pos = random.uniform(0, 2*math.pi)
            f = self.dev_cycle.moveAbs({axis_name: new_pos})
            f.result()
            # check if position of actuator minus position requested is almost equal to mounting offset
            # almost equal to correct for quantized stepsize
            self.assertAlmostEqual((self.dev_cycle.position.value[axis_name] + _offset_mounting)
                                   % self.dev_cycle._cycle, self.dependency1.position.value[self.axis]
                                   % self.dev_cycle._cycle, 4)

            # supported position + offset overrunning cycle: report position without offset
            # check that position is mapped back correctly when cycle is overrun
            new_pos = 2*math.pi
            f = self.dev_cycle.moveAbs({axis_name: new_pos})
            f.result()
            # check if position of actuator minus position requested is almost equal to mounting offset
            # almost equal to correct for quantized stepsize
            self.assertAlmostEqual((self.dev_cycle.position.value[axis_name] + _offset_mounting)
                                   % self.dev_cycle._cycle, self.dependency1.position.value[self.axis]
                                   % self.dev_cycle._cycle, 4)

            # move to unsupported position: report position without offset
            new_pos = random.uniform(2*math.pi, 7) + 0.00001  # to select pos > 2pi
            with self.assertRaises(ValueError):
                f = self.dev_cycle.moveAbs({axis_name: new_pos})  # move
                f.result()  # wait

            new_pos = random.uniform(-10, -0.5)
            with self.assertRaises(ValueError):
                f = self.dev_cycle.moveAbs({axis_name: new_pos})  # move
                f.result()  # wait

    # TODO: needed when cancel will be implemented
    # def test_cancel_move(self):
    #     """
    #     test if cancel is handled correctly
    #     request a position, wait and cancel movement
    #     """
    #
    #     axis_name = list(self.dev_cycle.axes.keys())[0]
    #
    #     cur_pos = self.dev_cycle.position.value[axis_name]
    #     new_pos = (cur_pos + random.uniform(0, 2*math.pi)) % self.dev_cycle._cycle
    #     f = self.dev_cycle.moveAbs({axis_name: new_pos})  # move
    #     time.sleep(0.1)  # use 10 sec to fail test
    #     self.assertTrue(f.cancel())

    def test_stop_move(self):
        """test stop movement while running"""

        axis_name = list(self.dev_cycle.axes.keys())[0]

        # request to move to 3 different positions, stop after some time
        i=1
        while i <= 3:
            pos = random.uniform(0, 2*math.pi) % self.dev_cycle._cycle
            f = self.dev_cycle.moveAbs({axis_name: pos})  # move
            i += 1

        time.sleep(1)
        self.dev_cycle.stop()

        # check if position of dependency axes are still the same after some time: movement stopped
        stop_pos_1 = [self.dependency1.position.value[self.axis]]
        time.sleep(5)
        stop_pos_2 = [self.dependency1.position.value[self.axis]]

        # check position requested is not reached
        self.assertEqual(stop_pos_1, stop_pos_2)

    def test_reference(self):
        """
        try referencing axis
        check axis is referenced
        """

        axis_name = list(self.dev_cycle.axes.keys())[0]

        # move to random position, check if axis was referenced
        new_pos = random.uniform(0, 2*math.pi)
        f = self.dev_cycle.moveAbs({axis_name: new_pos})
        f.result()

        # now do reference
        f = self.dev_cycle.reference({axis_name})
        f.result()
        # test if axis is referenced self.dependency1.position.value[self.axis1]
        self.assertTrue(self.dev_cycle.referenced.value[axis_name])
        # check if position after referencing is zero
        self.assertLess(abs(self.dependency1.position.value[self.axis]), self.dependency1._ustepsize[0] / 2.)

    def tearDown(self):
        self.dev_cycle.terminate()
        super(TestRotationActuator, self).tearDown()

ATOL_STAGE = 1e-7
ATOL_LENS = 1e-7
STEP_SIZE = 5.9e-9

class TestLinkedHeightActuator(unittest.TestCase):

    def setUp(self):
        """
        Construct LinkedHeightActuator object with its dependants and child focus
        """
        # Construct the underlying sample and lens stages
        # Using TMCLController to correctly simulate movement
        self.sample_stage = tmcm.TMCLController(name="sample_stage", role="test_sample",
                                               port="/dev/fake6",
                                               axes=["x", "y", "z", "rx", "rz"],
                                               ustepsize=[STEP_SIZE, STEP_SIZE, STEP_SIZE, STEP_SIZE, STEP_SIZE],
                                               rng=[[-6e-3, 6e-3], [-6e-3, 6e-3], [-6e-3, 6e-3], [-0.4293, 0.4293],
                                                    [-0.4293, 0.4293]],
                                               refproc="Standard")
        self.lens_stage = tmcm.TMCLController(name="lens_stage", role="test_lens",
                                             port="/dev/fake3",
                                             axes=["x", "y", "z"],
                                             ustepsize=[STEP_SIZE, STEP_SIZE, STEP_SIZE],
                                             rng=[[-6e-3, 6e-3], [-6e-3, 6e-3], [-6e-3, 6e-3]],
                                             refproc="Standard")
        self.lens_stage.updateMetadata({model.MD_FAV_POS_DEACTIVE: {'z': -6.e-3}})
        # Create Linked height stage from the dependant stages
        self.stage = LinkedHeightActuator("Linked Stage Z", "stage",
                                     children={"focus": {"name": "LinkedHeightFocus", "role": "focus",
                                                         "rng": [0, 4.2e-3]}},
                                     dependencies={"stage": self.sample_stage, "lensz": self.lens_stage}, )
        self.focus = next((c for c in self.stage.children.value if c.role == 'focus'), None)
        if not isinstance(self.focus, LinkedHeightFocus):
            raise Exception("Focus should be an instance of LinkedHeightFocus")
        self.focus.updateMetadata({model.MD_POS_COR: {'z': -0.0045}})

    def test_move_abs(self):
        """
        Test absolute movement of the linked height actuator
        """
        stage = self.stage
        focus = self.focus
        # Only the z axis upward
        target_pos = {'z': 0.002}
        f = focus.moveAbs(focus.getMetadata()[model.MD_FAV_POS_ACTIVE])
        f.result()
        initial_foc = focus.position.value
        f = stage.moveAbs(target_pos)
        f.result()
        test.assert_pos_almost_equal(stage.position.value, target_pos, match_all=False, atol=ATOL_STAGE)
        test.assert_pos_almost_equal(focus.position.value, initial_foc, atol=ATOL_LENS)
        # return
        # Only the z axis downward
        target_pos = {'z': -0.002}
        initial_foc = focus.position.value
        f = stage.moveAbs(target_pos)
        f.result()
        test.assert_pos_almost_equal(stage.position.value, target_pos, match_all=False, atol=ATOL_STAGE)
        test.assert_pos_almost_equal(focus.position.value, initial_foc, atol=ATOL_LENS)

        # Move all axes (focus won't be moved)
        target_pos = {'x': -0.002, 'y': -0.002, 'z': 0.002, 'rx': .002, 'rz': .002}
        # Put focus in deactive, so no exception would be thrown
        f = focus.moveAbs(focus.getMetadata()[model.MD_FAV_POS_DEACTIVE])
        f.result()
        initial_foc = focus.position.value
        f = stage.moveAbs(target_pos)
        f.result()
        test.assert_pos_almost_equal(stage.position.value, target_pos, match_all=False, atol=ATOL_STAGE)
        test.assert_pos_almost_equal(focus.position.value, initial_foc, atol=ATOL_LENS)

        # move all axes (focus won't change)
        target_pos = {'x': -0.002, 'y': -0.002, 'z': 0, 'rx': 0, 'rz': 0}
        initial_foc = focus.position.value
        # Put focus back in active, so it can be adjusted if needed
        f = stage.moveAbs(target_pos)
        f.result()
        test.assert_pos_almost_equal(stage.position.value, target_pos, match_all=False, atol=ATOL_STAGE)
        test.assert_pos_almost_equal(focus.position.value, initial_foc, atol=ATOL_LENS)

        f = focus.moveAbs(focus.getMetadata()[model.MD_FAV_POS_ACTIVE])
        f.result()
        # move z axis downward again (focus would be adjusted)
        target_pos = {'z': -0.001}
        initial_foc = focus.position.value
        f = stage.moveAbs(target_pos)
        f.result()
        test.assert_pos_almost_equal(stage.position.value, target_pos, match_all=False, atol=ATOL_STAGE)
        test.assert_pos_almost_equal(focus.position.value, initial_foc, atol=ATOL_LENS)

    def test_move_rel(self):
        """
        Test relative movement of the linked height actuator
        """
        stage = self.stage
        focus = self.focus

        target_pos = {'z': 0.002}
        # Move focus to mid range (so up and down relative movement would still be in range)
        f = focus.moveAbs({'z': focus._range[1] / 2})
        f.result()
        initial_foc = focus.position.value
        f = stage.moveRel(target_pos)
        f.result()
        test.assert_pos_almost_equal(stage.position.value, target_pos, match_all=False, atol=ATOL_STAGE)
        test.assert_pos_almost_equal(focus.position.value, initial_foc, atol=ATOL_LENS)

        target_pos = {'z': -0.002}
        expected_pos = {'z': 0}  # Moving up then down returning to 0
        initial_foc = focus.position.value
        f = stage.moveRel(target_pos)
        f.result()
        test.assert_pos_almost_equal(stage.position.value, expected_pos, match_all=False, atol=ATOL_STAGE)
        test.assert_pos_almost_equal(focus.position.value, initial_foc, atol=ATOL_LENS)

        target_pos = {'x': -0.002, 'y': -0.002, 'z': 0.002, 'rx': .002, 'rz': .002}
        f = focus.moveAbs(focus.getMetadata()[model.MD_FAV_POS_DEACTIVE])
        f.result()
        initial_foc = focus.position.value
        f = stage.moveRel(target_pos)
        f.result()
        test.assert_pos_almost_equal(stage.position.value, target_pos, match_all=False, atol=ATOL_STAGE)
        test.assert_pos_almost_equal(focus.position.value, initial_foc, atol=ATOL_LENS)

        target_pos = {'x': 0.002, 'y': 0.002, 'z': -0.002, 'rx': -.002, 'rz': -.002}
        expected_pos = {'x': 0, 'y': 0, 'z': 0, 'rx': 0, 'rz': 0}
        initial_foc = focus.position.value
        f = stage.moveRel(target_pos)
        f.result()
        test.assert_pos_almost_equal(stage.position.value, expected_pos, match_all=False, atol=ATOL_STAGE)
        test.assert_pos_almost_equal(focus.position.value, initial_foc, atol=ATOL_LENS)

        f = focus.moveAbs({'z': focus._range[1] / 2})
        f.result()

        target_pos = {'z': -0.001}
        initial_foc = focus.position.value
        f = stage.moveRel(target_pos)
        f.result()
        test.assert_pos_almost_equal(stage.position.value, target_pos, match_all=False, atol=ATOL_STAGE)
        test.assert_pos_almost_equal(focus.position.value, initial_foc, atol=ATOL_LENS)

    def test_move_rx(self):
        """
        Test movement in Rx is permitted only when focus is in safe DEACTIVE position
        """
        # Try to move Rx with lens Z active
        stage = self.stage
        focus = self.focus
        f = focus.moveAbs(focus.getMetadata()[model.MD_FAV_POS_ACTIVE])
        f.result()
        target_pos = {'rx': .015}
        # Movement is not allowed while focus is in active range
        with self.assertRaises(ValueError):
            f = stage.moveAbs(target_pos)
            f.result()
        f = focus.moveAbs(focus.getMetadata()[model.MD_FAV_POS_DEACTIVE])
        f.result()
        f = stage.moveAbs(target_pos)
        f.result()
        # Stage should have reached the target rx position
        test.assert_pos_almost_equal(stage.position.value, target_pos, match_all=False, atol=ATOL_STAGE)
        # And now trying to move the focus to active range won't be allowed
        with self.assertRaises(ValueError):
            focus.moveAbs(focus.getMetadata()[model.MD_FAV_POS_ACTIVE]).result()

    def test_range_values(self):
        """
        Test focus movement in active range effect on metadata values
        """
        # # Move focus to range min
        focus = self.focus
        min_range = {'z': focus._range[0]}
        f = focus.moveAbs(min_range)
        f.result()
        test.assert_pos_almost_equal(focus.getMetadata()[model.MD_FAV_POS_ACTIVE], min_range, atol=ATOL_LENS)

        # Move focus to range max
        max_range = {'z': focus._range[1]}
        f = focus.moveAbs(max_range)
        f.result()
        test.assert_pos_almost_equal(focus.getMetadata()[model.MD_FAV_POS_ACTIVE], max_range, atol=ATOL_LENS)

        # Move focus on the range edge by a tiny bit, assert it's not allowed
        max_range_extra_margin = {'z': focus._range[1] + focus._range[1] * 0.02}
        with self.assertRaises(ValueError):
            f = focus.moveAbs(max_range_extra_margin)
            f.result()

        # Test move in deactive didn't affect active value
        focus_active = focus.getMetadata()[model.MD_FAV_POS_ACTIVE]
        f = focus.moveAbs(focus.getMetadata()[model.MD_FAV_POS_DEACTIVE])
        f.result()
        self.assertEqual(focus_active, focus.getMetadata()[model.MD_FAV_POS_ACTIVE])

    def test_lens_focus_deactive(self):
        """
        Test focus is not in active range when the underlying lens stage is in its deactive position
        """
        focus = self.focus
        lens_stage = self.lens_stage
        f = lens_stage.moveAbs(lens_stage.getMetadata()[model.MD_FAV_POS_DEACTIVE])
        f.result()
        self.assertFalse(focus._isInRange())

    def test_changing_metadata(self):
        """
        Test changing focus POS_ACTIVE/POS_DEACTIVE metadata is not allowed
        Test changing focus POS_COR reflects on focus position
        """
        focus = self.focus
        with self.assertRaises(ValueError):
            focus.updateMetadata({model.MD_FAV_POS_ACTIVE: {'z': 0.003}})

        with self.assertRaises(ValueError):
            focus.updateMetadata({model.MD_FAV_POS_DEACTIVE: {'z': -0.003}})

        focus_pos = focus.position.value
        focus_pos_cor = focus.getMetadata()[model.MD_POS_COR]['z']
        focus.updateMetadata({model.MD_POS_COR: {'z': focus_pos_cor * 2}})
        self.assertNotEqual(focus_pos, focus.position.value)

    def test_reference(self):
        """
        Test referencing the linked height stage and focus
        """
        stage = self.stage
        focus = self.focus
        # Move focus to active range and check that its parent stage referencing fails
        focus.moveAbs(focus.getMetadata()[model.MD_FAV_POS_ACTIVE]).result()
        axes = set(stage.referenced.value.keys())
        with self.assertRaises(ValueError):
            f = stage.reference(axes)
            f.result()

        # Reference the focus and move it to deactive position
        f = focus.reference({"z"})
        f.result()
        self.assertTrue(focus.referenced.value['z'])  # Check it's indeed referenced
        focus.moveAbs(focus.getMetadata()[model.MD_FAV_POS_DEACTIVE]).result()

        # Reference the parent stage and check all axes are referenced
        f = stage.reference(axes)
        f.result()
        self.assertTrue(all(stage.referenced.value.values()))

    def test_cancel_move(self):
        """
        Test linked stage movement cancellation is handled correctly
        """
        stage = self.stage
        focus = self.focus
        target_pos = {'z': -0.002}  # To move focus first

        # 1. Cancel immediately after the movement starts
        f = stage.moveAbs(target_pos)
        cancelled = f.cancel()
        self.assertTrue(cancelled)

        def move_to_initial_position():
            """
            Move stage Z axis to an initial 0 position, and focus to active position so it can move with the stage
            """
            initial_pos = {'z': 0}
            stage.moveAbs(initial_pos).result()
            focus.moveAbs(focus.getMetadata()[model.MD_FAV_POS_ACTIVE]).result()

        # 2. Cancel during movement
        move_to_initial_position()
        initial_foc_pos = focus.position.value
        f = stage.moveAbs(target_pos)
        time.sleep(2)
        cancelled = f.cancel()
        self.assertTrue(cancelled)
        # Asset that initial position is not reached (during focus adjustment)
        with self.assertRaises(AssertionError):
            logging.debug(focus.position.value)
            test.assert_pos_almost_equal(focus.position.value, initial_foc_pos, atol=ATOL_LENS)

        # 3. Cancel after the movements are finished
        move_to_initial_position()
        f = stage.moveAbs(target_pos)
        f.result()
        cancelled = f.cancel()
        self.assertFalse(cancelled)  # As current status is finished

    def test_cancel_reference(self):
        """
        Test linked stage reference cancellation is handled correctly
        """
        stage = self.stage
        focus = self.focus

        # Try to reference the focus and check if it's not referenced when cancelled
        self.assertFalse(focus.referenced.value['z'])
        f = focus.reference({"z"})
        time.sleep(2)
        cancelled = f.cancel()
        self.assertTrue(cancelled)
        self.assertFalse(focus.referenced.value['z'])

        # Now reference the focus (so the stage reference is allowed)
        focus.reference({"z"}).result()
        focus.moveAbs(focus.getMetadata()[model.MD_FAV_POS_DEACTIVE]).result()

        # Try to reference the stage and check if it's not referenced when cancelled
        self.assertFalse(any(stage.referenced.value.values()))
        axes = set(stage.referenced.value.keys())
        f = stage.reference(axes)
        time.sleep(2)
        cancelled = f.cancel()
        self.assertTrue(cancelled)
        # Some axes could be referenced during this time but not all
        self.assertFalse(all(stage.referenced.value.values()))

class TestLinkedAxesActuator(unittest.TestCase):

    def setUp(self):
        # Construct the underlying sem stage
        # Using TMCLController to correctly simulate movement
        self.dep_stage = tmcm.TMCLController(name="dep_stage", role="sem_stage",
                                             port="/dev/fake3", axes=["x", "y", "z"],
                                             ustepsize=[STEP_SIZE, STEP_SIZE, STEP_SIZE],
                                             rng=[[-6e-3, 6e-3], [-6e-3, 6e-3], [-6e-3, 6e-3]],
                                             refproc="Standard")

        # Create Linked axes stage from the dependent stage
        self.linked_axes = LinkedAxesActuator("Linked Axes", "stage", dependencies={"stage": self.dep_stage}, )

    def test_identity(self):
        """
        Test position of the X and Y dependent axes are the same as the wrapped X and Y on identity calibration
        """
        linked_axes = self.linked_axes
        linked_axes.updateMetadata({model.MD_POS_COR: [0, 0, 0]})
        linked_axes.updateMetadata({model.MD_CALIB: [[1, 0], [0, 1], [0, 0]]})
        test.assert_pos_almost_equal(self.dep_stage.position.value, linked_axes.position.value,  atol=ATOL_STAGE, match_all=False)

    def test_move_abs(self):
        """
        Test absolute movement of the linked axes actuator
        """
        linked_axes = self.linked_axes
        p = linked_axes.position.value.copy()
        subpos = linked_axes.position.value.copy()
        subpos["x"] += 50e-6
        subpos["y"] += 50e-6
        f = linked_axes.moveAbs(subpos)
        f.result()
        test.assert_pos_almost_equal(linked_axes.position.value, subpos, atol=ATOL_STAGE)
        # Return to original position
        f = linked_axes.moveAbs(p)
        f.result()
        test.assert_pos_almost_equal(linked_axes.position.value, p, atol=ATOL_STAGE)

    def test_move_rel(self):
        """
        Test relative movement of the linked axes actuator
        """
        linked_axes = self.linked_axes
        pos = linked_axes.position.value.copy()
        f = linked_axes.moveRel({"x": 2e-6, "y": 3e-6})
        f.result()
        self.assertNotEqual(linked_axes.position.value, pos)
        f = linked_axes.moveRel({"x": -2e-6, "y": -3e-6})
        f.result()
        test.assert_pos_almost_equal(linked_axes.position.value, pos, atol=ATOL_STAGE)
        # Test if relative movement would go out of range
        f = linked_axes.moveRel({"x": -2e-3})
        f.result()
        with self.assertRaises(ValueError):
            f = linked_axes.moveRel({"x": -5e-3, "y": -3e-3})
            f.result()

    def test_changing_metadata(self):
        """
        Test changing MD_CALIB and MD_POS_COR metadata
        """
        linked_axes = self.linked_axes
        # Change metadata with a tilted angle parameters cos(45), sin(45)
        linked_axes.updateMetadata({model.MD_CALIB: [[1, 0], [0, 0.707], [0, 0.707]], model.MD_POS_COR: [0, 0, 0.01]})

        # Rerun all the tests with the new parameters
        self.test_move_abs()
        self.test_move_rel()
        self.test_stop()

    def test_stop(self):
        """
        Check it's possible to move the stage
        """
        linked_axes = self.linked_axes
        pos = linked_axes.position.value.copy()
        logging.info("Initial pos = %s", pos)
        f = linked_axes.moveRel({"x": 50e-4})
        exppos = pos.copy()
        exppos["x"] += 50e-4

        time.sleep(0.5)  # abort after 0.5 s
        f.cancel()

        self.assertNotEqual(linked_axes.position.value, pos)
        test.assert_pos_not_almost_equal(linked_axes.position.value, pos, atol=ATOL_STAGE)

        f = linked_axes.moveAbs(pos)  # Back to orig pos
        f.result()
        test.assert_pos_almost_equal(linked_axes.position.value, pos, atol=ATOL_STAGE)

        # Same thing, but using stop() method
        pos = linked_axes.position.value.copy()
        f = linked_axes.moveRel({"x": 50e-4})
        time.sleep(0.5)
        linked_axes.stop()

        exppos = pos.copy()
        exppos["x"] += 50e-4
        self.assertNotEqual(linked_axes.position.value, pos)
        self.assertNotEqual(linked_axes.position.value, exppos)

        f = linked_axes.moveAbs(pos)  # Back to orig pos
        f.result()
        test.assert_pos_almost_equal(linked_axes.position.value, pos, atol=ATOL_STAGE)


class TestDualChannelPositionSensor(unittest.TestCase):

    @classmethod
    def setUpClass(cls):
        """
        Construct DualChannelPositionSensor object and its dependent sensor.
        """
        sensor = smaract.Picoscale(name="Stage Metrology",
                                   role="metrology",
                                   ref_on_init=False,
                                   locator="fake",
                                   channels={'x1': 0, 'x2': 1, 'y1': 2},
                                   )
        cls.dev = DualChannelPositionSensor(name="",
                                            role="",
                                            dependencies={"sensor": sensor},
                                            channels={'x': ['x1', 'x2'], 'y': 'y1'},
                                            distance=1e-6,
                                            )

        # Sensor needs to be referenced before we can request position
        sensor.reference().result()

    @classmethod
    def tearDownClass(cls):
        cls.dev.terminate()

    def test_position_rotation_update(self):
        """
        The .position and .rotation VAs should be updated every time the .position VA of the sensor is updated.
        """
        self.pos_updated = False
        self.rot_updated = False

        def on_position(_):
            self.pos_updated = True

        def on_rotation(_):
            self.rot_updated = True

        self.dev.position.subscribe(on_position)
        self.dev.rotation.subscribe(on_rotation)

        # New sensor position
        self.dev.sensor.core.positions[0] = 2.5e-6

        time.sleep(1.1)
        self.assertEqual(self.pos_updated, True)
        self.assertEqual(self.rot_updated, True)

        self.dev.position.unsubscribe(on_position)
        self.dev.position.unsubscribe(on_rotation)

    def test_calculation(self):
        """
        Test the calculation of the position and angle.
        """
        # Force sensor positions in simulator
        self.dev.sensor.core.positions = [0, 1e-6, 0]
        self.assertEqual(self.dev.position.value['x'], 0.5e-6)
        # Position difference same as distance between sensors, angle should be 45 degrees
        self.assertEqual(self.dev.rotation.value, math.pi / 4)

        # Force sensor positions in simulator
        self.dev.sensor.core.positions = [0, 0, 0]
        self.assertEqual(self.dev.position.value['x'], 0)
        self.assertEqual(self.dev.rotation.value, 0)

        # Force sensor positions in simulator
        self.dev.sensor.core.positions = [0, -1e-6, 0]
        self.assertEqual(self.dev.position.value['x'], -0.5e-6)
        self.assertEqual(self.dev.rotation.value, -math.pi / 4)


if __name__ == "__main__":
    unittest.main()<|MERGE_RESOLUTION|>--- conflicted
+++ resolved
@@ -33,11 +33,7 @@
 from odemis.driver import simulated, tmcm, smaract
 from odemis.driver.actuator import ConvertStage, AntiBacklashActuator, MultiplexActuator, FixedPositionsActuator, \
     CombinedSensorActuator, RotationActuator, CombinedFixedPositionActuator, LinearActuator, LinkedHeightActuator, \
-<<<<<<< HEAD
-    LinkedHeightFocus, DualChannelPositionSensor
-=======
-    LinkedHeightFocus, LinkedAxesActuator
->>>>>>> ac4395e4
+    LinkedHeightFocus, DualChannelPositionSensor, LinkedAxesActuator
 from odemis.util import test
 import os
 import time
