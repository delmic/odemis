# -*- coding: utf-8 -*-
"""
Created on 20 Feb 2024

@author: Patrick Cleeve

Copyright © 2024 Delmic

This file is part of Odemis.

Delmic Acquisition Software is free software: you can redistribute it and/or modify it under the terms of the GNU
General Public License as published by the Free Software Foundation, either version 2 of the License, or (at your
option) any later version.

Delmic Acquisition Software is distributed in the hope that it will be useful, but WITHOUT ANY WARRANTY; without even
the implied warranty of MERCHANTABILITY or FITNESS FOR A PARTICULAR PURPOSE. See the GNU General Public License for
more details.

You should have received a copy of the GNU General Public License along with Delmic Acquisition Software. If not, see
http://www.gnu.org/licenses/.
"""
import logging
import math
import queue
import threading
import time
from concurrent.futures import CancelledError, Future
from typing import Any, Dict, List, Optional, Tuple, Union

import msgpack  # only used for debug information
import msgpack_numpy
import numpy
import pkg_resources
import Pyro5.api
from Pyro5.errors import CommunicationError
from scipy import ndimage

from odemis import model, util
from odemis.driver.xt_client import check_and_transfer_latest_package
from odemis.model import (
    CancellableFuture,
    CancellableThreadPoolExecutor,
    DataArray,
    HwError,
    isasync,
)

Pyro5.api.config.SERIALIZER = 'msgpack'
msgpack_numpy.patch()

# Acquisition control messages
GEN_START = "S"  # Start acquisition
GEN_STOP = "E"  # Don't acquire image anymore
GEN_TERM = "T"  # Stop the generator

# List of known supported resolutions.
# Although the API only provide the min/max of resolution in X/Y, not every value
# or combination works. Actually, setting X always changes Y to the corresponding
# value. Note that they are not all the same aspect ratio. "Legacy" resolutions
# are ~8/7 while the new ones are 3/2. The "legacy" resolutions end up with a
# larger vertical field of view.
# TODO: non-standard resolutions are available in autoscript, so we should eventually enable them
RESOLUTIONS = (
    (192, 128),
    (512, 442),
    (1024, 884),
    (2048, 1768),
    (4096, 3536),
    (768, 512),
    (1536, 1024),
    (3072, 2048),
    (6144, 4096),
)
DETECTOR_RNG = ((768, 512), (6144, 4096))

# imaging acquisition states
IMAGING_STATE_IDLE = "Idle"
IMAGING_STATE_RUNNING = "Running"
IMAGING_STATE_PAUSED = "Paused"
IMAGING_STATE_ERROR = "Error"

# milling states
MILLING_STATE_IDLE = "Idle"
MILLING_STATE_RUNNING = "Running"
MILLING_STATE_PAUSED = "Paused"
MILLING_STATE_ERROR = "Error"

# information on compatible versions
debug_connection_info = f"""PYRO 5: {pkg_resources.get_distribution('Pyro5').version},
msgpack-numpy: {pkg_resources.get_distribution('msgpack-numpy').version},
msgpack_numpy_file: {msgpack_numpy.__file__},
msgpack version: {pkg_resources.get_distribution('msgpack').version}
msgpack_file: {msgpack.__file__}

This is likely a dependencies issue:
make sure you have the following matching versions of msgpack and msgpack-numpy installed:
msgpack==0.5.6, msgpack-numpy==0.4.4
or
msgpack==1.0.3 msgpack-numpy==0.4.8
"""

class SEM(model.HwComponent):
    """
    Driver to communicate with autoscript software on TFS microscopes. autoscript is the software TFS uses to control their microscopes.
    To use this driver the autoscript adapter developed by Delmic should be running on the TFS PC. Communication to the
    Microscope server is done via Pyro5. The component is a parent to the scanner, stage, focus, and detector components, and supports both SEM and FIB.
    """

    def __init__(self, name, role, children, address, port: str = '4242', daemon=None,
                 **kwargs):
        """
        :param name: str, Name of the microscope.
        :param role: str, Role of the microscope.
        :param children: dict, Dictionary with the children of the microscope.
            "sem-scanner": dict, SEM scanner child configuration (required).
            "sem-focus": dict, SEM focus child configuration (optional).
            "sem-detector": dict, SEM detector child configuration (optional).
            "fib-scanner": dict, FIB scanner child configuration (required).
            "fib-focus": dict, FIB focus child configuration (optional).
            "fib-detector": dict, FIB detector child configuration (optional).
            "stage": dict, Stage child configuration (optional).
            Note: At least one of the required scanners types must be included as a child.
        :param address: str, server ip address for the microscope server (sim address is localhost)
        :param port: str, server port of the Microscope server, default is '4242'
        :param daemon: Pyro4.Daemon (or None), as defined in HwComponent.
        :param kwargs: dict, Additional keyword arguments.
        """

        model.HwComponent.__init__(self, name, role, daemon=daemon, **kwargs)
        self._proxy_access = threading.Lock()
        try:
            self.server = Pyro5.api.Proxy(f"PYRO:Microscope@{address}:{port}")
            self.server._pyroTimeout = 30  # seconds
            self._swVersion = self.server.get_software_version()
            self._hwVersion = self.server.get_hardware_version()
            if "adapter: autoscript" not in self._swVersion:
                raise HwError("The connected server is not an autoscript server. Please check the xt adapter configuration."
                              "The server software version is '%s'." % self._swVersion)
            logging.debug(
                f"Successfully connected to autoscript server with software version {self._swVersion} and hardware"
                f"version {self._hwVersion}")
        except CommunicationError as err:
            raise HwError("Failed to connect to autoscript server '%s'. Check that the "
                          "uri is correct and autoscript server is"
                          " connected to the network. %s %s" % (address, err, debug_connection_info))
        except OSError as err:
            raise HwError("XT server reported error: %s." % (err,))

        # Transfer latest xtadapter package if available
        # The transferred package will be a zip file in the form of bytes
        # check_and_transfer_latest_package(self)  # TODO: enable this once the package is available

        # Create the scanner type child(ren)
        # Check if at least one of the required scanner types is instantiated
        scanner_types = ["sem-scanner", "fib-scanner"]  # All allowed scanners types
        if not any(scanner_type in children for scanner_type in scanner_types):
            raise KeyError("SEM was not given any scanner as child. "
                           "One of 'sem-scanner', 'fib-scanner' need to be included as child")

        if "sem-scanner" in children:
            kwargs = children["sem-scanner"]
            has_detector = "sem-detector" in children
            self._scanner = Scanner(parent=self, daemon=daemon, channel="electron", has_detector=has_detector, **kwargs)
            self.children.value.add(self._scanner)

        if "fib-scanner" in children:
            kwargs = children["fib-scanner"]
            has_detector = "fib-detector" in children
            self._fib_scanner = Scanner(parent=self, daemon=daemon, channel="ion", has_detector=has_detector, **kwargs)
            self.children.value.add(self._fib_scanner)

        # create the stage child, if requested
        if "stage" in children:
            ckwargs = children["stage"]
            self._stage = Stage(parent=self, daemon=daemon, **ckwargs)
            self.children.value.add(self._stage)

        # create a focuser, if requested
        if "sem-focus" in children:
            ckwargs = children["sem-focus"]
            self._focus = Focus(parent=self, daemon=daemon, channel="electron", **ckwargs)
            self.children.value.add(self._focus)

        if "fib-focus" in children:
            ckwargs = children["fib-focus"]
            self._fib_focus = Focus(parent=self, daemon=daemon, channel="ion", **ckwargs)
            self.children.value.add(self._fib_focus)

        # create a detector, if requested
        if "sem-detector" in children:
            ckwargs = children["sem-detector"]
            self._detector = Detector(parent=self, daemon=daemon, channel="electron", **ckwargs)
            self.children.value.add(self._detector)

        if "fib-detector" in children:
            ckwargs = children["fib-detector"]
            self._fib_detector = Detector(parent=self, daemon=daemon, channel="ion", **ckwargs)
            self.children.value.add(self._fib_detector)

    def get_software_version(self) -> str:
        """Returns: (str) the software version of the microscope."""
        with self._proxy_access:
            self.server._pyroClaimOwnership()
            return self.server.get_software_version()

    def get_hardware_version(self) -> str:
        """Returns: (str) the hardware version of the microscope."""
        with self._proxy_access:
            self.server._pyroClaimOwnership()
            return self.server.get_hardware_version()

    def move_stage_absolute(self, position: Dict[str, float]) -> None:
        """ Move the stage the given position. This is blocking.
        :param position: absolute position to move the stage to per axes.
            Axes are 'x', 'y', 'z', 't', 'r'.
            The unit is meters for axes 'x', 'y' and 'z', and radians for axes 't', 'r'.
        """
        with self._proxy_access:
            self.server._pyroClaimOwnership()
            self.server.move_stage_absolute(position)

    def move_stage_relative(self, position: Dict[str, float]) -> None:
        """
        Move the stage by the given relative position. This is blocking.
        :param position: relative position to move the stage to per axes in m.
            Axes are 'x', 'y', 'z', 'r', 't'. The units are meters for x, y, z and radians for r, t.
        """
        with self._proxy_access:
            self.server._pyroClaimOwnership()
            self.server.move_stage_relative(position)

    def stop_stage_movement(self):
        """Stop the movement of the stage."""
        with self._proxy_access:
            self.server._pyroClaimOwnership()
            self.server.stop_stage_movement()

    def get_stage_position(self) -> Dict[str, float]:
        """
        :return: the axes of the stage as keys with their corresponding position.
        """
        with self._proxy_access:
            self.server._pyroClaimOwnership()
            return self.server.get_stage_position()

    def stage_info(self) -> Dict[str, Dict[str, Union[str, Tuple[float, float]]]]:
        """Returns: (dict) the unit and range of the stage position."""
        with self._proxy_access:
            self.server._pyroClaimOwnership()
            return self.server.stage_info()

    def set_default_stage_coordinate_system(self, coordinate_system: str) -> None:
        """
        Set the default stage coordinate system. (Raw, Specimen)
        Raw: raw stage coordinates use the stage's encoder positions
        Specimen: specimen coordinates use the linked-z coordinate system (which is based on
                    the SEM working distance)
        :param coordinate_system: Name of the coordinate system to set as default.
        """
        with self._proxy_access:
            self.server._pyroClaimOwnership()
            self.server.set_default_stage_coordinate_system(coordinate_system)

    def get_stage_coordinate_system(self) -> str:
        """
        Get the current stage coordinate system. (Raw, Specimen)
        """
        with self._proxy_access:
            self.server._pyroClaimOwnership()
            return self.server.get_stage_coordinate_system()

    def home_stage(self):
        """Home stage asynchronously. This is non-blocking."""
        with self._proxy_access:
            self.server._pyroClaimOwnership()
            self.server.home_stage()

    def is_homed(self) -> bool:
        """Returns: True if the stage is homed and False otherwise."""
        with self._proxy_access:
            self.server._pyroClaimOwnership()
            return self.server.is_homed()

    def link(self, state: bool) -> bool:
        """
        Link Z-axis to free working distance. When linked, the stage z-axis
        follows the free working distance. This is blocking.
        """
        with self._proxy_access:
            self.server._pyroClaimOwnership()
            is_linked = self.server.link(state)
            return is_linked

    def is_linked(self) -> bool:
        """
        Returns: True if Z follows free working distance.
        When Z follows FWD and Z-axis of stage moves, FWD is updated to keep image in focus.
        """
        with self._proxy_access:
            self.server._pyroClaimOwnership()
            return self.server.is_linked()

#### CHAMBER CONTROL
    def pump(self):
        """Pump the microscope's chamber. Note that pumping takes some time. This is blocking."""
        with self._proxy_access:
            self.server._pyroClaimOwnership()
            # Pump/vent functions can take a long time, so change timeout
            self.server._pyroTimeout = 300  # seconds
            try:
                self.server.pump()
            except TimeoutError:
                logging.warning("Pumping timed out after %s s. Check the xt user interface for the current status " +
                                "of the chamber", self.server._pyroTimeout)
            finally:
                self.server._pyroTimeout = 30  # seconds

    def vent(self):
        """Vent the microscope's chamber. Note that venting takes time (appr. 3 minutes). This is blocking."""
        with self._proxy_access:
            self.server._pyroClaimOwnership()
            # Pump/vent functions can take a long time, so change timeout
            self.server._pyroTimeout = 300  # seconds
            try:
                self.server.vent()
            except TimeoutError:
                logging.warning("Venting timed out after %s s. Check the xt user interface for the current status " +
                                "of the chamber", self.server._pyroTimeout)
            finally:
                self.server._pyroTimeout = 30  # seconds

    def get_chamber_state(self) -> str:
        """return: the vacuum state of the microscope chamber to see if it is pumped or vented,
        possible states: "vacuum", "vented", "prevac", "pumping", "venting","vacuum_error" """
        with self._proxy_access:
            self.server._pyroClaimOwnership()
            return self.server.get_chamber_state()

    def get_pressure(self):
        """Returns: (float) the chamber pressure in pascal, or -1 in case the system is vented."""
        with self._proxy_access:
            self.server._pyroClaimOwnership()
            pressure = self.server.get_pressure()
            return pressure

    def pressure_info(self) -> Dict[str, Union[str, Tuple[float, float]]]:
        """Returns: the unit and range of the pressure."""
        with self._proxy_access:
            self.server._pyroClaimOwnership()
            return self.server.pressure_info()

##### BEAM CONTROL
    def set_external_scan_mode(self, channel: str) -> None:
        """Set the external scan mode."""
        self.set_scan_mode(mode="external", channel=channel, value=None)

    def set_full_frame_scan_mode(self, channel: str) -> None:
        """Set the full frame scan mode."""
        self.set_scan_mode(mode="full_frame", channel=channel, value=None)

    def set_spot_scan_mode(self, channel: str, x: float, y: float) -> None:
        """Set the spot scan mode."""
        self.set_scan_mode(mode="spot", channel=channel, value={"x": x, "y": y})

    def set_line_scan_mode(self, channel: str, position: float) -> None:
        """Set the line scan mode."""
        self.set_scan_mode(mode="line", channel=channel, value=position)

    def set_crossover_scan_mode(self, channel: str) -> None:
        """Set the crossover scan mode."""
        self.set_scan_mode(mode="crossover", channel=channel, value=None)

    def set_reduced_area_scan_mode(self, channel: str, left: float, top: float, width: float, height: float) -> None:
        """Set the reduced area scan mode."""
        self.set_scan_mode(mode="reduced_area", channel=channel,
                           value={"left": left, "top": top, "width": width, "height": height})

    def set_scan_mode(self, mode: str, channel: str, value: Optional[Union[float, dict]] = None) -> None:
        """
        Set the scan mode.
        :param mode: (str) Name of desired scan mode, one of: crossover, external, reduced_area, full_frame, spot, or line.
        :param channel: (str) Name of the channel to set the scan mode for.
        :param value: (float or dict) Value of the scan mode. The value is dependent on the scan mode.
            mode = line:            value = float for position of line
            mode = reduced_area:    value = dict with keys: left, top, width, height (0 - 1)
            mode = spot:            value = dict with keys x, y (0 - 1)
            mode = full_frame:      value = None
            mode = external:        value = None
            mode = crossover:       value = None
        """
        with self._proxy_access:
            self.server._pyroClaimOwnership()
            self.server.set_scan_mode(mode=mode, channel=channel, value=value)

    def get_scan_mode(self, channel: str) -> str:
        """
        Get the scan mode.
        :param channel: Name of the channel to get the scan mode for.
        :return: Name of set scan mode, one of: unknown, external, full_frame, spot, or line.
        """
        with self._proxy_access:
            self.server._pyroClaimOwnership()
            return self.server.get_scan_mode(channel)

    def scan_mode_info(self) -> List[str]:
        """Returns: the available scanning modes"""
        with self._proxy_access:
            self.server._pyroClaimOwnership()
            return self.server.scan_mode_info()

    def set_spotsize(self, spotsize: float, channel: str) -> None:
        """
        Setting the spot size of the selected beam.
        :param spotsize: the spot size of the beam in meters.
        :param channel: Name of the channel to set the spot size for.
        """
        with self._proxy_access:
            self.server._pyroClaimOwnership()
            self.server.set_spotsize(spotsize, channel)

    def get_spotsize(self, channel: str) -> float:
        """Returns: the current spotsize of the selected beam (unitless)."""
        with self._proxy_access:
            self.server._pyroClaimOwnership()
            return self.server.get_spotsize(channel)

    def spotsize_info(self, channel: str) -> Dict[str, Union[str, Tuple[float, float]]]:
        """Returns: the unit and range of the spotsize. Unit is None means the spotsize is unitless."""
        with self._proxy_access:
            self.server._pyroClaimOwnership()
            return self.server.spotsize_info(channel)

    def set_dwell_time(self, dwell_time: float, channel: str) -> None:
        """
        :param dwell_time: the dwell time in seconds.
        :param channel: Name of the channel to set the dwell time for.
        """
        with self._proxy_access:
            self.server._pyroClaimOwnership()
            self.server.set_dwell_time(dwell_time, channel)

    def get_dwell_time(self, channel: str) -> float:
        """return: the dwell time in seconds."""
        with self._proxy_access:
            self.server._pyroClaimOwnership()
            return self.server.get_dwell_time(channel)

    def dwell_time_info(self, channel: str) -> Dict[str, Union[str, Tuple[float, float]]]:
        """:return: range of the dwell time and corresponding unit."""
        with self._proxy_access:
            self.server._pyroClaimOwnership()
            return self.server.dwell_time_info(channel)

    def set_field_of_view(self, field_of_view: float, channel: str) -> None:
        """
        Set the field of view.
        :param field_of_view: the field of view in meters.
        :param channel: Name of the channel to set the field of view for.
        :return: None
        """
        with self._proxy_access:
            self.server._pyroClaimOwnership()
            self.server.set_field_of_view(field_of_view, channel)

    def get_field_of_view(self, channel: str) -> float:
        """
        :param channel: Name of the channel to get the field of view for.
        :return: the field of view in meters.
        """
        with self._proxy_access:
            self.server._pyroClaimOwnership()
            return self.server.get_field_of_view(channel)

    def field_of_view_info(self, channel: str) -> Dict[str, Union[str, Tuple[float, float]]]:
        """returns the scanning size unit and range."""
        with self._proxy_access:
            self.server._pyroClaimOwnership()
            return self.server.field_of_view_info(channel)

    def set_high_voltage(self, voltage: float, channel: str) -> None:
        """
        Set the high voltage.
        :param voltage: the high voltage in volt.
        :param channel: Name of the channel to set the high voltage for.
        """
        with self._proxy_access:
            self.server._pyroClaimOwnership()
            self.server.set_high_voltage(voltage, channel)

    def get_high_voltage(self, channel: str) -> float:
        """:return the high voltage in volt."""
        with self._proxy_access:
            self.server._pyroClaimOwnership()
            return self.server.get_high_voltage(channel)

    def high_voltage_info(self, channel: str) -> Dict[str, Union[str, Tuple[float, float]]]:
        """:return the unit and range of the high voltage."""
        with self._proxy_access:
            self.server._pyroClaimOwnership()
            return self.server.high_voltage_info(channel)

    def set_beam_current(self, current: float, channel:str) -> None:
        """
        Set the beam current.
        :param current: the beam current in ampere.
        :param channel: Name of the channel to set the beam current for.
        """
        with self._proxy_access:
            self.server._pyroClaimOwnership()
            self.server.set_beam_current(current, channel)

    def get_beam_current(self, channel: str) -> float:
        """Returns: the beam current in ampere."""
        with self._proxy_access:
            self.server._pyroClaimOwnership()
            return self.server.get_beam_current(channel)

    def beam_current_info(self, channel: str) -> dict:
        """Returns: the unit and range of the beam current."""
        with self._proxy_access:
            self.server._pyroClaimOwnership()
            return self.server.beam_current_info(channel)

    def blank_beam(self, channel: str) -> None:
        """Blank the selected beam."""
        with self._proxy_access:
            self.server._pyroClaimOwnership()
            self.server.blank_beam(channel)

    def unblank_beam(self, channel: str) -> None:
        """Unblank the selected beam."""
        with self._proxy_access:
            self.server._pyroClaimOwnership()
            self.server.unblank_beam(channel)

    def beam_is_blanked(self, channel: str) -> bool:
        """return:  True if the beam is blanked and False if the beam is not blanked."""
        with self._proxy_access:
            self.server._pyroClaimOwnership()
            return self.server.beam_is_blanked(channel)

    def beam_is_installed(self, channel: str) -> bool:
        """return: True if the beam is installed and False if the beam is not installed."""
        with self._proxy_access:
            self.server._pyroClaimOwnership()
            return self.server.beam_is_installed(channel)

    def get_working_distance(self, channel: str) -> float:
        """Returns: the working distance in meters.
        :param channel: Name of the channel to get the free working distance for.
        :return: the working distance in meters.
        """
        with self._proxy_access:
            self.server._pyroClaimOwnership()
            return self.server.get_working_distance(channel)

    def set_working_distance(self, working_distance: float, channel: str) -> None:
        """
        Set the working distance.
        :param working_distance: the free working distance in meters.
        :param channel: Name of the channel to set the free working distance for.
        """
        with self._proxy_access:
            self.server._pyroClaimOwnership()
            self.server.set_working_distance(working_distance, channel)

    def working_distance_info(self, channel: str) -> Dict[str, Union[str, Tuple[float, float]]]:
        """Returns the unit and range of the working distance.
        :param channel: Name of the channel to get the free working distance for.
        :return: the unit and range of the working distance."""
        with self._proxy_access:
            self.server._pyroClaimOwnership()
            return self.server.working_distance_info(channel)

    def get_beam_shift(self, channel: str) -> Tuple[float, float]:
        """Returns: the current beam shift (DC coils position) x and y values in meters."""
        with self._proxy_access:
            self.server._pyroClaimOwnership()
            return tuple(self.server.get_beam_shift(channel))

    def set_beam_shift(self, x: float, y: float, channel: str) -> None:
        """Set the beam shift values in metrers (absolute movement).
        :param x: the x value of the beam shift in meters.
        :param y: the y value of the beam shift in meters.
        :param channel: Name of the channel to set the beam shift for.
        :return None
        """
        with self._proxy_access:
            self.server._pyroClaimOwnership()
            self.server.set_beam_shift(x, y, channel)

    def move_beam_shift(self, x: float, y: float, channel: str) -> None:
        """Move the beam shift values in meters (relative movement).
        :param x_shift: the x value of the beam shift in meters.
        :param y_shift: the y value of the beam shift in meters.
        :param channel: Name of the channel to move the beam shift for.
        :return None"""
        with self._proxy_access:
            self.server._pyroClaimOwnership()
            self.server.move_beam_shift(x, y, channel)

    def beam_shift_info(self, channel: str) -> Dict[str, Union[str, Tuple[float, float]]]:
        """Returns: the unit and xy-range of the beam shift
        :param channel: Name of the channel to get the beam shift for.
        :return: the unit and xy-range of the beam shift.
        """
        with self._proxy_access:
            self.server._pyroClaimOwnership()
            return self.server.beam_shift_info(channel)

    def get_stigmator(self, channel: str) -> Tuple[float, float]:
        """
        Retrieves the current stigmator x and y values.
        This stigmator corrects for the astigmatism of the probe shape.
        :param channel: name of the channel
        :return: tuple, (x, y) current stigmator values, unitless
        """
        with self._proxy_access:
            self.server._pyroClaimOwnership()
            return tuple(self.server.get_stigmator(channel))

    def set_stigmator(self, x: float , y: float, channel: str) -> None:
        """
        Set the current stigmator x and y values.
        This stigmator corrects for the astigmatism of the probe shape.
        :param x: the x value of the stigmator, unitless
        :param y: the y value of the stigmator, unitless
        :param channel: name of the channel
        :return None
        """
        with self._proxy_access:
            self.server._pyroClaimOwnership()
            self.server.set_stigmator(x, y, channel)

    def stigmator_info(self, channel: str) -> Dict[str, Union[str, Tuple[float, float]]]:
        """
        Returns the unit and range of the stigmator. This stigmator corrects for the astigmatism of the probe shape.

        Returns
        -------
        dict, keys: "unit", "range"
        'unit': returns physical unit of the stigmator, typically None.
        'range': returns dict with keys 'x' and 'y' -> returns range of axis (tuple of length 2).
        """
        with self._proxy_access:
            self.server._pyroClaimOwnership()
            return self.server.stigmator_info(channel)

    def get_scan_rotation(self, channel: str) -> float:
        """Returns: the current rotation value in rad."""
        with self._proxy_access:
            self.server._pyroClaimOwnership()
            return self.server.get_scan_rotation(channel)

    def set_scan_rotation(self, rotation: float, channel: str) -> None:
        """Set the current rotation value in rad."""
        with self._proxy_access:
            self.server._pyroClaimOwnership()
            self.server.set_scan_rotation(rotation, channel)

    def scan_rotation_info(self, channel: str) -> Dict[str, Union[str, Tuple[float, float]]]:
        """Returns: the unit and range of the rotation."""
        with self._proxy_access:
            self.server._pyroClaimOwnership()
            return self.server.scan_rotation_info(channel)

    def set_resolution(self, resolution: Tuple[int, int], channel: str) -> None:
        """
        Set the resolution of the image.
        :param resolution: The resolution of the image in pixels as (width, height).
            Options: (768, 512), (1536, 1024), (3072, 2048), (6144, 4096).
            Technically can be anything, but not all modes are supported for non-standard res
        """
        with self._proxy_access:
            self.server._pyroClaimOwnership()
            self.server.set_resolution(resolution, channel)

    def get_resolution(self, channel: str) -> Tuple[int, int]:
        """Returns the resolution of the image as (width, height)."""
        with self._proxy_access:
            self.server._pyroClaimOwnership()
            return tuple(self.server.get_resolution(channel))

    def resolution_info(self, channel: str) -> Dict[str, Union[str, Tuple[int, int]]]:
        """Returns the unit and range of the resolution of the image."""
        with self._proxy_access:
            self.server._pyroClaimOwnership()
            return self.server.resolution_info(channel)

    def set_beam_power(self, state: bool, channel: str) -> None:
        """
        Turn the beam on or off.
        :param state: True to turn the beam on and False to turn the beam off.
        :param channel: Name of the channel to turn the beam on or off for.
        :return None
        """
        with self._proxy_access:
            self.server._pyroClaimOwnership()
            self.server.turn_beam_on(state, channel)

    def get_beam_is_on(self, channel: str) -> bool:
        """Returns True if the beam is on and False if the beam is off."""
        with self._proxy_access:
            self.server._pyroClaimOwnership()
            return self.server.beam_is_on(channel)

#### DETECTOR CONTROL
    def set_detector_mode(self, mode: str, channel: str) -> None:
        """
        Set the mode of the detector.
        :param mode: Name of the mode to set the detector to.
        :param channel: Name of one of the channels.
        """
        with self._proxy_access:
            self.server._pyroClaimOwnership()
            self.server.set_detector_mode(mode, channel)

    def get_detector_mode(self, channel: str) -> str:
        """
        Get the mode of the detector.
        :param channel: Name of one of the channels.
        :return: Name of the mode the detector is set to.
        """
        with self._proxy_access:
            self.server._pyroClaimOwnership()
            return self.server.get_detector_mode(channel)

    def detector_mode_info(self, channel: str) -> Dict[str, List[str]]:
        """Returns the mode of the detector."""
        with self._proxy_access:
            self.server._pyroClaimOwnership()
            return self.server.detector_mode_info(channel)

    def set_detector_type(self, detector_type: str, channel: str) -> None:
        """
        Set the type of the detector.
        :param detector_type: Name of the type to set the detector to.
        :param channel: Name of one of the channels.
        """
        with self._proxy_access:
            self.server._pyroClaimOwnership()
            self.server.set_detector_type(detector_type, channel)

    def get_detector_type(self, channel: str) -> str:
        """
        Get the type of the detector.
        :param channel: Name of one of the channels.
        :return: Name of the type the detector is set to.
        """
        with self._proxy_access:
            self.server._pyroClaimOwnership()
            return self.server.get_detector_type(channel)

    def detector_type_info(self, channel: str) -> Dict[str, List[str]]:
        """Returns the type of the detector."""
        with self._proxy_access:
            self.server._pyroClaimOwnership()
            return self.server.detector_type_info(channel)

    def set_contrast(self, contrast: float, channel: str) -> None:
        """
        Set the contrast of the scanned image to a specified factor.
        :param contrast: Value the contrast should be set to as a factor between 0 and 1.
        :param channel: Name of one of the channels.

        """
        with self._proxy_access:
            self.server._pyroClaimOwnership()
            self.server.set_contrast(contrast, channel)

    def get_contrast(self, channel: str) -> float:
        """
        Get the contrast of the scanned image.
        :param channel: Name of one of the channels.
        :return: Returns value of current contrast as a factor between 0 and 1.
        """
        with self._proxy_access:
            self.server._pyroClaimOwnership()
            return self.server.get_contrast(channel)

    def contrast_info(self, channel: str) -> Dict[str, Union[str, Tuple[float, float]]]:
        """Returns the contrast unit [-] and range [0, 1]."""
        with self._proxy_access:
            self.server._pyroClaimOwnership()
            return self.server.contrast_info(channel)

    def set_brightness(self, brightness: float, channel: str) -> None:
        """
        Set the brightness of the scanned image to a specified factor.
        :param brightness: Value the brightness should be set to as a factor between 0 and 1.
        :param channel: Name of one of the channels.
        """
        with self._proxy_access:
            self.server._pyroClaimOwnership()
            self.server.set_brightness(brightness, channel)

    def get_brightness(self, channel: str) -> float:
        """
        Get the brightness of the scanned image.
        :param channel_name: Name of one of the channels.
        :return: Returns value of current brightness as a factor between 0 and 1.
        """
        with self._proxy_access:
            self.server._pyroClaimOwnership()
            return self.server.get_brightness(channel)

    def brightness_info(self, channel: str) -> Dict[str, Union[str, Tuple[float, float]]]:
        """Returns the brightness unit [-] and range [0, 1]."""
        with self._proxy_access:
            self.server._pyroClaimOwnership()
            return self.server.brightness_info(channel)

#### IMAGING CONTROL
    def get_active_view(self) -> int:
        """Returns: the active view."""
        with self._proxy_access:
            self.server._pyroClaimOwnership()
            return self.server.get_active_view()

    def get_active_device(self) -> int:
        """Returns: the active device."""
        with self._proxy_access:
            self.server._pyroClaimOwnership()
            return self.server.get_active_device()

    def set_active_view(self, view: int) -> None:
        """Set the active view."""
        with self._proxy_access:
            self.server._pyroClaimOwnership()
            self.server.set_active_view(view)

    def set_active_device(self, device: int) -> None:
        """Set the active device."""
        with self._proxy_access:
            self.server._pyroClaimOwnership()
            self.server.set_active_device(device)

    def set_channel(self, channel: str) -> None:
        """Set the active channel. (electron or ion)"""
        with self._proxy_access:
            self.server._pyroClaimOwnership()
            self.server.set_channel(channel)

    def acquire_image(self, channel: str) -> Tuple[numpy.ndarray, Dict[str, Any]]:
        """
        Acquire an image from the detector (blocking).
        :param channel: Name of one of the channels.
        :return: the acquired image and metadata.
        """
        with self._proxy_access:
            self.server._pyroClaimOwnership()
            return self.server.acquire_image(channel)

    def get_last_image(self, channel: str, wait_for_frame: bool = True) -> Tuple[numpy.ndarray, Dict[str, Any]]:
        """
        Get the last acquired image from the detector.
        :param channel: Name of one of the channels.
        :return: the last acquired image and metadata.
        """
        with self._proxy_access:
            self.server._pyroClaimOwnership()
            return self.server.get_last_image(channel, wait_for_frame)

    def start_acquisition(self, channel: str) -> None:
        """
        Start the acquisition of images.
        :param channel: Name of one of the channels.
        """
        with self._proxy_access:
            self.server._pyroClaimOwnership()
            self.server.start_acquisition(channel)

    def stop_acquisition(self, channel: str, wait_for_frame: bool = True) -> None:
        """
        Stop the acquisition of images.
        :param channel: Name of one of the channels.
        :param wait_for_frame: If True, the function will wait until the current frame is acquired.
        """
        with self._proxy_access:
            self.server._pyroClaimOwnership()
            self.server.stop_acquisition(channel, wait_for_frame)

    def get_imaging_state(self, channel: str) -> str:
        """
        Get the state of the imaging scan device (Error, Idle, Running, Paused).
        :param channel: Name of one of the channels.
        :return: Name of the state the imaging device is set to.
        """
        with self._proxy_access:
            self.server._pyroClaimOwnership()
            return self.server.get_imaging_state(channel)

    def set_scanning_filter(self, channel: str, filter_type: int, n_frames: int = 1) -> None:
        """
        Set the scanning filter for the detector.
        :param channel: Name of one of the channels.
        :param filter_type: Type of the filter to set [1: None, 2: Averaging, 3: Integrating]
        :param n_frames: Number of frames to average over.
        """
        with self._proxy_access:
            self.server._pyroClaimOwnership()
            self.server.set_scanning_filter(channel, filter_type, n_frames)

    def get_scanning_filter(self, channel: str) -> Dict[str, int]:
        """
        Get the scanning filter for the detector.
        :param channel: Name of one of the channels.
        :return: the scanning filter type (filter_type) and number of frames (n_frames).
        """
        with self._proxy_access:
            self.server._pyroClaimOwnership()
            return self.server.get_scanning_filter(channel)

    def get_scanning_filter_info(self, channel: str) -> List[str]:
        """
        Get the available scanning filters for the detector.
        :param channel: Name of one of the detector channels.
        :return: the available scanning filters for the channel
        """
        with self._proxy_access:
            self.server._pyroClaimOwnership()
            return self.server.get_scanning_filter_info(channel)

#### AUTO FUNCTIONS
    def run_auto_contrast_brightness(self, channel: str, parameters: Dict = {}) -> None:
        """Run auto contrast brightness function (blocking)
        :param channel: Name of one of the channels.
        :param parameters: (dict) Dictionary containing the parameters
        :return: None
        """
        with self._proxy_access:
            self.server._pyroClaimOwnership()
            self.server.run_auto_contrast_brightness(channel, parameters=parameters)

#### MILLING CONTROL
    def create_rectangle(self, parameters: Dict[str, Union[str, int, float]]) -> Dict[str, int]:
        """
        Create a rectangle milling pattern.
        :param parameters: Dictionary containing the pattern parameters.
        :return: Dictionary containing pattern id and estimated time.
        """
        with self._proxy_access:
            self.server._pyroClaimOwnership()
            return self.server.create_rectangle(parameters)

    def create_cleaning_cross_section(self, parameters: Dict[str, Union[str, int, float]]) -> Dict[str, int]:
        """
        Create a cleaning cross section milling pattern.
        :param parameters: Dictionary containing the pattern parameters.
        :return: Dictionary containing pattern id and estimated time.
        """
        with self._proxy_access:
            self.server._pyroClaimOwnership()
            return self.server.create_cleaning_cross_section(parameters)

    def create_regular_cross_section(self, parameters: Dict[str, Union[str, int, float]]) -> Dict[str, int]:
        """
        Create a regular cross section milling pattern.
        :param parameters: Dictionary containing the pattern parameters.
        :return: Dictionary containing pattern id and estimated time.
        """
        with self._proxy_access:
            self.server._pyroClaimOwnership()
            return self.server.create_regular_cross_section(parameters)

    def create_line(self, parameters: Dict[str, Union[str, int, float]]) -> Dict[str, int]:
        """
        Create a line milling pattern.
        :param parameters: Dictionary containing the pattern parameters.
        :return: Dictionary containing pattern id and estimated time.
        """
        with self._proxy_access:
            self.server._pyroClaimOwnership()
            return self.server.create_line(parameters)

    def create_circle(self, parameters: Dict[str, Union[str, int, float]]) -> Dict[str, int]:
        """
        Create a circle milling pattern.
        :param parameters: Dictionary containing the pattern parameters.
        :return: Dictionary containing pattern id and estimated time.
        """
        with self._proxy_access:
            self.server._pyroClaimOwnership()
            return self.server.create_circle(parameters)

    def start_milling(self) -> None:
        """Start the milling. This is non-blocking"""
        with self._proxy_access:
            self.server._pyroClaimOwnership()
            self.server.start_milling()

    def run_milling(self) -> None:
        """Run the milling. This is blocking."""
        with self._proxy_access:
            self.server._pyroClaimOwnership()
            self.server.run_milling()

    def pause_milling(self) -> None:
        """Pause the milling. This can be resumed."""
        with self._proxy_access:
            self.server._pyroClaimOwnership()
            self.server.pause_milling()

    def stop_milling(self) -> None:
        """Stop the milling. This cannot be resumed, must be re-started."""
        with self._proxy_access:
            self.server._pyroClaimOwnership()
            self.server.stop_milling()

    def resume_milling(self) -> None:
        """Resume the milling."""
        with self._proxy_access:
            self.server._pyroClaimOwnership()
            self.server.resume_milling()

    def get_patterning_state(self) -> str:
        """Returns: the state of the patterning."""
        with self._proxy_access:
            self.server._pyroClaimOwnership()
            return self.server.get_patterning_state()

    def get_patterning_mode(self) -> str:
        """Returns: the mode of the patterning. (Serial, Parallel)"""
        with self._proxy_access:
            self.server._pyroClaimOwnership()
            return self.server.get_patterning_mode()

    def set_patterning_mode(self, mode: str) -> None:
        """Set the mode of the patterning. (Serial, Parallel)"""
        with self._proxy_access:
            self.server._pyroClaimOwnership()
            self.server.set_patterning_mode(mode)

    def clear_patterns(self) -> None:
        """Clear all patterns."""
        with self._proxy_access:
            self.server._pyroClaimOwnership()
            self.server.clear_patterns()

    def set_default_application_file(self, application_file: str = "Si") -> None:
        """
        Set the default application file.
        :param application_file: Name of the default application file.
        """
        with self._proxy_access:
            self.server._pyroClaimOwnership()
            self.server.set_default_application_file(application_file)

    def set_default_patterning_beam_type(self, channel: str) -> None:
        """
        Set the default patterning beam type.
        :param channel: Name of one of the channels.
        """
        with self._proxy_access:
            self.server._pyroClaimOwnership()
            self.server.set_default_patterning_beam_type(channel)

    def get_available_application_files(self) -> List[str]:
        """Returns: the available application files."""
        with self._proxy_access:
            self.server._pyroClaimOwnership()
            return self.server.get_available_application_files()

    def estimate_milling_time(self) -> float:
        """Returns: the estimated milling time for currently drawn patterns."""
        with self._proxy_access:
            self.server._pyroClaimOwnership()
            return self.server.estimate_milling_time()


class Scanner(model.Emitter):
    """
    This is an extension of the model.Emitter class. It contains Vigilant
    Attributes for magnification, accel voltage, blanking, spotsize, beam shift,
    rotation and dwell time. Whenever one of these attributes is changed, its
    setter also updates another value if needed.
    """

    def __init__(
        self,
        name: str,
        role: str,
        parent: SEM,
        hfw_nomag: float,
        channel: str,
        has_detector: bool = False,
        **kwargs,
    ):
        """
        :param name: name of the Scanner
        :param role: role of the Scanner
        :param parent: parent of the Scanner
        :param hfw_nomag: horizontal field width at nominal magnification
        :param channel: name of the electron channel
        :param has_detector: True if a Detector is also controlled. In this case,
          the .resolution, .scale and associated VAs will be provided too.
        """
        self.parent: SEM  # for type hinting
        model.Emitter.__init__(self, name, role, parent=parent, **kwargs)

        self.channel = channel  # name of the channel used

        # will take care of executing auto contrast/brightness and auto stigmator asynchronously
        self._executor = CancellableThreadPoolExecutor(max_workers=1)  # one task at a time

        self._hfw_nomag = hfw_nomag
        self._has_detector = has_detector
        self._acq_type = model.MD_AT_EM if channel == "electron" else model.MD_AT_FIB

        # beam voltage
        voltage_info = self.parent.high_voltage_info(self.channel)
        init_voltage = numpy.clip(self.parent.get_high_voltage(self.channel),
                            voltage_info['range'][0], voltage_info['range'][1])
        self.accelVoltage = model.FloatContinuous(
            init_voltage,
            voltage_info["range"],
            unit=voltage_info["unit"],
            setter=self._setVoltage
        )

        # beam current
        # NOTE: VA is named probeCurrent to match existing API
        beam_current_info = self.parent.beam_current_info(self.channel)
        self.probeCurrent = model.FloatContinuous(
            value=self.parent.get_beam_current(self.channel),
            range=beam_current_info["range"],
            unit=beam_current_info["unit"],
            setter=self._setCurrent
        )

        # beamshift
        beam_shift_info = self.parent.beam_shift_info(self.channel)
        range_x = beam_shift_info["range"]["x"]
        range_y = beam_shift_info["range"]["y"]
        self.shift = model.TupleContinuous(
            self.parent.get_beam_shift(self.channel),
            ((range_x[0], range_y[0]), (range_x[1], range_y[1])),
            cls=(int, float),
            unit=beam_shift_info["unit"],
            setter=self._setBeamShift)

        # stigmator
        stigmator_info = self.parent.stigmator_info(self.channel)
        range_x = stigmator_info["range"]["x"]
        range_y = stigmator_info["range"]["y"]
        self.stigmator = model.TupleContinuous(
            self.parent.get_stigmator(self.channel),
            ((range_x[0], range_y[0]), (range_x[1], range_y[1])),
            cls=(float, float),
            unit=stigmator_info["unit"],
            setter=self._setStigmator)

        # scan rotation
        rotation_info = self.parent.scan_rotation_info(self.channel)
        self.rotation = model.FloatContinuous(
            self.parent.get_scan_rotation(self.channel),
            rotation_info["range"],
            unit=rotation_info["unit"],
            setter=self._setRotation)

        # horizontal field of view
        fov_info = self.parent.field_of_view_info(self.channel)
        fov = self.parent.get_field_of_view(self.channel)
        self.horizontalFoV = model.FloatContinuous(
            fov,
            unit=fov_info["unit"],
            range=fov_info["range"],
            setter=self._setHorizontalFoV)
        self.horizontalFoV.subscribe(self._onHorizontalFoV)

        mag = self._hfw_nomag / fov
        mag_range_max = self._hfw_nomag / fov_info["range"][0]
        mag_range_min = self._hfw_nomag / fov_info["range"][1]
        self.magnification = model.FloatContinuous(mag, unit="",
                                                   range=(mag_range_min, mag_range_max),
                                                   readonly=True)
        # To provide some rough idea of the step size when changing focus
        # Depends on the pixelSize, so will be updated whenever the HFW changes
        self.depthOfField = model.FloatContinuous(1e-6, range=(0, 1e3),
                                                  unit="m", readonly=True)
        self._updateDepthOfField()

        if has_detector:

            # dwell time
            dwell_time_info = self.parent.dwell_time_info(self.channel)
            self.dwellTime = model.FloatContinuous(
                self.parent.get_dwell_time(self.channel),
                dwell_time_info["range"],
                unit=dwell_time_info["unit"],
                setter=self._setDwellTime)
            # when the range has changed, clip the current dwell time value to the new range
            self.dwellTime.clip_on_range = True

            rng = DETECTOR_RNG
            self._shape = (rng[1][0], rng[1][1])
            # pixelSize is the same as MD_PIXEL_SIZE, with scale == 1
            # == smallest size/ between two different ebeam positions
            pxs = (fov / self._shape[0],
                   fov / self._shape[0])
            # pixelsize is inferred indirectly via resolution and fov
            self.pixelSize = model.VigilantAttribute(pxs, unit="m", readonly=True)

            # scanning resolution
            resolution = self.parent.get_resolution(self.channel)
            res_choices = set(RESOLUTIONS)
            self.resolution = model.VAEnumerated(resolution, res_choices, unit="px" , setter=self._setResolution)

            # (float, float) as a ratio => how big is a pixel, compared to pixelSize
            # it basically works the same as binning, but can be float.
            # Defined as the scale to match the allowed resolutions, with pixels
            # always square (ie, scale is always the same in X and Y).
            scale = (self._shape[0] / resolution[0],) * 2
            scale_choices = set((self._shape[0] / r[0],) * 2 for r in res_choices)
            self.scale = model.VAEnumerated(scale, scale_choices, unit="", setter=self._setScale)
            self.scale.subscribe(self._onScale, init=True)  # to update metadata

            # Just to make some code happy
            self.translation = model.TupleContinuous((0, 0), range=[(-512, -512), (512, 512)], unit="px", readonly=True)

        # beam blank
        self.blanker = model.BooleanVA(
            value=self.parent.beam_is_blanked(channel=self.channel),
                                       setter=self._setBlanker)
        # beam is on/off
        # NOTE: VA is named power to match existing API
        self.power = model.BooleanVA(
            self.parent.get_beam_is_on(channel=self.channel),
            setter=self._setBeamPower
        )

        # Refresh regularly the values, from the hardware, starting from now
        self._updateSettings()
        self._va_poll = util.RepeatingTimer(5, self._updateSettings, "Settings polling")
        self._va_poll.start()

    def _updateSettings(self) -> None:
        """
        Read all the current settings from the SEM and reflects them on the VAs
        """
        logging.debug("Updating SEM settings")
        try:
            if self._has_detector:
                dwell_time = self.parent.get_dwell_time(self.channel)
                if dwell_time != self.dwellTime.value:
                    self.dwellTime._value = dwell_time
                    self.dwellTime.notify(dwell_time)
                res = self.parent.get_resolution(self.channel)
                if res != self.resolution.value:
                    self.resolution._value = res
                    self.resolution.notify(res)
                self._updateResolution()

            voltage = self.parent.get_high_voltage(self.channel)
            v_range = self.accelVoltage.range
            if not v_range[0] <= voltage <= v_range[1]:
                logging.info("Voltage {} V is outside of range {}, clipping to nearest value.".format(voltage, v_range))
                voltage = self.accelVoltage.clip(voltage)
            if voltage != self.accelVoltage.value:
                self.accelVoltage._value = voltage
                self.accelVoltage.notify(voltage)
            beam_current = self.parent.get_beam_current(self.channel)
            if beam_current != self.probeCurrent.value:
                self.probeCurrent._value = beam_current
                self.probeCurrent.notify(beam_current)
            beam_shift = self.parent.get_beam_shift(self.channel)
            if beam_shift != self.shift.value:
                self.shift._value = beam_shift
                self.shift.notify(beam_shift)
            rotation = self.parent.get_scan_rotation(self.channel)
            if rotation != self.rotation.value:
                self.rotation._value = rotation
                self.rotation.notify(rotation)
            fov = self.parent.get_field_of_view(self.channel)
            if fov != self.horizontalFoV.value:
                self.horizontalFoV._value = fov
                mag = self._hfw_nomag / fov
                self.magnification._value = mag
                self.horizontalFoV.notify(fov)
                self.magnification.notify(mag)
            beam_is_on = self.parent.get_beam_is_on(self.channel)
            if beam_is_on != self.power.value:
                self.power._value = beam_is_on
                self.power.notify(beam_is_on)
            is_blanked = self.parent.beam_is_blanked(self.channel)
            if is_blanked != self.blanker.value:
                self.blanker._value = is_blanked
                self.blanker.notify(is_blanked)
        except Exception:
            logging.exception("Unexpected failure when polling settings")

    def _setScale(self, value: Tuple[int, int]) -> Tuple[int, int]:
        """
        value (1 < float, 1 < float): increase of size between pixels compared to
            the original pixel size. It will adapt the resolution to
            have the same ROI (just different amount of pixels scanned)
        return the actual value used
        """
        # Pick the resolution which matches the scale in X
        res_x = int(round(self._shape[0] / value[0]))
        res = next(r for r in self.resolution.choices if r[0] == res_x)

        self.resolution.value = res

        return value

    def _setResolution(self, value: Tuple[int, int]) -> Tuple[int, int]:
        self.parent.set_resolution(value, self.channel)
        self._updateResolution() # to update scale -> pixelsize
        return value

    def _onScale(self, s) -> None:
        self._updatePixelSize()

    def _updateResolution(self) -> None:
        """
        To be called to read the server resolution and update the corresponding VAs
        """
        resolution = tuple(self.parent.get_resolution(self.channel))
        if resolution != self.resolution.value:
            scale = (self._shape[0] / resolution[0],) * 2
            self.scale._value = scale  # To not call the setter
            self.scale.notify(scale)

    def _updatePixelSize(self) -> None:
        """
        Update the pixel size using the horizontalFoV.
        """
        fov = self.horizontalFoV.value
        # The pixel size is equal in x and y.
        pxs = (fov / self._shape[0],
               fov / self._shape[0])
        # pixelSize is read-only, so we change it only via _value
        self.pixelSize._value = pxs
        self.pixelSize.notify(pxs)
        # If scaled up, the pixels are bigger
        pxs_scaled = (pxs[0] * self.scale.value[0], pxs[1] * self.scale.value[1])
        self._metadata[model.MD_PIXEL_SIZE] = pxs_scaled

    def _setDwellTime(self, dwell_time: float) -> float:
        self.parent.set_dwell_time(dwell_time, channel=self.channel)
        return self.parent.get_dwell_time(self.channel)

    def _setVoltage(self, voltage: float) -> float:
        self.parent.set_high_voltage(voltage, channel=self.channel)
        return self.parent.get_high_voltage(self.channel)   # return the actual value used

    def _setCurrent(self, current: float) -> float:
        self.parent.set_beam_current(current, channel=self.channel)
        return self.parent.get_beam_current(self.channel)  # return the actual value used

    def _setBlanker(self, blank: bool) -> bool:
        if blank:
            self.parent.blank_beam(self.channel)
        else:
            self.parent.unblank_beam(self.channel)
        return self.parent.beam_is_blanked(self.channel)

    def _setBeamShift(self, beam_shift: Tuple[float, float]) -> Tuple[float, float]:
        self.parent.set_beam_shift(x=beam_shift[0], y=beam_shift[1], channel=self.channel)
        return self.parent.get_beam_shift(self.channel)

    def _setStigmator(self, stigmator: Tuple[float, float]) -> Tuple[float, float]:
        self.parent.set_stigmator(x=stigmator[0], y=stigmator[1], channel=self.channel)
        return self.parent.get_stigmator(self.channel)

    def _setRotation(self, rotation: float) -> float:
        self.parent.set_scan_rotation(rotation, channel=self.channel)
        return self.parent.get_scan_rotation(self.channel)

    def _setHorizontalFoV(self, fov: float) -> float:
        self.parent.set_field_of_view(fov, channel=self.channel)
        fov = self.parent.get_field_of_view(self.channel)
        mag = self._hfw_nomag / fov
        self.magnification._value = mag
        self.magnification.notify(mag)
        return fov

    def _onHorizontalFoV(self, fov: float) -> None:
        self._updateDepthOfField()
        if self._has_detector:
            self._updatePixelSize()

    def _updateDepthOfField(self) -> None:
        fov = self.horizontalFoV.value
        # Formula was determined by experimentation
        K = 100  # Magical constant that gives a not too bad depth of field
        dof = K * (fov / 1024)
        self.depthOfField._set_value(dof, force_write=True)

    def _setBeamPower(self, on: bool) -> bool:
        self.parent.set_beam_power(on, channel=self.channel)
        return self.parent.get_beam_is_on(self.channel)

class Detector(model.Detector):
    """
    This is an extension of model.Detector class. It performs the main functionality
    of the SEM. It sets up a Dataflow and notifies it every time that an SEM image
    is captured.
    """

    def __init__(self, name: str, role: str, parent: SEM, channel: str, **kwargs):
        """
        :param name: name of the Detector
        :param role: role of the Detector
        :param parent: parent of the Detector
        :param channel: name of the acquistion channel (electron, ion)
        :param kwargs: additional keyword arguments
        """
        # The acquisition is based on a FSM that roughly looks like this:
        # Event\State |    Stopped    |   Acquiring    | Receiving data |
        #    START    | Ready for acq |        .       |       .        |
        #    DATA     |       .       | Receiving data |       .        |
        #    STOP     |       .       |     Stopped    |    Stopped     |
        #    TERM     |     Final     |      Final     |     Final      |
        self.parent: SEM  # for type hinting
        model.Detector.__init__(self, name, role, parent=parent, **kwargs)
        self._shape = (256,)  # Depth of the image
        self.data = SEMDataFlow(self)
        self.channel = channel

        if self.channel == "electron":
            self._scanner = self.parent._scanner
        elif self.channel == "ion":
            self._scanner = self.parent._fib_scanner
        else:
            raise ValueError("Invalid channel name. No scanner available for this channel.")

        brightness_info = self.parent.brightness_info(self.channel)
        self.brightness = model.FloatContinuous(
            self.parent.get_brightness(self.channel),
            brightness_info["range"],
            unit=brightness_info["unit"],
            setter=self._setBrightness)

        contrast_info = self.parent.contrast_info(self.channel)
        self.contrast = model.FloatContinuous(
            self.parent.get_contrast(self.channel),
            contrast_info["range"],
            unit=contrast_info["unit"],
            setter=self._setContrast)

        # detector type: ETD, TLD, etc.
        self.type = model.StringEnumerated(
            value=self.parent.get_detector_type(self.channel),
            choices=set(self.parent.detector_type_info(self.channel)["choices"]),
            setter=self._setDetectorType)

        # detector mode: SecondaryElectrons, BackscatterElectrons, etc
        self.mode = model.StringEnumerated(
            value=self.parent.get_detector_mode(self.channel),
            choices=set(self.parent.detector_mode_info(self.channel)["choices"]),
            setter=self._setDetectorMode)

        self._genmsg = queue.Queue()  # GEN_*
        self._generator = None

        # Refresh regularly the values, from the hardware, starting from now
        self._updateSettings()
        # self._va_poll = util.RepeatingTimer(5, self._updateSettings, "Settings polling detector")
        # self._va_poll.start()
        # Note: using the repeated polling causes the view in xtUI to be changed every five seconds,
        # this makes it pretty annoying to do anything on that side, and error prone.
        # disabling this until a better solution is found

        # median filter applied to the image (required for cryo data)
        self.medianFilter = model.IntContinuous(0, range=(0, 9), setter=self._setMedianFilter)

    def terminate(self) -> None:
        if self._generator:
            self.stop_generate()
            self._genmsg.put(GEN_TERM)
            self._generator.join(5)
            self._generator = None

    def start_generate(self) -> None:
        self._genmsg.put(GEN_START)
        if not self._generator or not self._generator.is_alive():
            logging.info("Starting acquisition thread")
            self._generator = threading.Thread(target=self._acquire,
                                               name="autoscript acquisition thread")
            self._generator.start()

    def stop_generate(self) -> None:
        self.stop_acquisition(wait_for_frame=False)
        self._genmsg.put(GEN_STOP)
        # TODO: add a cancel once scanning is asynchronous

    def _acquire(self) -> None:
        """
        Acquisition thread
        Managed via the ._genmsg Queue
        """
        try:
            while True:
                # Wait until we have a start (or terminate) message
                self._acq_wait_start()
                logging.debug("Preparing acquisition")
                while True:
                    logging.debug("Start acquiring an image")

                    # HACK: from xt_client to prevent double scanning
                    if self._acq_should_stop(timeout=0.0):
                        logging.debug("Image acquisition should stop, exiting loop")
                        break

                    # NOTE: the stage metadata is late when acquiring an overview (it is for the previous tile)
                    # we need to do some kind of synchronization to get the right stage position
                    time.sleep(0.2) # TODO: do something more intelligent

                    md = self._scanner._metadata.copy()
                    md[model.MD_BEAM_DWELL_TIME] = self._scanner.dwellTime.value
                    md[model.MD_BEAM_SCAN_ROTATION] = self._scanner.rotation.value
                    md[model.MD_BEAM_VOLTAGE] = self._scanner.accelVoltage.value
                    md[model.MD_BEAM_CURRENT] = self._scanner.probeCurrent.value
                    md[model.MD_BEAM_SHIFT] = self._scanner.shift.value
                    md[model.MD_BEAM_FIELD_OF_VIEW] = self._scanner.horizontalFoV.value
                    md[model.MD_ACQ_TYPE] = self._scanner._acq_type
                    md[model.MD_ACQ_DATE] = time.time()
                    md.update(self._metadata)

                    # Estimated time for an acquisition is the dwell time times the total amount of pixels in the image.
                    n_pixels = self._scanner.resolution.value[0] * self._scanner.resolution.value[1]
                    est_acq_time = self._scanner.dwellTime.value * n_pixels

                    # HACK: from xt_client to prevent double scanning
                    if self._acq_should_stop(timeout=0.2):
                        logging.debug("Image acquisition should stop, exiting loop")
                        break

                    # Retrieve the image (scans image, blocks until the image is received)
                    # TODO: use the metadata from the image acquisition _md once it's available
                    image, _md = self.parent.acquire_image(self._scanner.channel)

                    # median filter to remove noise (required for cryo data)
                    if self.medianFilter.value > 0:
                        image = ndimage.median_filter(image, self.medianFilter.value)
                    # non-blocking acquisition (disabled until hw testing)
                    # logging.debug("Starting one image acquisition")
                    # # start the acquisition
                    # self.start_acquisition()
                    # # stop the acquisition at the end of the frame
                    # self.stop_acquisition(wait_for_frame=True)
                    # # wait for the frame to be received, or timeout
                    # try:
                    #     if self._acq_wait_data(est_acq_time * 1.1):
                    #         logging.debug("Stopping acquisition early")
                    #         self.stop_acquisition(wait_for_frame=False)
                    #         break
                    # except TimeoutError as err:
                    #     logging.error(err)
                    #     self.stop_acquisition(wait_for_frame=False)
                    #     break

                    # # Retrieve the image
                    # image = self.parent.get_last_image(self._scanner.channel, wait_for_frame=True)

                    da = DataArray(image, md)
                    logging.debug("Notify dataflow with new image.")
                    self.data.notify(da)
        except TerminationRequested:
            logging.debug("Acquisition thread requested to terminate")
        except Exception as err:
            logging.exception("Failure in acquisition thread: {}".format(err))
        finally:
            self._generator = None

    def start_acquisition(self) -> None:
        """Start acquiring images"""
        try:
            if self.parent.get_imaging_state(self._scanner.channel) == IMAGING_STATE_RUNNING:
                logging.info(f"Imaging state is already running for channel {self._scanner.channel}")
                return
        except Exception as e:
            logging.error(f"Error when checking imaging state: {e}")
            pass
        self.parent.start_acquisition(self._scanner.channel)

    def stop_acquisition(self, wait_for_frame: bool = True) -> None:
        """Stop acquiring images"""
        try:
            if self.parent.get_imaging_state(self._scanner.channel) == IMAGING_STATE_IDLE:
                logging.info(f"Imaging state is already stopped for channel {self._scanner.channel}")
                return
        except Exception as e:
            logging.error(f"Error when checking imaging state: {e}")
            pass

        self.parent.stop_acquisition(self._scanner.channel, wait_for_frame=wait_for_frame)

    def _acq_should_stop(self, timeout: Optional[int] = None) -> bool:
        """
        Indicate whether the acquisition should now stop or can keep running.
        Non blocking.
        Note: it expects that the acquisition is running.

        return (bool): True if needs to stop, False if can continue
        raise TerminationRequested: if a terminate message was received
        """
        try:
            if timeout is None:
                msg = self._get_acq_msg(block=False)
            else:
                msg = self._get_acq_msg(timeout=timeout)
        except queue.Empty:
            # No message so no need to stop
            return False

        if msg == GEN_TERM:
            raise TerminationRequested()
        elif msg == GEN_STOP:
            return True
        else:
            logging.warning("Skipped message: %s", msg)
            return False

    def _acq_wait_data(self, timeout: int = 0) -> bool:
        """
        Block until data or a stop message is received.
        Note: it expects that the acquisition is running.

        timeout (0<=float): how long to wait to check (use 0 to not wait)
        return: True if needs to stop, False if data is ready
        raise TerminationRequested: if a terminate message was received
        """
        tend = time.time() + timeout
        t = time.time()
        logging.debug("Waiting for %g s:", tend - t)
        while self.parent.get_imaging_state(self._scanner.channel) != IMAGING_STATE_IDLE:
            t = time.time()
            if t > tend:
                raise TimeoutError("Acquisition timeout after %g s" % timeout)

            if self._acq_should_stop(timeout=0.1):
                return True

        return False  # Data received

    def _acq_wait_start(self):
        """
        Blocks until the acquisition should start.
        Note: it expects that the acquisition is stopped.

        raise TerminationRequested: if a terminate message was received
        """
        while True:
            msg = self._get_acq_msg(block=True)
            if msg == GEN_TERM:
                raise TerminationRequested()
            elif msg == GEN_START:
                return

            # Duplicate Stop
            logging.debug("Skipped message %s as acquisition is stopped", msg)

    def _get_acq_msg(self, **kwargs) -> str:
        """
        Read one message from the acquisition queue
        return: message
        raises queue.Empty: if no message on the queue
        """
        msg = self._genmsg.get(**kwargs)
        if msg in (GEN_START, GEN_STOP, GEN_TERM):
            logging.debug("Acq received message %s", msg)
        else:
            logging.warning("Acq received unexpected message %s", msg)
        return msg

    def _updateSettings(self) -> None:
        """
        Reads all the current settings from the Detector and reflects them on the VAs
        """
        brightness = self.parent.get_brightness(self._scanner.channel)
        if brightness != self.brightness.value:
            self.brightness._value = brightness
            self.brightness.notify(brightness)
        contrast = self.parent.get_contrast(self._scanner.channel)
        if contrast != self.contrast.value:
            self.contrast._value = contrast
            self.contrast.notify(contrast)
        detector_type = self.parent.get_detector_type(self._scanner.channel)
        if detector_type != self.type.value:
            self.type._value = detector_type
            self.type.notify(detector_type)
        detector_mode = self.parent.get_detector_mode(self._scanner.channel)
        if detector_mode != self.mode.value:
            self.mode._value = detector_mode
            self.mode.notify(detector_mode)

    def _setBrightness(self, brightness: float) -> float:
        self.parent.set_brightness(brightness, self._scanner.channel)
        return self.parent.get_brightness(self._scanner.channel)

    def _setContrast(self, contrast: float) -> float:
        self.parent.set_contrast(contrast, self._scanner.channel)
        return self.parent.get_contrast(self._scanner.channel)

    def _setDetectorMode(self, mode: str) -> str:
        self.parent.set_detector_mode(mode, self._scanner.channel)
        return self.parent.get_detector_mode(self._scanner.channel)

    def _setDetectorType(self, detector_type: str) -> str:
        self.parent.set_detector_type(detector_type, self._scanner.channel)
        return self.parent.get_detector_type(self._scanner.channel)

    def _setMedianFilter(self, value: int) -> int:
        """Set the median filter value and update the metadata."""
<<<<<<< HEAD
        self.updateMetadata({model.MD_DATA_FILTER:
                             f"median-filter:{value}"})
        return value
=======

        # if value is 0, remove the filter from the metadata
        if value == 0:
            self.updateMetadata({model.MD_DATA_FILTER: None})
        else:
            self.updateMetadata({model.MD_DATA_FILTER: f"median-filter:{value}"})
        return value

>>>>>>> 83322b6d
    # TODO: add support for auto functions


class TerminationRequested(Exception):
    """
    Generator termination requested.
    """
    pass


class SEMDataFlow(model.DataFlow):
    """
    This is an extension of model.DataFlow. It receives notifications from the
    detector component once the SEM output is captured. This is the dataflow to
    which the SEM acquisition streams subscribe.
    """

    def __init__(self, detector):
        """
        detector (model.Detector): the detector that the dataflow corresponds to
        """
        model.DataFlow.__init__(self)
        self._detector = detector

    # start/stop_generate are _never_ called simultaneously (thread-safe)
    def start_generate(self):
        self._detector.start_generate()

    def stop_generate(self):
        self._detector.stop_generate()


class Stage(model.Actuator):
    """
    This is an extension of the model.Actuator class. It provides functions for
    moving the TFS stage and updating the position.
    """

    def __init__(self, name: str, role: str, parent: SEM, rng: Optional[Dict[str, Tuple[float, float]]] = None, **kwargs):
        if rng is None:
            rng = {}
        stage_info = parent.stage_info()
        if "x" not in rng:
            rng["x"] = stage_info["range"]["x"]
        if "y" not in rng:
            rng["y"] = stage_info["range"]["y"]
        if "z" not in rng:
            rng["z"] = stage_info["range"]["z"]
        if "rx" not in rng:
            rng["rx"] = stage_info["range"]["t"]
        if "rz" not in rng:
            rng["rz"] = stage_info["range"]["r"]

        axes_def = {
            "x": model.Axis(unit=stage_info["unit"]["x"], range=rng["x"]),
            "y": model.Axis(unit=stage_info["unit"]["y"], range=rng["y"]),
            "z": model.Axis(unit=stage_info["unit"]["z"], range=rng["z"]),
            "rx": model.Axis(unit=stage_info["unit"]["t"], range=rng["rx"]),
            "rz": model.Axis(unit=stage_info["unit"]["r"], range=rng["rz"]),
        }

        # When raw coordinate system is selected, in theory just z should change
        # but in practice x and y change by a fixed offset. When raw coordinate system is used,
        # offset correction is applied (in the later part of init)
        # such that all axes apart from z, have same values
        self._raw_offset = {"x": 0, "y": 0}

        model.Actuator.__init__(self, name, role, parent=parent, axes=axes_def,
                                **kwargs)
        # will take care of executing axis move asynchronously
        self._executor = CancellableThreadPoolExecutor(max_workers=1)  # one task at a time

        self.position = model.VigilantAttribute({}, unit=stage_info["unit"],
                                                readonly=True)
        self._update_coordinate_system_offset() # to get the offset values for raw coordinate system
        self._updatePosition()

        # Refresh regularly the position
        self._pos_poll = util.RepeatingTimer(5, self._refreshPosition, "Stage position polling")
        self._pos_poll.start()

    def terminate(self):
        if self._executor:
            self._executor.cancel()
            self._executor.shutdown()
            self._executor = None
        if self._pos_poll:
            self._pos_poll.cancel()
            self._pos_poll = None

    def _update_coordinate_system_offset(self):
        """Calculate the offset values for raw coordinate system. The offset is the difference between the specimen (linked) and raw coordinate system."""
        self.parent.set_default_stage_coordinate_system("SPECIMEN")
        pos_linked = self._getPosition()
        self.parent.set_default_stage_coordinate_system("RAW")
        pos = self._getPosition()
        for axis in self._raw_offset.keys():
            self._raw_offset[axis] = pos_linked[axis] - pos[axis]
        # the offset should only be in linear axes, it is not expected in rotational axes
        if not all(pos[axis] == pos_linked[axis] for axis in ["rx", "rz"]):
            logging.warning(
                "Unexpected offset in rotational axes. There should be no difference between raw and linked coordinates for rotational axes. "
                "Please check the stage configuration.")
        logging.debug(f"The offset values in x and y are {self._raw_offset} when stage is in the raw coordinate "
                        f"system for raw stage coordinates: {pos}, linked stage coordinates: {pos_linked}")

    def _updatePosition(self):
        """
        update the position VA
        """
        old_pos = self.position.value
        pos = self._getPosition()
        # Apply the offset to the raw coordinates
        pos["x"] += self._raw_offset["x"]
        pos["y"] += self._raw_offset["y"]
        self.position._set_value(self._applyInversion(pos), force_write=True)
        if old_pos != self.position.value:
            logging.debug("Updated position to %s", self.position.value)

    def _refreshPosition(self):
        """
        Called regularly to update the current position
        """
        # We don't use the VA setters, to avoid sending back to the hardware a
        # set request
        logging.debug("Updating SEM stage position")
        try:
            self._updatePosition()
        except Exception:
            logging.exception("Unexpected failure when updating position")

    def _getPosition(self) -> Dict[str, float]:
        """Get position and translate the axes names to be Odemis compatible."""
        pos = self.parent.get_stage_position()
        pos["rx"] = pos.pop("t")
        pos["rz"] = pos.pop("r")
        # Make sure the full rotations are within the range (because the SEM
        # actually allows rotation in both directions)
        for an in ("rx", "rz"):
            rng = self.axes[an].range
            # To handle both rotations 0->2pi and inverted: -2pi -> 0.
            if util.almost_equal(rng[1] - rng[0], 2 * math.pi):
                pos[an] = (pos[an] - rng[0]) % (2 * math.pi) + rng[0]
        return pos

    def _moveTo(self, future: CancellableFuture, pos: Dict[str, float], rel: bool = False, timeout: int = 60):
        with future._moving_lock:
            try:
                if future._must_stop.is_set():
                    raise CancelledError()
                if rel:
                    logging.debug("Moving by shift {}".format(pos))
                else:
                    # apply the offset to the raw coordinates
                    if "x" in pos.keys():
                        pos["x"] -= self._raw_offset["x"]
                    if "y" in pos.keys():
                        pos["y"] -= self._raw_offset["y"]
                    logging.debug("Moving to position {}".format(pos))

                if "rx" in pos.keys():
                    pos["t"] = pos.pop("rx")
                if "rz" in pos.keys():
                    pos["r"] = pos.pop("rz")
                # movements are blocking
                if rel:
                    self.parent.move_stage_relative(pos)
                else:
                    self.parent.move_stage_absolute(pos)

            # if the move is cancelled, an exception is raised on the server side
            except Exception:
                if future._must_stop.is_set():
                    raise CancelledError()
                raise
            finally:
                future._was_stopped = True
                # Update the position, even if the move didn't entirely succeed
                self._updatePosition()

    def _doMoveRel(self, future: CancellableFuture, shift: Dict[str, float]) -> None:
        """
        shift (dict): position in internal coordinates (ie, axes in the same
           direction as the hardware expects)
        """
        # We don't check the target position fit the range, the autoscript-adapter will take care of that
        self._moveTo(future, shift, rel=True)

    @isasync
    def moveRel(self, shift: Dict[str, float]) -> Future:
        """
        Shift the stage the given position in meters. This is non-blocking.
        Throws an error when the requested position is out of range.

        Parameters
        ----------
        shift: dict(string->float)
            Relative shift to move the stage to per axes in m for 'x', 'y', 'z' in rad for 'rx', 'rz'.
            Axes are 'x', 'y', 'z', 'rx' and 'rz'.
        """
        if not shift:
            return model.InstantaneousFuture()
        self._checkMoveRel(shift)
        shift = self._applyInversion(shift)

        f = self._createFuture()
        f = self._executor.submitf(f, self._doMoveRel, f, shift)
        return f

    def _doMoveAbs(self, future, pos):
        self._moveTo(future, pos, rel=False)

    @isasync
    def moveAbs(self, pos: Dict[str, float]) -> Future:
        """
        Move the stage the given position in meters. This is non-blocking.
        Throws an error when the requested position is out of range.

        Parameters
        ----------
        pos: dict(string->float)
            Absolute position to move the stage to per axes in m for 'x', 'y', 'z' in rad for 'rx', 'rz'.
            Axes are 'x', 'y', 'z', 'rx' and 'rz'.
        """
        if not pos:
            return model.InstantaneousFuture()
        self._checkMoveAbs(pos)
        pos = self._applyInversion(pos)

        f = self._createFuture()
        f = self._executor.submitf(f, self._doMoveAbs, f, pos)
        return f

    def stop(self, axes=None) -> None:
        """Stop the movement of the stage."""
        self._executor.cancel()
        self.parent.stop_stage_movement()
        try:
            self._updatePosition()
        except Exception:
            logging.exception("Unexpected failure when updating position")

    def _createFuture(self) -> CancellableFuture:
        """
        Return (CancellableFuture): a future that can be used to manage a move
        """
        f = CancellableFuture()
        f._moving_lock = threading.Lock()  # taken while moving
        f._must_stop = threading.Event()  # cancel of the current future requested
        f._was_stopped = False  # if cancel was successful
        f.task_canceller = self._cancelCurrentMove
        return f

    def _cancelCurrentMove(self, future: CancellableFuture) -> bool:
        """
        Cancels the current move (both absolute or relative). Non-blocking.
        future (Future): the future to stop. Unused, only one future must be
         running at a time.
        return (bool): True if it successfully cancelled (stopped) the move.
        """
        # The difficulty is to synchronise correctly when:
        #  * the task is just starting (not finished requesting axes to move)
        #  * the task is finishing (about to say that it finished successfully)
        logging.debug("Cancelling current move")
        future._must_stop.set()  # tell the thread taking care of the move it's over
        self.parent.stop_stage_movement()

        with future._moving_lock:
            if not future._was_stopped:
                logging.debug("Cancelling failed")
            return future._was_stopped


class Focus(model.Actuator):
    """
    This is an extension of the model.Actuator class. It provides functions for
    moving the SEM focus (as it's considered an axis in Odemis)
    """

    def __init__(self, name, role, parent, channel:str, **kwargs):
        """
        axes (set of string): names of the axes
        """

        self.channel = channel
        fwd_info = parent.working_distance_info(channel=channel)
        axes_def = {
            "z": model.Axis(unit=fwd_info["unit"], range=fwd_info["range"]),
        }

        model.Actuator.__init__(self, name, role, parent=parent, axes=axes_def, **kwargs)

        # will take care of executing axis move asynchronously
        self._executor = CancellableThreadPoolExecutor(max_workers=1)  # one task at a time

        # RO, as to modify it the server must use .moveRel() or .moveAbs()
        self.position = model.VigilantAttribute({}, unit="m", readonly=True)
        self._updatePosition()

        if self.channel == "electron" and not hasattr(self.parent, "_scanner"):
            raise ValueError("Required scanner child was not provided."
                             "An ebeam scanner is a required child component for the Focus class")
        if self.channel == "ion" and not hasattr(self.parent, "_fib_scanner"):
            raise ValueError("Required fib scanner child was not provided."
                             "An fib scanner is a required child component for the Focus class")

        # Refresh regularly the position
        self._pos_poll = util.RepeatingTimer(5, self._refreshPosition, "Focus position polling")
        self._pos_poll.start()

    def _updatePosition(self):
        """
        update the position VA
        """
        z = self.parent.get_working_distance(self.channel)
        self.position._set_value({"z": z}, force_write=True)

    def _refreshPosition(self):
        """
        Called regularly to update the current position
        """
        # We don't use the VA setters, to avoid sending back to the hardware a
        # set request
        logging.debug("Updating SEM focus position")
        try:
            self._updatePosition()
        except Exception:
            logging.exception("Unexpected failure when updating position")

    def _doMoveRel(self, foc):
        """
        move by foc
        foc (float): relative change in m
        """
        try:
            foc += self.parent.get_working_distance(self.channel)
            self.parent.set_working_distance(foc, channel=self.channel)
        finally:
            # Update the position, even if the move didn't entirely succeed
            self._updatePosition()

    def _doMoveAbs(self, foc):
        """
        move to pos
        foc (float): unit m
        """
        try:
            self.parent.set_working_distance(foc, channel=self.channel)
        finally:
            # Update the position, even if the move didn't entirely succeed
            self._updatePosition()

    @isasync
    def moveRel(self, shift):
        """
        shift (dict): shift in m
        """
        if not shift:
            return model.InstantaneousFuture()
        self._checkMoveRel(shift)

        foc = shift["z"]
        f = self._executor.submit(self._doMoveRel, foc)
        return f

    @isasync
    def moveAbs(self, pos):
        """
        pos (dict): pos in m
        """
        if not pos:
            return model.InstantaneousFuture()
        self._checkMoveAbs(pos)

        foc = pos["z"]
        f = self._executor.submit(self._doMoveAbs, foc)
        return f

    def stop(self, axes=None):
        """
        Stop the last command
        """
        # Empty the queue (and already stop the stage if a future is running)
        self._executor.cancel()
        logging.debug("Cancelled all ebeam focus moves")

        try:
            self._updatePosition()
        except Exception:
            logging.exception("Unexpected failure when updating position")<|MERGE_RESOLUTION|>--- conflicted
+++ resolved
@@ -1705,11 +1705,6 @@
 
     def _setMedianFilter(self, value: int) -> int:
         """Set the median filter value and update the metadata."""
-<<<<<<< HEAD
-        self.updateMetadata({model.MD_DATA_FILTER:
-                             f"median-filter:{value}"})
-        return value
-=======
 
         # if value is 0, remove the filter from the metadata
         if value == 0:
@@ -1718,7 +1713,6 @@
             self.updateMetadata({model.MD_DATA_FILTER: f"median-filter:{value}"})
         return value
 
->>>>>>> 83322b6d
     # TODO: add support for auto functions
 
 
