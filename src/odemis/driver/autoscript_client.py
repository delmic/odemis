# -*- coding: utf-8 -*-
"""
Created on 20 Feb 2024

@author: Patrick Cleeve

Copyright © 2024 Delmic

This file is part of Odemis.

Delmic Acquisition Software is free software: you can redistribute it and/or modify it under the terms of the GNU
General Public License as published by the Free Software Foundation, either version 2 of the License, or (at your
option) any later version.

Delmic Acquisition Software is distributed in the hope that it will be useful, but WITHOUT ANY WARRANTY; without even
the implied warranty of MERCHANTABILITY or FITNESS FOR A PARTICULAR PURPOSE. See the GNU General Public License for
more details.

You should have received a copy of the GNU General Public License along with Delmic Acquisition Software. If not, see
http://www.gnu.org/licenses/.
"""
import logging
import math
import queue
import threading
import time
from concurrent.futures import CancelledError, Future
from typing import Any, Dict, List, Optional, Tuple, Union

import msgpack  # only used for debug information
import msgpack_numpy
import numpy
import pkg_resources
import Pyro5.api
from Pyro5.errors import CommunicationError
from scipy import ndimage

from odemis import model, util
from odemis.driver.xt_client import check_and_transfer_latest_package
from odemis.model import (
    CancellableFuture,
    CancellableThreadPoolExecutor,
    DataArray,
    HwError,
    isasync,
)

Pyro5.api.config.SERIALIZER = 'msgpack'
msgpack_numpy.patch()

# Acquisition control messages
GEN_START = "S"  # Start acquisition
GEN_STOP = "E"  # Don't acquire image anymore
GEN_TERM = "T"  # Stop the generator

# List of known supported resolutions.
# Although the API only provide the min/max of resolution in X/Y, not every value
# or combination works. Actually, setting X always changes Y to the corresponding
# value. Note that they are not all the same aspect ratio. "Legacy" resolutions
# are ~8/7 while the new ones are 3/2. The "legacy" resolutions end up with a
# larger vertical field of view.
# TODO: non-standard resolutions are available in autoscript, so we should eventually enable them
RESOLUTIONS = (
    (192, 128),
    (512, 442),
    (1024, 884),
    (2048, 1768),
    (4096, 3536),
    (768, 512),
    (1536, 1024),
    (3072, 2048),
    (6144, 4096),
)
DETECTOR_RNG = ((768, 512), (6144, 4096))

# imaging acquisition states
IMAGING_STATE_IDLE = "Idle"
IMAGING_STATE_RUNNING = "Running"
IMAGING_STATE_PAUSED = "Paused"
IMAGING_STATE_ERROR = "Error"

# milling states
MILLING_STATE_IDLE = "Idle"
MILLING_STATE_RUNNING = "Running"
MILLING_STATE_PAUSED = "Paused"
MILLING_STATE_ERROR = "Error"

# information on compatible versions
debug_connection_info = f"""PYRO 5: {pkg_resources.get_distribution('Pyro5').version},
msgpack-numpy: {pkg_resources.get_distribution('msgpack-numpy').version},
msgpack_numpy_file: {msgpack_numpy.__file__},
msgpack version: {pkg_resources.get_distribution('msgpack').version}
msgpack_file: {msgpack.__file__}

This is likely a dependencies issue:
make sure you have the following matching versions of msgpack and msgpack-numpy installed:
msgpack==0.5.6, msgpack-numpy==0.4.4
or
msgpack==1.0.3 msgpack-numpy==0.4.8
"""

class SEM(model.HwComponent):
    """
    Driver to communicate with autoscript software on TFS microscopes. autoscript is the software TFS uses to control their microscopes.
    To use this driver the autoscript adapter developed by Delmic should be running on the TFS PC. Communication to the
    Microscope server is done via Pyro5. The component is a parent to the scanner, stage, focus, and detector components, and supports both SEM and FIB.
    """

    def __init__(self, name, role, children, address, port: str = '4242', daemon=None,
                 **kwargs):
        """
        :param name: str, Name of the microscope.
        :param role: str, Role of the microscope.
        :param children: dict, Dictionary with the children of the microscope.
            "sem-scanner": dict, SEM scanner child configuration (required).
            "sem-focus": dict, SEM focus child configuration (optional).
            "sem-detector": dict, SEM detector child configuration (optional).
            "fib-scanner": dict, FIB scanner child configuration (required).
            "fib-focus": dict, FIB focus child configuration (optional).
            "fib-detector": dict, FIB detector child configuration (optional).
            "stage": dict, Stage child configuration (optional).
            Note: At least one of the required scanners types must be included as a child.
        :param address: str, server ip address for the microscope server (sim address is localhost)
        :param port: str, server port of the Microscope server, default is '4242'
        :param daemon: Pyro4.Daemon (or None), as defined in HwComponent.
        :param kwargs: dict, Additional keyword arguments.
        """

        model.HwComponent.__init__(self, name, role, daemon=daemon, **kwargs)
        self._proxy_access = threading.Lock()
        try:
            self.server = Pyro5.api.Proxy(f"PYRO:Microscope@{address}:{port}")
            self.server._pyroTimeout = 30  # seconds
            self._swVersion = self.server.get_software_version()
            self._hwVersion = self.server.get_hardware_version()
            if "adapter: autoscript" not in self._swVersion:
                raise HwError("The connected server is not an autoscript server. Please check the xt adapter configuration."
                              "The server software version is '%s'." % self._swVersion)
            logging.debug(
                f"Successfully connected to autoscript server with software version {self._swVersion} and hardware"
                f"version {self._hwVersion}")
        except CommunicationError as err:
            raise HwError("Failed to connect to autoscript server '%s'. Check that the "
                          "uri is correct and autoscript server is"
                          " connected to the network. %s %s" % (address, err, debug_connection_info))
        except OSError as err:
            raise HwError("XT server reported error: %s." % (err,))

        # Transfer latest xtadapter package if available
        # The transferred package will be a zip file in the form of bytes
        # check_and_transfer_latest_package(self)  # TODO: enable this once the package is available

        # Create the scanner type child(ren)
        # Check if at least one of the required scanner types is instantiated
        scanner_types = ["sem-scanner", "fib-scanner"]  # All allowed scanners types
        if not any(scanner_type in children for scanner_type in scanner_types):
            raise KeyError("SEM was not given any scanner as child. "
                           "One of 'sem-scanner', 'fib-scanner' need to be included as child")

        if "sem-scanner" in children:
            kwargs = children["sem-scanner"]
            has_detector = "sem-detector" in children
            self._scanner = Scanner(parent=self, daemon=daemon, channel="electron", has_detector=has_detector, **kwargs)
            self.children.value.add(self._scanner)

        if "fib-scanner" in children:
            kwargs = children["fib-scanner"]
            has_detector = "fib-detector" in children
            self._fib_scanner = Scanner(parent=self, daemon=daemon, channel="ion", has_detector=has_detector, **kwargs)
            self.children.value.add(self._fib_scanner)

        # create the stage child, if requested
        if "stage" in children:
            ckwargs = children["stage"]
            self._stage = Stage(parent=self, daemon=daemon, **ckwargs)
            self.children.value.add(self._stage)

        # create a focuser, if requested
        if "sem-focus" in children:
            ckwargs = children["sem-focus"]
            self._focus = Focus(parent=self, daemon=daemon, channel="electron", **ckwargs)
            self.children.value.add(self._focus)

        if "fib-focus" in children:
            ckwargs = children["fib-focus"]
            self._fib_focus = Focus(parent=self, daemon=daemon, channel="ion", **ckwargs)
            self.children.value.add(self._fib_focus)

        # create a detector, if requested
        if "sem-detector" in children:
            ckwargs = children["sem-detector"]
            self._detector = Detector(parent=self, daemon=daemon, channel="electron", **ckwargs)
            self.children.value.add(self._detector)

        if "fib-detector" in children:
            ckwargs = children["fib-detector"]
            self._fib_detector = Detector(parent=self, daemon=daemon, channel="ion", **ckwargs)
            self.children.value.add(self._fib_detector)

    def get_software_version(self) -> str:
        """Returns: (str) the software version of the microscope."""
        with self._proxy_access:
            self.server._pyroClaimOwnership()
            return self.server.get_software_version()

    def get_hardware_version(self) -> str:
        """Returns: (str) the hardware version of the microscope."""
        with self._proxy_access:
            self.server._pyroClaimOwnership()
            return self.server.get_hardware_version()

    def move_stage_absolute(self, position: Dict[str, float]) -> None:
        """ Move the stage the given position. This is blocking.
        :param position: absolute position to move the stage to per axes.
            Axes are 'x', 'y', 'z', 't', 'r'.
            The unit is meters for axes 'x', 'y' and 'z', and radians for axes 't', 'r'.
        """
        with self._proxy_access:
            self.server._pyroClaimOwnership()
            self.server.move_stage_absolute(position)

    def move_stage_relative(self, position: Dict[str, float]) -> None:
        """
        Move the stage by the given relative position. This is blocking.
        :param position: relative position to move the stage to per axes in m.
            Axes are 'x', 'y', 'z', 'r', 't'. The units are meters for x, y, z and radians for r, t.
        """
        with self._proxy_access:
            self.server._pyroClaimOwnership()
            self.server.move_stage_relative(position)

    def stop_stage_movement(self):
        """Stop the movement of the stage."""
        with self._proxy_access:
            self.server._pyroClaimOwnership()
            self.server.stop_stage_movement()

    def get_stage_position(self) -> Dict[str, float]:
        """
        :return: the axes of the stage as keys with their corresponding position.
        """
        with self._proxy_access:
            self.server._pyroClaimOwnership()
            return self.server.get_stage_position()

    def stage_info(self) -> Dict[str, Dict[str, Union[str, Tuple[float, float]]]]:
        """Returns: (dict) the unit and range of the stage position."""
        with self._proxy_access:
            self.server._pyroClaimOwnership()
            return self.server.stage_info()

    def set_default_stage_coordinate_system(self, coordinate_system: str) -> None:
        """
        Set the default stage coordinate system. (Raw, Specimen)
        Raw: raw stage coordinates use the stage's encoder positions
        Specimen: specimen coordinates use the linked-z coordinate system (which is based on
                    the SEM working distance)
        :param coordinate_system: Name of the coordinate system to set as default.
        """
        with self._proxy_access:
            self.server._pyroClaimOwnership()
            self.server.set_default_stage_coordinate_system(coordinate_system)

    def get_stage_coordinate_system(self) -> str:
        """
        Get the current stage coordinate system. (Raw, Specimen)
        """
        with self._proxy_access:
            self.server._pyroClaimOwnership()
            return self.server.get_stage_coordinate_system()

    def home_stage(self):
        """Home stage asynchronously. This is non-blocking."""
        with self._proxy_access:
            self.server._pyroClaimOwnership()
            self.server.home_stage()

    def is_homed(self) -> bool:
        """Returns: True if the stage is homed and False otherwise."""
        with self._proxy_access:
            self.server._pyroClaimOwnership()
            return self.server.is_homed()

    def link(self, state: bool) -> bool:
        """
        Link Z-axis to free working distance. When linked, the stage z-axis
        follows the free working distance. This is blocking.
        """
        with self._proxy_access:
            self.server._pyroClaimOwnership()
            is_linked = self.server.link(state)
            return is_linked

    def is_linked(self) -> bool:
        """
        Returns: True if Z follows free working distance.
        When Z follows FWD and Z-axis of stage moves, FWD is updated to keep image in focus.
        """
        with self._proxy_access:
            self.server._pyroClaimOwnership()
            return self.server.is_linked()

#### CHAMBER CONTROL
    def pump(self):
        """Pump the microscope's chamber. Note that pumping takes some time. This is blocking."""
        with self._proxy_access:
            self.server._pyroClaimOwnership()
            # Pump/vent functions can take a long time, so change timeout
            self.server._pyroTimeout = 300  # seconds
            try:
                self.server.pump()
            except TimeoutError:
                logging.warning("Pumping timed out after %s s. Check the xt user interface for the current status " +
                                "of the chamber", self.server._pyroTimeout)
            finally:
                self.server._pyroTimeout = 30  # seconds

    def vent(self):
        """Vent the microscope's chamber. Note that venting takes time (appr. 3 minutes). This is blocking."""
        with self._proxy_access:
            self.server._pyroClaimOwnership()
            # Pump/vent functions can take a long time, so change timeout
            self.server._pyroTimeout = 300  # seconds
            try:
                self.server.vent()
            except TimeoutError:
                logging.warning("Venting timed out after %s s. Check the xt user interface for the current status " +
                                "of the chamber", self.server._pyroTimeout)
            finally:
                self.server._pyroTimeout = 30  # seconds

    def get_chamber_state(self) -> str:
        """return: the vacuum state of the microscope chamber to see if it is pumped or vented,
        possible states: "vacuum", "vented", "prevac", "pumping", "venting","vacuum_error" """
        with self._proxy_access:
            self.server._pyroClaimOwnership()
            return self.server.get_chamber_state()

    def get_pressure(self):
        """Returns: (float) the chamber pressure in pascal, or -1 in case the system is vented."""
        with self._proxy_access:
            self.server._pyroClaimOwnership()
            pressure = self.server.get_pressure()
            return pressure

    def pressure_info(self) -> Dict[str, Union[str, Tuple[float, float]]]:
        """Returns: the unit and range of the pressure."""
        with self._proxy_access:
            self.server._pyroClaimOwnership()
            return self.server.pressure_info()

##### BEAM CONTROL
    def set_external_scan_mode(self, channel: str) -> None:
        """Set the external scan mode."""
        self.set_scan_mode(mode="external", channel=channel, value=None)

    def set_full_frame_scan_mode(self, channel: str) -> None:
        """Set the full frame scan mode."""
        self.set_scan_mode(mode="full_frame", channel=channel, value=None)

    def set_spot_scan_mode(self, channel: str, x: float, y: float) -> None:
        """Set the spot scan mode."""
        self.set_scan_mode(mode="spot", channel=channel, value={"x": x, "y": y})

    def set_line_scan_mode(self, channel: str, position: float) -> None:
        """Set the line scan mode."""
        self.set_scan_mode(mode="line", channel=channel, value=position)

    def set_crossover_scan_mode(self, channel: str) -> None:
        """Set the crossover scan mode."""
        self.set_scan_mode(mode="crossover", channel=channel, value=None)

    def set_reduced_area_scan_mode(self, channel: str, left: float, top: float, width: float, height: float) -> None:
        """Set the reduced area scan mode."""
        self.set_scan_mode(mode="reduced_area", channel=channel,
                           value={"left": left, "top": top, "width": width, "height": height})

    def set_scan_mode(self, mode: str, channel: str, value: Optional[Union[float, dict]] = None) -> None:
        """
        Set the scan mode.
        :param mode: (str) Name of desired scan mode, one of: crossover, external, reduced_area, full_frame, spot, or line.
        :param channel: (str) Name of the channel to set the scan mode for.
        :param value: (float or dict) Value of the scan mode. The value is dependent on the scan mode.
            mode = line:            value = float for position of line
            mode = reduced_area:    value = dict with keys: left, top, width, height (0 - 1)
            mode = spot:            value = dict with keys x, y (0 - 1)
            mode = full_frame:      value = None
            mode = external:        value = None
            mode = crossover:       value = None
        """
        with self._proxy_access:
            self.server._pyroClaimOwnership()
            self.server.set_scan_mode(mode=mode, channel=channel, value=value)

    def get_scan_mode(self, channel: str) -> str:
        """
        Get the scan mode.
        :param channel: Name of the channel to get the scan mode for.
        :return: Name of set scan mode, one of: unknown, external, full_frame, spot, or line.
        """
        with self._proxy_access:
            self.server._pyroClaimOwnership()
            return self.server.get_scan_mode(channel)

    def scan_mode_info(self) -> List[str]:
        """Returns: the available scanning modes"""
        with self._proxy_access:
            self.server._pyroClaimOwnership()
            return self.server.scan_mode_info()

    def set_spotsize(self, spotsize: float, channel: str) -> None:
        """
        Setting the spot size of the selected beam.
        :param spotsize: the spot size of the beam in meters.
        :param channel: Name of the channel to set the spot size for.
        """
        with self._proxy_access:
            self.server._pyroClaimOwnership()
            self.server.set_spotsize(spotsize, channel)

    def get_spotsize(self, channel: str) -> float:
        """Returns: the current spotsize of the selected beam (unitless)."""
        with self._proxy_access:
            self.server._pyroClaimOwnership()
            return self.server.get_spotsize(channel)

    def spotsize_info(self, channel: str) -> Dict[str, Union[str, Tuple[float, float]]]:
        """Returns: the unit and range of the spotsize. Unit is None means the spotsize is unitless."""
        with self._proxy_access:
            self.server._pyroClaimOwnership()
            return self.server.spotsize_info(channel)

    def set_dwell_time(self, dwell_time: float, channel: str) -> None:
        """
        :param dwell_time: the dwell time in seconds.
        :param channel: Name of the channel to set the dwell time for.
        """
        with self._proxy_access:
            self.server._pyroClaimOwnership()
            self.server.set_dwell_time(dwell_time, channel)

    def get_dwell_time(self, channel: str) -> float:
        """return: the dwell time in seconds."""
        with self._proxy_access:
            self.server._pyroClaimOwnership()
            return self.server.get_dwell_time(channel)

    def dwell_time_info(self, channel: str) -> Dict[str, Union[str, Tuple[float, float]]]:
        """:return: range of the dwell time and corresponding unit."""
        with self._proxy_access:
            self.server._pyroClaimOwnership()
            return self.server.dwell_time_info(channel)

    def set_field_of_view(self, field_of_view: float, channel: str) -> None:
        """
        Set the field of view.
        :param field_of_view: the field of view in meters.
        :param channel: Name of the channel to set the field of view for.
        :return: None
        """
        with self._proxy_access:
            self.server._pyroClaimOwnership()
            self.server.set_field_of_view(field_of_view, channel)

    def get_field_of_view(self, channel: str) -> float:
        """
        :param channel: Name of the channel to get the field of view for.
        :return: the field of view in meters.
        """
        with self._proxy_access:
            self.server._pyroClaimOwnership()
            return self.server.get_field_of_view(channel)

    def field_of_view_info(self, channel: str) -> Dict[str, Union[str, Tuple[float, float]]]:
        """returns the scanning size unit and range."""
        with self._proxy_access:
            self.server._pyroClaimOwnership()
            return self.server.field_of_view_info(channel)

    def set_high_voltage(self, voltage: float, channel: str) -> None:
        """
        Set the high voltage.
        :param voltage: the high voltage in volt.
        :param channel: Name of the channel to set the high voltage for.
        """
        with self._proxy_access:
            self.server._pyroClaimOwnership()
            self.server.set_high_voltage(voltage, channel)

    def get_high_voltage(self, channel: str) -> float:
        """:return the high voltage in volt."""
        with self._proxy_access:
            self.server._pyroClaimOwnership()
            return self.server.get_high_voltage(channel)

    def high_voltage_info(self, channel: str) -> Dict[str, Union[str, Tuple[float, float]]]:
        """:return the unit and range of the high voltage."""
        with self._proxy_access:
            self.server._pyroClaimOwnership()
            return self.server.high_voltage_info(channel)

    def set_beam_current(self, current: float, channel:str) -> None:
        """
        Set the beam current.
        :param current: the beam current in ampere.
        :param channel: Name of the channel to set the beam current for.
        """
        with self._proxy_access:
            self.server._pyroClaimOwnership()
            self.server.set_beam_current(current, channel)

    def get_beam_current(self, channel: str) -> float:
        """Returns: the beam current in ampere."""
        with self._proxy_access:
            self.server._pyroClaimOwnership()
            return self.server.get_beam_current(channel)

    def beam_current_info(self, channel: str) -> dict:
        """Returns: the unit and range of the beam current."""
        with self._proxy_access:
            self.server._pyroClaimOwnership()
            return self.server.beam_current_info(channel)

    def blank_beam(self, channel: str) -> None:
        """Blank the selected beam."""
        with self._proxy_access:
            self.server._pyroClaimOwnership()
            self.server.blank_beam(channel)

    def unblank_beam(self, channel: str) -> None:
        """Unblank the selected beam."""
        with self._proxy_access:
            self.server._pyroClaimOwnership()
            self.server.unblank_beam(channel)

    def beam_is_blanked(self, channel: str) -> bool:
        """return:  True if the beam is blanked and False if the beam is not blanked."""
        with self._proxy_access:
            self.server._pyroClaimOwnership()
            return self.server.beam_is_blanked(channel)

    def beam_is_installed(self, channel: str) -> bool:
        """return: True if the beam is installed and False if the beam is not installed."""
        with self._proxy_access:
            self.server._pyroClaimOwnership()
            return self.server.beam_is_installed(channel)

    def get_working_distance(self, channel: str) -> float:
        """Returns: the working distance in meters.
        :param channel: Name of the channel to get the free working distance for.
        :return: the working distance in meters.
        """
        with self._proxy_access:
            self.server._pyroClaimOwnership()
            return self.server.get_working_distance(channel)

    def set_working_distance(self, working_distance: float, channel: str) -> None:
        """
        Set the working distance.
        :param working_distance: the free working distance in meters.
        :param channel: Name of the channel to set the free working distance for.
        """
        with self._proxy_access:
            self.server._pyroClaimOwnership()
            self.server.set_working_distance(working_distance, channel)

    def working_distance_info(self, channel: str) -> Dict[str, Union[str, Tuple[float, float]]]:
        """Returns the unit and range of the working distance.
        :param channel: Name of the channel to get the free working distance for.
        :return: the unit and range of the working distance."""
        with self._proxy_access:
            self.server._pyroClaimOwnership()
            return self.server.working_distance_info(channel)

    def get_beam_shift(self, channel: str) -> Tuple[float, float]:
        """Returns: the current beam shift (DC coils position) x and y values in meters."""
        with self._proxy_access:
            self.server._pyroClaimOwnership()
            return tuple(self.server.get_beam_shift(channel))

    def set_beam_shift(self, x: float, y: float, channel: str) -> None:
        """Set the beam shift values in metrers (absolute movement).
        :param x: the x value of the beam shift in meters.
        :param y: the y value of the beam shift in meters.
        :param channel: Name of the channel to set the beam shift for.
        :return None
        """
        with self._proxy_access:
            self.server._pyroClaimOwnership()
            self.server.set_beam_shift(x, y, channel)

    def move_beam_shift(self, x: float, y: float, channel: str) -> None:
        """Move the beam shift values in meters (relative movement).
        :param x_shift: the x value of the beam shift in meters.
        :param y_shift: the y value of the beam shift in meters.
        :param channel: Name of the channel to move the beam shift for.
        :return None"""
        with self._proxy_access:
            self.server._pyroClaimOwnership()
            self.server.move_beam_shift(x, y, channel)

    def beam_shift_info(self, channel: str) -> Dict[str, Union[str, Tuple[float, float]]]:
        """Returns: the unit and xy-range of the beam shift
        :param channel: Name of the channel to get the beam shift for.
        :return: the unit and xy-range of the beam shift.
        """
        with self._proxy_access:
            self.server._pyroClaimOwnership()
            return self.server.beam_shift_info(channel)

    def get_stigmator(self, channel: str) -> Tuple[float, float]:
        """
        Retrieves the current stigmator x and y values.
        This stigmator corrects for the astigmatism of the probe shape.
        :param channel: name of the channel
        :return: tuple, (x, y) current stigmator values, unitless
        """
        with self._proxy_access:
            self.server._pyroClaimOwnership()
            return tuple(self.server.get_stigmator(channel))

    def set_stigmator(self, x: float , y: float, channel: str) -> None:
        """
        Set the current stigmator x and y values.
        This stigmator corrects for the astigmatism of the probe shape.
        :param x: the x value of the stigmator, unitless
        :param y: the y value of the stigmator, unitless
        :param channel: name of the channel
        :return None
        """
        with self._proxy_access:
            self.server._pyroClaimOwnership()
            self.server.set_stigmator(x, y, channel)

    def stigmator_info(self, channel: str) -> Dict[str, Union[str, Tuple[float, float]]]:
        """
        Returns the unit and range of the stigmator. This stigmator corrects for the astigmatism of the probe shape.

        Returns
        -------
        dict, keys: "unit", "range"
        'unit': returns physical unit of the stigmator, typically None.
        'range': returns dict with keys 'x' and 'y' -> returns range of axis (tuple of length 2).
        """
        with self._proxy_access:
            self.server._pyroClaimOwnership()
            return self.server.stigmator_info(channel)

    def get_scan_rotation(self, channel: str) -> float:
        """Returns: the current rotation value in rad."""
        with self._proxy_access:
            self.server._pyroClaimOwnership()
            return self.server.get_scan_rotation(channel)

    def set_scan_rotation(self, rotation: float, channel: str) -> None:
        """Set the current rotation value in rad."""
        with self._proxy_access:
            self.server._pyroClaimOwnership()
            self.server.set_scan_rotation(rotation, channel)

    def scan_rotation_info(self, channel: str) -> Dict[str, Union[str, Tuple[float, float]]]:
        """Returns: the unit and range of the rotation."""
        with self._proxy_access:
            self.server._pyroClaimOwnership()
            return self.server.scan_rotation_info(channel)

    def set_resolution(self, resolution: Tuple[int, int], channel: str) -> None:
        """
        Set the resolution of the image.
        :param resolution: The resolution of the image in pixels as (width, height).
            Options: (768, 512), (1536, 1024), (3072, 2048), (6144, 4096).
            Technically can be anything, but not all modes are supported for non-standard res
        """
        with self._proxy_access:
            self.server._pyroClaimOwnership()
            self.server.set_resolution(resolution, channel)

    def get_resolution(self, channel: str) -> Tuple[int, int]:
        """Returns the resolution of the image as (width, height)."""
        with self._proxy_access:
            self.server._pyroClaimOwnership()
            return tuple(self.server.get_resolution(channel))

    def resolution_info(self, channel: str) -> Dict[str, Union[str, Tuple[int, int]]]:
        """Returns the unit and range of the resolution of the image."""
        with self._proxy_access:
            self.server._pyroClaimOwnership()
            return self.server.resolution_info(channel)

    def set_beam_power(self, state: bool, channel: str) -> None:
        """
        Turn the beam on or off.
        :param state: True to turn the beam on and False to turn the beam off.
        :param channel: Name of the channel to turn the beam on or off for.
        :return None
        """
        with self._proxy_access:
            self.server._pyroClaimOwnership()
            self.server.turn_beam_on(state, channel)

    def get_beam_is_on(self, channel: str) -> bool:
        """Returns True if the beam is on and False if the beam is off."""
        with self._proxy_access:
            self.server._pyroClaimOwnership()
            return self.server.beam_is_on(channel)

#### DETECTOR CONTROL
    def set_detector_mode(self, mode: str, channel: str) -> None:
        """
        Set the mode of the detector.
        :param mode: Name of the mode to set the detector to.
        :param channel: Name of one of the channels.
        """
        with self._proxy_access:
            self.server._pyroClaimOwnership()
            self.server.set_detector_mode(mode, channel)

    def get_detector_mode(self, channel: str) -> str:
        """
        Get the mode of the detector.
        :param channel: Name of one of the channels.
        :return: Name of the mode the detector is set to.
        """
        with self._proxy_access:
            self.server._pyroClaimOwnership()
            return self.server.get_detector_mode(channel)

    def detector_mode_info(self, channel: str) -> Dict[str, List[str]]:
        """Returns the mode of the detector."""
        with self._proxy_access:
            self.server._pyroClaimOwnership()
            return self.server.detector_mode_info(channel)

    def set_detector_type(self, detector_type: str, channel: str) -> None:
        """
        Set the type of the detector.
        :param detector_type: Name of the type to set the detector to.
        :param channel: Name of one of the channels.
        """
        with self._proxy_access:
            self.server._pyroClaimOwnership()
            self.server.set_detector_type(detector_type, channel)

    def get_detector_type(self, channel: str) -> str:
        """
        Get the type of the detector.
        :param channel: Name of one of the channels.
        :return: Name of the type the detector is set to.
        """
        with self._proxy_access:
            self.server._pyroClaimOwnership()
            return self.server.get_detector_type(channel)

    def detector_type_info(self, channel: str) -> Dict[str, List[str]]:
        """Returns the type of the detector."""
        with self._proxy_access:
            self.server._pyroClaimOwnership()
            return self.server.detector_type_info(channel)

    def set_contrast(self, contrast: float, channel: str) -> None:
        """
        Set the contrast of the scanned image to a specified factor.
        :param contrast: Value the contrast should be set to as a factor between 0 and 1.
        :param channel: Name of one of the channels.

        """
        with self._proxy_access:
            self.server._pyroClaimOwnership()
            self.server.set_contrast(contrast, channel)

    def get_contrast(self, channel: str) -> float:
        """
        Get the contrast of the scanned image.
        :param channel: Name of one of the channels.
        :return: Returns value of current contrast as a factor between 0 and 1.
        """
        with self._proxy_access:
            self.server._pyroClaimOwnership()
            return self.server.get_contrast(channel)

    def contrast_info(self, channel: str) -> Dict[str, Union[str, Tuple[float, float]]]:
        """Returns the contrast unit [-] and range [0, 1]."""
        with self._proxy_access:
            self.server._pyroClaimOwnership()
            return self.server.contrast_info(channel)

    def set_brightness(self, brightness: float, channel: str) -> None:
        """
        Set the brightness of the scanned image to a specified factor.
        :param brightness: Value the brightness should be set to as a factor between 0 and 1.
        :param channel: Name of one of the channels.
        """
        with self._proxy_access:
            self.server._pyroClaimOwnership()
            self.server.set_brightness(brightness, channel)

    def get_brightness(self, channel: str) -> float:
        """
        Get the brightness of the scanned image.
        :param channel_name: Name of one of the channels.
        :return: Returns value of current brightness as a factor between 0 and 1.
        """
        with self._proxy_access:
            self.server._pyroClaimOwnership()
            return self.server.get_brightness(channel)

    def brightness_info(self, channel: str) -> Dict[str, Union[str, Tuple[float, float]]]:
        """Returns the brightness unit [-] and range [0, 1]."""
        with self._proxy_access:
            self.server._pyroClaimOwnership()
            return self.server.brightness_info(channel)

#### IMAGING CONTROL
    def get_active_view(self) -> int:
        """Returns: the active view."""
        with self._proxy_access:
            self.server._pyroClaimOwnership()
            return self.server.get_active_view()

    def get_active_device(self) -> int:
        """Returns: the active device."""
        with self._proxy_access:
            self.server._pyroClaimOwnership()
            return self.server.get_active_device()

    def set_active_view(self, view: int) -> None:
        """Set the active view."""
        with self._proxy_access:
            self.server._pyroClaimOwnership()
            self.server.set_active_view(view)

    def set_active_device(self, device: int) -> None:
        """Set the active device."""
        with self._proxy_access:
            self.server._pyroClaimOwnership()
            self.server.set_active_device(device)

    def set_channel(self, channel: str) -> None:
        """Set the active channel. (electron or ion)"""
        with self._proxy_access:
            self.server._pyroClaimOwnership()
            self.server.set_channel(channel)

    def acquire_image(self, channel: str, frame_settings: Optional[Dict] = None) -> Tuple[numpy.ndarray, Dict[str, Any]]:
        """
        Acquire an image from the detector (blocking).
        :param channel: Name of one of the channels.
        :return: the acquired image and metadata.
        """
        with self._proxy_access:
            self.server._pyroClaimOwnership()
            return self.server.acquire_image(channel, frame_settings)

    def get_last_image(self, channel: str, wait_for_frame: bool = True) -> Tuple[numpy.ndarray, Dict[str, Any]]:
        """
        Get the last acquired image from the detector.
        :param channel: Name of one of the channels.
        :return: the last acquired image and metadata.
        """
        with self._proxy_access:
            self.server._pyroClaimOwnership()
            return self.server.get_last_image(channel, wait_for_frame)

    def start_acquisition(self, channel: str) -> None:
        """
        Start the acquisition of images.
        :param channel: Name of one of the channels.
        """
        with self._proxy_access:
            self.server._pyroClaimOwnership()
            self.server.start_acquisition(channel)

    def stop_acquisition(self, channel: str, wait_for_frame: bool = True) -> None:
        """
        Stop the acquisition of images.
        :param channel: Name of one of the channels.
        :param wait_for_frame: If True, the function will wait until the current frame is acquired.
        """
        with self._proxy_access:
            self.server._pyroClaimOwnership()
            self.server.stop_acquisition(channel, wait_for_frame)

    def get_imaging_state(self, channel: str) -> str:
        """
        Get the state of the imaging scan device (Error, Idle, Running, Paused).
        :param channel: Name of one of the channels.
        :return: Name of the state the imaging device is set to.
        """
        with self._proxy_access:
            self.server._pyroClaimOwnership()
            return self.server.get_imaging_state(channel)

    def set_scanning_filter(self, channel: str, filter_type: int, n_frames: int = 1) -> None:
        """
        Set the scanning filter for the detector.
        :param channel: Name of one of the channels.
        :param filter_type: Type of the filter to set [1: None, 2: Averaging, 3: Integrating]
        :param n_frames: Number of frames to average over.
        """
        with self._proxy_access:
            self.server._pyroClaimOwnership()
            self.server.set_scanning_filter(channel, filter_type, n_frames)

    def get_scanning_filter(self, channel: str) -> Dict[str, int]:
        """
        Get the scanning filter for the detector.
        :param channel: Name of one of the channels.
        :return: the scanning filter type (filter_type) and number of frames (n_frames).
        """
        with self._proxy_access:
            self.server._pyroClaimOwnership()
            return self.server.get_scanning_filter(channel)

    def get_scanning_filter_info(self, channel: str) -> List[str]:
        """
        Get the available scanning filters for the detector.
        :param channel: Name of one of the detector channels.
        :return: the available scanning filters for the channel
        """
        with self._proxy_access:
            self.server._pyroClaimOwnership()
            return self.server.get_scanning_filter_info(channel)

#### AUTO FUNCTIONS
    def run_auto_contrast_brightness(self, channel: str, parameters: Dict = {}) -> None:
        """Run auto contrast brightness function (blocking)
        :param channel: Name of one of the channels.
        :param parameters: (dict) Dictionary containing the parameters
        :return: None
        """
        with self._proxy_access:
            self.server._pyroClaimOwnership()
            self.server.run_auto_contrast_brightness(channel, parameters=parameters)

#### MILLING CONTROL
    def create_rectangle(self, parameters: Dict[str, Union[str, int, float]]) -> Dict[str, int]:
        """
        Create a rectangle milling pattern.
        :param parameters: Dictionary containing the pattern parameters.
        :return: Dictionary containing pattern id and estimated time.
        """
        with self._proxy_access:
            self.server._pyroClaimOwnership()
            return self.server.create_rectangle(parameters)

    def create_cleaning_cross_section(self, parameters: Dict[str, Union[str, int, float]]) -> Dict[str, int]:
        """
        Create a cleaning cross section milling pattern.
        :param parameters: Dictionary containing the pattern parameters.
        :return: Dictionary containing pattern id and estimated time.
        """
        with self._proxy_access:
            self.server._pyroClaimOwnership()
            return self.server.create_cleaning_cross_section(parameters)

    def create_regular_cross_section(self, parameters: Dict[str, Union[str, int, float]]) -> Dict[str, int]:
        """
        Create a regular cross section milling pattern.
        :param parameters: Dictionary containing the pattern parameters.
        :return: Dictionary containing pattern id and estimated time.
        """
        with self._proxy_access:
            self.server._pyroClaimOwnership()
            return self.server.create_regular_cross_section(parameters)

    def create_line(self, parameters: Dict[str, Union[str, int, float]]) -> Dict[str, int]:
        """
        Create a line milling pattern.
        :param parameters: Dictionary containing the pattern parameters.
        :return: Dictionary containing pattern id and estimated time.
        """
        with self._proxy_access:
            self.server._pyroClaimOwnership()
            return self.server.create_line(parameters)

    def create_circle(self, parameters: Dict[str, Union[str, int, float]]) -> Dict[str, int]:
        """
        Create a circle milling pattern.
        :param parameters: Dictionary containing the pattern parameters.
        :return: Dictionary containing pattern id and estimated time.
        """
        with self._proxy_access:
            self.server._pyroClaimOwnership()
            return self.server.create_circle(parameters)

    def start_milling(self) -> None:
        """Start the milling. This is non-blocking"""
        with self._proxy_access:
            self.server._pyroClaimOwnership()
            self.server.start_milling()

    def run_milling(self) -> None:
        """Run the milling. This is blocking."""
        with self._proxy_access:
            self.server._pyroClaimOwnership()
            self.server.run_milling()

    def pause_milling(self) -> None:
        """Pause the milling. This can be resumed."""
        with self._proxy_access:
            self.server._pyroClaimOwnership()
            self.server.pause_milling()

    def stop_milling(self) -> None:
        """Stop the milling. This cannot be resumed, must be re-started."""
        with self._proxy_access:
            self.server._pyroClaimOwnership()
            self.server.stop_milling()

    def resume_milling(self) -> None:
        """Resume the milling."""
        with self._proxy_access:
            self.server._pyroClaimOwnership()
            self.server.resume_milling()

    def get_patterning_state(self) -> str:
        """Returns: the state of the patterning."""
        with self._proxy_access:
            self.server._pyroClaimOwnership()
            return self.server.get_patterning_state()

    def get_patterning_mode(self) -> str:
        """Returns: the mode of the patterning. (Serial, Parallel)"""
        with self._proxy_access:
            self.server._pyroClaimOwnership()
            return self.server.get_patterning_mode()

    def set_patterning_mode(self, mode: str) -> None:
        """Set the mode of the patterning. (Serial, Parallel)"""
        with self._proxy_access:
            self.server._pyroClaimOwnership()
            self.server.set_patterning_mode(mode)

    def clear_patterns(self) -> None:
        """Clear all patterns in fib. NOTE: active_view 2 is the fib view"""
        with self._proxy_access:
            self.server._pyroClaimOwnership()
            self.server.set_active_view(2) # channel = ion
            self.server.clear_patterns()

    def set_default_application_file(self, application_file: str = "Si") -> None:
        """
        Set the default application file.
        :param application_file: Name of the default application file.
        """
        with self._proxy_access:
            self.server._pyroClaimOwnership()
            self.server.set_default_application_file(application_file)

    def set_default_patterning_beam_type(self, channel: str) -> None:
        """
        Set the default patterning beam type.
        :param channel: Name of one of the channels.
        """
        with self._proxy_access:
            self.server._pyroClaimOwnership()
            self.server.set_default_patterning_beam_type(channel)

    def get_available_application_files(self) -> List[str]:
        """Returns: the available application files."""
        with self._proxy_access:
            self.server._pyroClaimOwnership()
            return self.server.get_available_application_files()

    def estimate_milling_time(self) -> float:
        """Returns: the estimated milling time for currently drawn patterns."""
        with self._proxy_access:
            self.server._pyroClaimOwnership()
            return self.server.estimate_milling_time()


class Scanner(model.Emitter):
    """
    This is an extension of the model.Emitter class. It contains Vigilant
    Attributes for magnification, accel voltage, blanking, spotsize, beam shift,
    rotation and dwell time. Whenever one of these attributes is changed, its
    setter also updates another value if needed.
    """

    def __init__(
        self,
        name: str,
        role: str,
        parent: SEM,
        hfw_nomag: float,
        channel: str,
        has_detector: bool = False,
        **kwargs,
    ):
        """
        :param name: name of the Scanner
        :param role: role of the Scanner
        :param parent: parent of the Scanner
        :param hfw_nomag: horizontal field width at nominal magnification
        :param channel: name of the electron channel
        :param has_detector: True if a Detector is also controlled. In this case,
          the .resolution, .scale and associated VAs will be provided too.
        """
        self.parent: SEM  # for type hinting
        model.Emitter.__init__(self, name, role, parent=parent, **kwargs)

        self.channel = channel  # name of the channel used

        # will take care of executing auto contrast/brightness and auto stigmator asynchronously
        self._executor = CancellableThreadPoolExecutor(max_workers=1)  # one task at a time

        self._hfw_nomag = hfw_nomag
        self._has_detector = has_detector
        self._acq_type = model.MD_AT_EM if channel == "electron" else model.MD_AT_FIB

        # beam voltage
        voltage_info = self.parent.high_voltage_info(self.channel)
        init_voltage = numpy.clip(self.parent.get_high_voltage(self.channel),
                            voltage_info['range'][0], voltage_info['range'][1])
        self.accelVoltage = model.FloatContinuous(
            init_voltage,
            voltage_info["range"],
            unit=voltage_info["unit"],
            setter=self._setVoltage
        )

        # beam current
        # NOTE: VA is named probeCurrent to match existing API
        beam_current_info = self.parent.beam_current_info(self.channel)
        if "choices" in beam_current_info:
<<<<<<< HEAD
            self.probeCurrent = model.VAEnumerated(
                value=self.parent.get_beam_current(self.channel),
                choices=set(beam_current_info["choices"]),
                unit=beam_current_info["unit"],
                setter=self._setCurrent
            )
=======
            self.probeCurrent = model.FloatEnumerated(
                value=self.parent.get_beam_current(self.channel),
                choices=set(beam_current_info["choices"]),
                unit=beam_current_info["unit"],
                setter=self._setCurrent)
>>>>>>> bfbae88c
        else:
            self.probeCurrent = model.FloatContinuous(
                value=self.parent.get_beam_current(self.channel),
                range=beam_current_info["range"],
                unit=beam_current_info["unit"],
                setter=self._setCurrent
            )

        # beamshift
        beam_shift_info = self.parent.beam_shift_info(self.channel)
        range_x = beam_shift_info["range"]["x"]
        range_y = beam_shift_info["range"]["y"]
        self.shift = model.TupleContinuous(
            self.parent.get_beam_shift(self.channel),
            ((range_x[0], range_y[0]), (range_x[1], range_y[1])),
            cls=(int, float),
            unit=beam_shift_info["unit"],
            setter=self._setBeamShift)

        # stigmator
        stigmator_info = self.parent.stigmator_info(self.channel)
        range_x = stigmator_info["range"]["x"]
        range_y = stigmator_info["range"]["y"]
        self.stigmator = model.TupleContinuous(
            self.parent.get_stigmator(self.channel),
            ((range_x[0], range_y[0]), (range_x[1], range_y[1])),
            cls=(float, float),
            unit=stigmator_info["unit"],
            setter=self._setStigmator)

        # scan rotation
        rotation_info = self.parent.scan_rotation_info(self.channel)
        self.rotation = model.FloatContinuous(
            self.parent.get_scan_rotation(self.channel),
            rotation_info["range"],
            unit=rotation_info["unit"],
            setter=self._setRotation)

        # horizontal field of view
        fov_info = self.parent.field_of_view_info(self.channel)
        fov = self.parent.get_field_of_view(self.channel)
        self.horizontalFoV = model.FloatContinuous(
            fov,
            unit=fov_info["unit"],
            range=fov_info["range"],
            setter=self._setHorizontalFoV)
        self.horizontalFoV.subscribe(self._onHorizontalFoV)

        mag = self._hfw_nomag / fov
        mag_range_max = self._hfw_nomag / fov_info["range"][0]
        mag_range_min = self._hfw_nomag / fov_info["range"][1]
        self.magnification = model.FloatContinuous(mag, unit="",
                                                   range=(mag_range_min, mag_range_max),
                                                   readonly=True)
        # To provide some rough idea of the step size when changing focus
        # Depends on the pixelSize, so will be updated whenever the HFW changes
        self.depthOfField = model.FloatContinuous(1e-6, range=(0, 1e3),
                                                  unit="m", readonly=True)
        self._updateDepthOfField()

        if has_detector:

            # dwell time
            dwell_time_info = self.parent.dwell_time_info(self.channel)
            self.dwellTime = model.FloatContinuous(
                self.parent.get_dwell_time(self.channel),
                dwell_time_info["range"],
                unit=dwell_time_info["unit"],
                setter=self._setDwellTime)
            # when the range has changed, clip the current dwell time value to the new range
            self.dwellTime.clip_on_range = True

            rng = DETECTOR_RNG
            self._shape = (rng[1][0], rng[1][1])
            # pixelSize is the same as MD_PIXEL_SIZE, with scale == 1
            # == smallest size/ between two different ebeam positions
            pxs = (fov / self._shape[0],
                   fov / self._shape[0])
            # pixelsize is inferred indirectly via resolution and fov
            self.pixelSize = model.VigilantAttribute(pxs, unit="m", readonly=True)

            # scanning resolution
            resolution = self.parent.get_resolution(self.channel)
            res_choices = set(RESOLUTIONS)
            self.resolution = model.VAEnumerated(resolution, res_choices, unit="px" , setter=self._setResolution)

            # (float, float) as a ratio => how big is a pixel, compared to pixelSize
            # it basically works the same as binning, but can be float.
            # Defined as the scale to match the allowed resolutions, with pixels
            # always square (ie, scale is always the same in X and Y).
            scale = (self._shape[0] / resolution[0],) * 2
            scale_choices = set((self._shape[0] / r[0],) * 2 for r in res_choices)
            self.scale = model.VAEnumerated(scale, scale_choices, unit="", setter=self._setScale)
            self.scale.subscribe(self._onScale, init=True)  # to update metadata

            # Just to make some code happy
            self.translation = model.TupleContinuous((0, 0), range=[(-512, -512), (512, 512)], unit="px", readonly=True)

        # beam blank
        self.blanker = model.BooleanVA(
            value=self.parent.beam_is_blanked(channel=self.channel),
                                       setter=self._setBlanker)
        # beam is on/off
        # NOTE: VA is named power to match existing API
        self.power = model.BooleanVA(
            self.parent.get_beam_is_on(channel=self.channel),
            setter=self._setBeamPower
        )

        # Refresh regularly the values, from the hardware, starting from now
        self._updateSettings()
        self._va_poll = util.RepeatingTimer(5, self._updateSettings, "Settings polling")
        self._va_poll.start()

    def _updateSettings(self) -> None:
        """
        Read all the current settings from the SEM and reflects them on the VAs
        """
        logging.debug("Updating SEM settings")
        try:
            if self._has_detector:
                dwell_time = self.parent.get_dwell_time(self.channel)
                if dwell_time != self.dwellTime.value:
                    self.dwellTime._value = dwell_time
                    self.dwellTime.notify(dwell_time)
                res = self.parent.get_resolution(self.channel)
                if res != self.resolution.value:
                    self.resolution._value = res
                    self.resolution.notify(res)
                self._updateResolution()

            voltage = self.parent.get_high_voltage(self.channel)
            v_range = self.accelVoltage.range
            if not v_range[0] <= voltage <= v_range[1]:
                logging.info("Voltage {} V is outside of range {}, clipping to nearest value.".format(voltage, v_range))
                voltage = self.accelVoltage.clip(voltage)
            if voltage != self.accelVoltage.value:
                self.accelVoltage._value = voltage
                self.accelVoltage.notify(voltage)
            beam_current = self.parent.get_beam_current(self.channel)
            if beam_current != self.probeCurrent.value:
                self.probeCurrent._value = beam_current
                self.probeCurrent.notify(beam_current)
            beam_shift = self.parent.get_beam_shift(self.channel)
            if beam_shift != self.shift.value:
                self.shift._value = beam_shift
                self.shift.notify(beam_shift)
            rotation = self.parent.get_scan_rotation(self.channel)
            if rotation != self.rotation.value:
                self.rotation._value = rotation
                self.rotation.notify(rotation)
            fov = self.parent.get_field_of_view(self.channel)
            if fov != self.horizontalFoV.value:
                self.horizontalFoV._value = fov
                mag = self._hfw_nomag / fov
                self.magnification._value = mag
                self.horizontalFoV.notify(fov)
                self.magnification.notify(mag)
            beam_is_on = self.parent.get_beam_is_on(self.channel)
            if beam_is_on != self.power.value:
                self.power._value = beam_is_on
                self.power.notify(beam_is_on)
            is_blanked = self.parent.beam_is_blanked(self.channel)
            if is_blanked != self.blanker.value:
                self.blanker._value = is_blanked
                self.blanker.notify(is_blanked)
        except Exception:
            logging.exception("Unexpected failure when polling settings")

    def _setScale(self, value: Tuple[int, int]) -> Tuple[int, int]:
        """
        value (1 < float, 1 < float): increase of size between pixels compared to
            the original pixel size. It will adapt the resolution to
            have the same ROI (just different amount of pixels scanned)
        return the actual value used
        """
        # Pick the resolution which matches the scale in X
        res_x = int(round(self._shape[0] / value[0]))
        res = next(r for r in self.resolution.choices if r[0] == res_x)

        self.resolution.value = res

        return value

    def _setResolution(self, value: Tuple[int, int]) -> Tuple[int, int]:
        self.parent.set_resolution(value, self.channel)
        self._updateResolution() # to update scale -> pixelsize
        return value

    def _onScale(self, s) -> None:
        self._updatePixelSize()

    def _updateResolution(self) -> None:
        """
        To be called to read the server resolution and update the corresponding VAs
        """
        resolution = tuple(self.parent.get_resolution(self.channel))
        if resolution != self.resolution.value:
            scale = (self._shape[0] / resolution[0],) * 2
            self.scale._value = scale  # To not call the setter
            self.scale.notify(scale)

    def _updatePixelSize(self) -> None:
        """
        Update the pixel size using the horizontalFoV.
        """
        fov = self.horizontalFoV.value
        # The pixel size is equal in x and y.
        pxs = (fov / self._shape[0],
               fov / self._shape[0])
        # pixelSize is read-only, so we change it only via _value
        self.pixelSize._value = pxs
        self.pixelSize.notify(pxs)
        # If scaled up, the pixels are bigger
        pxs_scaled = (pxs[0] * self.scale.value[0], pxs[1] * self.scale.value[1])
        self._metadata[model.MD_PIXEL_SIZE] = pxs_scaled

    def _setDwellTime(self, dwell_time: float) -> float:
        self.parent.set_dwell_time(dwell_time, channel=self.channel)
        return self.parent.get_dwell_time(self.channel)

    def _setVoltage(self, voltage: float) -> float:
        self.parent.set_high_voltage(voltage, channel=self.channel)
        return self.parent.get_high_voltage(self.channel)   # return the actual value used

    def _setCurrent(self, current: float) -> float:
        self.parent.set_beam_current(current, channel=self.channel)
        return self.parent.get_beam_current(self.channel)  # return the actual value used

    def _setBlanker(self, blank: bool) -> bool:
        if blank:
            self.parent.blank_beam(self.channel)
        else:
            self.parent.unblank_beam(self.channel)
        return self.parent.beam_is_blanked(self.channel)

    def _setBeamShift(self, beam_shift: Tuple[float, float]) -> Tuple[float, float]:
        self.parent.set_beam_shift(x=beam_shift[0], y=beam_shift[1], channel=self.channel)
        return self.parent.get_beam_shift(self.channel)

    def _setStigmator(self, stigmator: Tuple[float, float]) -> Tuple[float, float]:
        self.parent.set_stigmator(x=stigmator[0], y=stigmator[1], channel=self.channel)
        return self.parent.get_stigmator(self.channel)

    def _setRotation(self, rotation: float) -> float:
        self.parent.set_scan_rotation(rotation, channel=self.channel)
        return self.parent.get_scan_rotation(self.channel)

    def _setHorizontalFoV(self, fov: float) -> float:
        self.parent.set_field_of_view(fov, channel=self.channel)
        fov = self.parent.get_field_of_view(self.channel)
        mag = self._hfw_nomag / fov
        self.magnification._value = mag
        self.magnification.notify(mag)
        return fov

    def _onHorizontalFoV(self, fov: float) -> None:
        self._updateDepthOfField()
        if self._has_detector:
            self._updatePixelSize()

    def _updateDepthOfField(self) -> None:
        fov = self.horizontalFoV.value
        # Formula was determined by experimentation
        K = 100  # Magical constant that gives a not too bad depth of field
        dof = K * (fov / 1024)
        self.depthOfField._set_value(dof, force_write=True)

    def _setBeamPower(self, on: bool) -> bool:
        self.parent.set_beam_power(on, channel=self.channel)
        return self.parent.get_beam_is_on(self.channel)

class Detector(model.Detector):
    """
    This is an extension of model.Detector class. It performs the main functionality
    of the SEM. It sets up a Dataflow and notifies it every time that an SEM image
    is captured.
    """

    def __init__(self, name: str, role: str, parent: SEM, channel: str, **kwargs):
        """
        :param name: name of the Detector
        :param role: role of the Detector
        :param parent: parent of the Detector
        :param channel: name of the acquistion channel (electron, ion)
        :param kwargs: additional keyword arguments
        """
        # The acquisition is based on a FSM that roughly looks like this:
        # Event\State |    Stopped    |   Acquiring    | Receiving data |
        #    START    | Ready for acq |        .       |       .        |
        #    DATA     |       .       | Receiving data |       .        |
        #    STOP     |       .       |     Stopped    |    Stopped     |
        #    TERM     |     Final     |      Final     |     Final      |
        self.parent: SEM  # for type hinting
        model.Detector.__init__(self, name, role, parent=parent, **kwargs)
        self._shape = (256,)  # Depth of the image
        self.data = SEMDataFlow(self)
        self.channel = channel

        if self.channel == "electron":
            self._scanner = self.parent._scanner
        elif self.channel == "ion":
            self._scanner = self.parent._fib_scanner
        else:
            raise ValueError("Invalid channel name. No scanner available for this channel.")

        brightness_info = self.parent.brightness_info(self.channel)
        self.brightness = model.FloatContinuous(
            self.parent.get_brightness(self.channel),
            brightness_info["range"],
            unit=brightness_info["unit"],
            setter=self._setBrightness)

        contrast_info = self.parent.contrast_info(self.channel)
        self.contrast = model.FloatContinuous(
            self.parent.get_contrast(self.channel),
            contrast_info["range"],
            unit=contrast_info["unit"],
            setter=self._setContrast)

        # detector type: ETD, TLD, etc.
        self.type = model.StringEnumerated(
            value=self.parent.get_detector_type(self.channel),
            choices=set(self.parent.detector_type_info(self.channel)["choices"]),
            setter=self._setDetectorType)

        # detector mode: SecondaryElectrons, BackscatterElectrons, etc
        self.mode = model.StringEnumerated(
            value=self.parent.get_detector_mode(self.channel),
            choices=set(self.parent.detector_mode_info(self.channel)["choices"]),
            setter=self._setDetectorMode)

        self._genmsg = queue.Queue()  # GEN_*
        self._generator = None

        # Refresh regularly the values, from the hardware, starting from now
        self._updateSettings()
        # self._va_poll = util.RepeatingTimer(5, self._updateSettings, "Settings polling detector")
        # self._va_poll.start()
        # Note: using the repeated polling causes the view in xtUI to be changed every five seconds,
        # this makes it pretty annoying to do anything on that side, and error prone.
        # disabling this until a better solution is found

        # median filter applied to the image (required for cryo data)
        self.medianFilter = model.IntContinuous(0, range=(0, 9), setter=self._setMedianFilter)

    def terminate(self) -> None:
        if self._generator:
            self.stop_generate()
            self._genmsg.put(GEN_TERM)
            self._generator.join(5)
            self._generator = None

    def start_generate(self) -> None:
        self._genmsg.put(GEN_START)
        if not self._generator or not self._generator.is_alive():
            logging.info("Starting acquisition thread")
            self._generator = threading.Thread(target=self._acquire,
                                               name="autoscript acquisition thread")
            self._generator.start()

    def stop_generate(self) -> None:
        self.stop_acquisition(wait_for_frame=False)
        self._genmsg.put(GEN_STOP)
        # TODO: add a cancel once scanning is asynchronous

    def _acquire(self) -> None:
        """
        Acquisition thread
        Managed via the ._genmsg Queue
        """
        try:
            while True:
                # Wait until we have a start (or terminate) message
                self._acq_wait_start()
                logging.debug("Preparing acquisition")
                while True:
                    logging.debug("Start acquiring an image")

                    # HACK: from xt_client to prevent double scanning
                    if self._acq_should_stop(timeout=0.0):
                        logging.debug("Image acquisition should stop, exiting loop")
                        break

                    # NOTE: the stage metadata is late when acquiring an overview (it is for the previous tile)
                    # we need to do some kind of synchronization to get the right stage position
                    time.sleep(0.2) # TODO: do something more intelligent

                    md = self._scanner._metadata.copy()
                    md[model.MD_BEAM_DWELL_TIME] = self._scanner.dwellTime.value
                    md[model.MD_BEAM_SCAN_ROTATION] = self._scanner.rotation.value
                    md[model.MD_BEAM_VOLTAGE] = self._scanner.accelVoltage.value
                    md[model.MD_BEAM_CURRENT] = self._scanner.probeCurrent.value
                    md[model.MD_BEAM_SHIFT] = self._scanner.shift.value
                    md[model.MD_BEAM_FIELD_OF_VIEW] = self._scanner.horizontalFoV.value
                    md[model.MD_ACQ_TYPE] = self._scanner._acq_type
                    md[model.MD_ACQ_DATE] = time.time()
                    md[model.MD_STAGE_POSITION_RAW] = self.parent._stage.position.value
                    md.update(self._metadata)

                    # Estimated time for an acquisition is the dwell time times the total amount of pixels in the image.
                    n_pixels = self._scanner.resolution.value[0] * self._scanner.resolution.value[1]
                    est_acq_time = self._scanner.dwellTime.value * n_pixels

                    # HACK: from xt_client to prevent double scanning
                    if self._acq_should_stop(timeout=0.2):
                        logging.debug("Image acquisition should stop, exiting loop")
                        break

                    # Retrieve the image (scans image, blocks until the image is received)
                    # TODO: use the metadata from the image acquisition _md once it's available
                    image, _md = self.parent.acquire_image(self._scanner.channel)

                    # median filter to remove noise (required for cryo data)
                    if self.medianFilter.value > 0:
                        image = ndimage.median_filter(image, self.medianFilter.value)
                    # non-blocking acquisition (disabled until hw testing)
                    # logging.debug("Starting one image acquisition")
                    # # start the acquisition
                    # self.start_acquisition()
                    # # stop the acquisition at the end of the frame
                    # self.stop_acquisition(wait_for_frame=True)
                    # # wait for the frame to be received, or timeout
                    # try:
                    #     if self._acq_wait_data(est_acq_time * 1.1):
                    #         logging.debug("Stopping acquisition early")
                    #         self.stop_acquisition(wait_for_frame=False)
                    #         break
                    # except TimeoutError as err:
                    #     logging.error(err)
                    #     self.stop_acquisition(wait_for_frame=False)
                    #     break

                    # # Retrieve the image
                    # image = self.parent.get_last_image(self._scanner.channel, wait_for_frame=True)

                    da = DataArray(image, md)
                    logging.debug("Notify dataflow with new image.")
                    self.data.notify(da)
        except TerminationRequested:
            logging.debug("Acquisition thread requested to terminate")
        except Exception as err:
            logging.exception("Failure in acquisition thread: {}".format(err))
        finally:
            self._generator = None

    def start_acquisition(self) -> None:
        """Start acquiring images"""
        try:
            if self.parent.get_imaging_state(self._scanner.channel) == IMAGING_STATE_RUNNING:
                logging.info(f"Imaging state is already running for channel {self._scanner.channel}")
                return
        except Exception as e:
            logging.error(f"Error when checking imaging state: {e}")
            pass
        self.parent.start_acquisition(self._scanner.channel)

    def stop_acquisition(self, wait_for_frame: bool = True) -> None:
        """Stop acquiring images"""
        try:
            if self.parent.get_imaging_state(self._scanner.channel) == IMAGING_STATE_IDLE:
                logging.info(f"Imaging state is already stopped for channel {self._scanner.channel}")
                return
        except Exception as e:
            logging.error(f"Error when checking imaging state: {e}")
            pass

        self.parent.stop_acquisition(self._scanner.channel, wait_for_frame=wait_for_frame)

    def _acq_should_stop(self, timeout: Optional[int] = None) -> bool:
        """
        Indicate whether the acquisition should now stop or can keep running.
        Non blocking.
        Note: it expects that the acquisition is running.

        return (bool): True if needs to stop, False if can continue
        raise TerminationRequested: if a terminate message was received
        """
        try:
            if timeout is None:
                msg = self._get_acq_msg(block=False)
            else:
                msg = self._get_acq_msg(timeout=timeout)
        except queue.Empty:
            # No message so no need to stop
            return False

        if msg == GEN_TERM:
            raise TerminationRequested()
        elif msg == GEN_STOP:
            return True
        else:
            logging.warning("Skipped message: %s", msg)
            return False

    def _acq_wait_data(self, timeout: int = 0) -> bool:
        """
        Block until data or a stop message is received.
        Note: it expects that the acquisition is running.

        timeout (0<=float): how long to wait to check (use 0 to not wait)
        return: True if needs to stop, False if data is ready
        raise TerminationRequested: if a terminate message was received
        """
        tend = time.time() + timeout
        t = time.time()
        logging.debug("Waiting for %g s:", tend - t)
        while self.parent.get_imaging_state(self._scanner.channel) != IMAGING_STATE_IDLE:
            t = time.time()
            if t > tend:
                raise TimeoutError("Acquisition timeout after %g s" % timeout)

            if self._acq_should_stop(timeout=0.1):
                return True

        return False  # Data received

    def _acq_wait_start(self):
        """
        Blocks until the acquisition should start.
        Note: it expects that the acquisition is stopped.

        raise TerminationRequested: if a terminate message was received
        """
        while True:
            msg = self._get_acq_msg(block=True)
            if msg == GEN_TERM:
                raise TerminationRequested()
            elif msg == GEN_START:
                return

            # Duplicate Stop
            logging.debug("Skipped message %s as acquisition is stopped", msg)

    def _get_acq_msg(self, **kwargs) -> str:
        """
        Read one message from the acquisition queue
        return: message
        raises queue.Empty: if no message on the queue
        """
        msg = self._genmsg.get(**kwargs)
        if msg in (GEN_START, GEN_STOP, GEN_TERM):
            logging.debug("Acq received message %s", msg)
        else:
            logging.warning("Acq received unexpected message %s", msg)
        return msg

    def _updateSettings(self) -> None:
        """
        Reads all the current settings from the Detector and reflects them on the VAs
        """
        brightness = self.parent.get_brightness(self._scanner.channel)
        if brightness != self.brightness.value:
            self.brightness._value = brightness
            self.brightness.notify(brightness)
        contrast = self.parent.get_contrast(self._scanner.channel)
        if contrast != self.contrast.value:
            self.contrast._value = contrast
            self.contrast.notify(contrast)
        detector_type = self.parent.get_detector_type(self._scanner.channel)
        if detector_type != self.type.value:
            self.type._value = detector_type
            self.type.notify(detector_type)
        detector_mode = self.parent.get_detector_mode(self._scanner.channel)
        if detector_mode != self.mode.value:
            self.mode._value = detector_mode
            self.mode.notify(detector_mode)

    def _setBrightness(self, brightness: float) -> float:
        self.parent.set_brightness(brightness, self._scanner.channel)
        return self.parent.get_brightness(self._scanner.channel)

    def _setContrast(self, contrast: float) -> float:
        self.parent.set_contrast(contrast, self._scanner.channel)
        return self.parent.get_contrast(self._scanner.channel)

    def _setDetectorMode(self, mode: str) -> str:
        self.parent.set_detector_mode(mode, self._scanner.channel)
        return self.parent.get_detector_mode(self._scanner.channel)

    def _setDetectorType(self, detector_type: str) -> str:
        self.parent.set_detector_type(detector_type, self._scanner.channel)
        return self.parent.get_detector_type(self._scanner.channel)

    def _setMedianFilter(self, value: int) -> int:
        """Set the median filter value and update the metadata."""

        # if value is 0, remove the filter from the metadata
        if value == 0:
            self.updateMetadata({model.MD_DATA_FILTER: None})
        else:
            self.updateMetadata({model.MD_DATA_FILTER: f"median-filter:{value}"})
        return value

    # TODO: add support for auto functions


class TerminationRequested(Exception):
    """
    Generator termination requested.
    """
    pass


class SEMDataFlow(model.DataFlow):
    """
    This is an extension of model.DataFlow. It receives notifications from the
    detector component once the SEM output is captured. This is the dataflow to
    which the SEM acquisition streams subscribe.
    """

    def __init__(self, detector):
        """
        detector (model.Detector): the detector that the dataflow corresponds to
        """
        model.DataFlow.__init__(self)
        self._detector = detector

    # start/stop_generate are _never_ called simultaneously (thread-safe)
    def start_generate(self):
        self._detector.start_generate()

    def stop_generate(self):
        self._detector.stop_generate()


class Stage(model.Actuator):
    """
    This is an extension of the model.Actuator class. It provides functions for
    moving the TFS stage and updating the position.
    """

    def __init__(self, name: str, role: str, parent: SEM, rng: Optional[Dict[str, Tuple[float, float]]] = None, **kwargs):
        if rng is None:
            rng = {}
        stage_info = parent.stage_info()
        if "x" not in rng:
            rng["x"] = stage_info["range"]["x"]
        if "y" not in rng:
            rng["y"] = stage_info["range"]["y"]
        if "z" not in rng:
            rng["z"] = stage_info["range"]["z"]
        if "rx" not in rng:
            rng["rx"] = stage_info["range"]["t"]
        if "rz" not in rng:
            rng["rz"] = stage_info["range"]["r"]

        axes_def = {
            "x": model.Axis(unit=stage_info["unit"]["x"], range=rng["x"]),
            "y": model.Axis(unit=stage_info["unit"]["y"], range=rng["y"]),
            "z": model.Axis(unit=stage_info["unit"]["z"], range=rng["z"]),
            "rx": model.Axis(unit=stage_info["unit"]["t"], range=rng["rx"]),
            "rz": model.Axis(unit=stage_info["unit"]["r"], range=rng["rz"]),
        }

        # When raw coordinate system is selected, in theory just z should change
        # but in practice x and y change by a fixed offset. When raw coordinate system is used,
        # offset correction is applied (in the later part of init)
        # such that all axes apart from z, have same values
        self._raw_offset = {"x": 0, "y": 0}

        model.Actuator.__init__(self, name, role, parent=parent, axes=axes_def,
                                **kwargs)
        # will take care of executing axis move asynchronously
        self._executor = CancellableThreadPoolExecutor(max_workers=1)  # one task at a time

        self.position = model.VigilantAttribute({}, unit=stage_info["unit"],
                                                readonly=True)
        self._update_coordinate_system_offset() # to get the offset values for raw coordinate system
        self._updatePosition()

        # Refresh regularly the position
        self._pos_poll = util.RepeatingTimer(5, self._refreshPosition, "Stage position polling")
        self._pos_poll.start()

    def terminate(self):
        if self._executor:
            self._executor.cancel()
            self._executor.shutdown()
            self._executor = None
        if self._pos_poll:
            self._pos_poll.cancel()
            self._pos_poll = None

    def _update_coordinate_system_offset(self):
        """Calculate the offset values for raw coordinate system. The offset is the difference between the specimen (linked) and raw coordinate system."""
        self.parent.set_default_stage_coordinate_system("SPECIMEN")
        pos_linked = self._getPosition()
        self.parent.set_default_stage_coordinate_system("RAW")
        pos = self._getPosition()
        for axis in self._raw_offset.keys():
            self._raw_offset[axis] = pos_linked[axis] - pos[axis]
        # the offset should only be in linear axes, it is not expected in rotational axes
        if not all(pos[axis] == pos_linked[axis] for axis in ["rx", "rz"]):
            logging.warning(
                "Unexpected offset in rotational axes. There should be no difference between raw and linked coordinates for rotational axes. "
                "Please check the stage configuration.")
        logging.debug(f"The offset values in x and y are {self._raw_offset} when stage is in the raw coordinate "
                        f"system for raw stage coordinates: {pos}, linked stage coordinates: {pos_linked}")

    def _updatePosition(self):
        """
        update the position VA
        """
        old_pos = self.position.value
        pos = self._getPosition()
        # Apply the offset to the raw coordinates
        pos["x"] += self._raw_offset["x"]
        pos["y"] += self._raw_offset["y"]
        self.position._set_value(self._applyInversion(pos), force_write=True)
        if old_pos != self.position.value:
            logging.debug("Updated position to %s", self.position.value)

    def _refreshPosition(self):
        """
        Called regularly to update the current position
        """
        # We don't use the VA setters, to avoid sending back to the hardware a
        # set request
        logging.debug("Updating SEM stage position")
        try:
            self._updatePosition()
        except Exception:
            logging.exception("Unexpected failure when updating position")

    def _getPosition(self) -> Dict[str, float]:
        """Get position and translate the axes names to be Odemis compatible."""
        pos = self.parent.get_stage_position()
        pos["rx"] = pos.pop("t")
        pos["rz"] = pos.pop("r")
        # Make sure the full rotations are within the range (because the SEM
        # actually allows rotation in both directions)
        for an in ("rx", "rz"):
            rng = self.axes[an].range
            # To handle both rotations 0->2pi and inverted: -2pi -> 0.
            if util.almost_equal(rng[1] - rng[0], 2 * math.pi):
                pos[an] = (pos[an] - rng[0]) % (2 * math.pi) + rng[0]
        return pos

    def _moveTo(self, future: CancellableFuture, pos: Dict[str, float], rel: bool = False, timeout: int = 60):
        with future._moving_lock:
            try:
                if future._must_stop.is_set():
                    raise CancelledError()
                if rel:
                    logging.debug("Moving by shift {}".format(pos))
                else:
                    # apply the offset to the raw coordinates
                    if "x" in pos.keys():
                        pos["x"] -= self._raw_offset["x"]
                    if "y" in pos.keys():
                        pos["y"] -= self._raw_offset["y"]
                    logging.debug("Moving to position {}".format(pos))

                if "rx" in pos.keys():
                    pos["t"] = pos.pop("rx")
                if "rz" in pos.keys():
                    pos["r"] = pos.pop("rz")
                # movements are blocking
                if rel:
                    self.parent.move_stage_relative(pos)
                else:
                    self.parent.move_stage_absolute(pos)

            # if the move is cancelled, an exception is raised on the server side
            except Exception:
                if future._must_stop.is_set():
                    raise CancelledError()
                raise
            finally:
                future._was_stopped = True
                # Update the position, even if the move didn't entirely succeed
                self._updatePosition()

    def _doMoveRel(self, future: CancellableFuture, shift: Dict[str, float]) -> None:
        """
        shift (dict): position in internal coordinates (ie, axes in the same
           direction as the hardware expects)
        """
        # We don't check the target position fit the range, the autoscript-adapter will take care of that
        self._moveTo(future, shift, rel=True)

    @isasync
    def moveRel(self, shift: Dict[str, float]) -> Future:
        """
        Shift the stage the given position in meters. This is non-blocking.
        Throws an error when the requested position is out of range.

        Parameters
        ----------
        shift: dict(string->float)
            Relative shift to move the stage to per axes in m for 'x', 'y', 'z' in rad for 'rx', 'rz'.
            Axes are 'x', 'y', 'z', 'rx' and 'rz'.
        """
        if not shift:
            return model.InstantaneousFuture()
        self._checkMoveRel(shift)
        shift = self._applyInversion(shift)

        f = self._createFuture()
        f = self._executor.submitf(f, self._doMoveRel, f, shift)
        return f

    def _doMoveAbs(self, future, pos):
        self._moveTo(future, pos, rel=False)

    @isasync
    def moveAbs(self, pos: Dict[str, float]) -> Future:
        """
        Move the stage the given position in meters. This is non-blocking.
        Throws an error when the requested position is out of range.

        Parameters
        ----------
        pos: dict(string->float)
            Absolute position to move the stage to per axes in m for 'x', 'y', 'z' in rad for 'rx', 'rz'.
            Axes are 'x', 'y', 'z', 'rx' and 'rz'.
        """
        if not pos:
            return model.InstantaneousFuture()
        self._checkMoveAbs(pos)
        pos = self._applyInversion(pos)

        f = self._createFuture()
        f = self._executor.submitf(f, self._doMoveAbs, f, pos)
        return f

    def stop(self, axes=None) -> None:
        """Stop the movement of the stage."""
        self._executor.cancel()
        self.parent.stop_stage_movement()
        try:
            self._updatePosition()
        except Exception:
            logging.exception("Unexpected failure when updating position")

    def _createFuture(self) -> CancellableFuture:
        """
        Return (CancellableFuture): a future that can be used to manage a move
        """
        f = CancellableFuture()
        f._moving_lock = threading.Lock()  # taken while moving
        f._must_stop = threading.Event()  # cancel of the current future requested
        f._was_stopped = False  # if cancel was successful
        f.task_canceller = self._cancelCurrentMove
        return f

    def _cancelCurrentMove(self, future: CancellableFuture) -> bool:
        """
        Cancels the current move (both absolute or relative). Non-blocking.
        future (Future): the future to stop. Unused, only one future must be
         running at a time.
        return (bool): True if it successfully cancelled (stopped) the move.
        """
        # The difficulty is to synchronise correctly when:
        #  * the task is just starting (not finished requesting axes to move)
        #  * the task is finishing (about to say that it finished successfully)
        logging.debug("Cancelling current move")
        future._must_stop.set()  # tell the thread taking care of the move it's over
        self.parent.stop_stage_movement()

        with future._moving_lock:
            if not future._was_stopped:
                logging.debug("Cancelling failed")
            return future._was_stopped


class Focus(model.Actuator):
    """
    This is an extension of the model.Actuator class. It provides functions for
    moving the SEM focus (as it's considered an axis in Odemis)
    """

    def __init__(self, name, role, parent, channel:str, **kwargs):
        """
        axes (set of string): names of the axes
        """

        self.channel = channel
        fwd_info = parent.working_distance_info(channel=channel)
        axes_def = {
            "z": model.Axis(unit=fwd_info["unit"], range=fwd_info["range"]),
        }

        model.Actuator.__init__(self, name, role, parent=parent, axes=axes_def, **kwargs)

        # will take care of executing axis move asynchronously
        self._executor = CancellableThreadPoolExecutor(max_workers=1)  # one task at a time

        # RO, as to modify it the server must use .moveRel() or .moveAbs()
        self.position = model.VigilantAttribute({}, unit="m", readonly=True)
        self._updatePosition()

        if self.channel == "electron" and not hasattr(self.parent, "_scanner"):
            raise ValueError("Required scanner child was not provided."
                             "An ebeam scanner is a required child component for the Focus class")
        if self.channel == "ion" and not hasattr(self.parent, "_fib_scanner"):
            raise ValueError("Required fib scanner child was not provided."
                             "An fib scanner is a required child component for the Focus class")

        # Refresh regularly the position
        self._pos_poll = util.RepeatingTimer(5, self._refreshPosition, "Focus position polling")
        self._pos_poll.start()

    def _updatePosition(self):
        """
        update the position VA
        """
        z = self.parent.get_working_distance(self.channel)
        self.position._set_value({"z": z}, force_write=True)

    def _refreshPosition(self):
        """
        Called regularly to update the current position
        """
        # We don't use the VA setters, to avoid sending back to the hardware a
        # set request
        logging.debug("Updating SEM focus position")
        try:
            self._updatePosition()
        except Exception:
            logging.exception("Unexpected failure when updating position")

    def _doMoveRel(self, foc):
        """
        move by foc
        foc (float): relative change in m
        """
        try:
            foc += self.parent.get_working_distance(self.channel)
            self.parent.set_working_distance(foc, channel=self.channel)
        finally:
            # Update the position, even if the move didn't entirely succeed
            self._updatePosition()

    def _doMoveAbs(self, foc):
        """
        move to pos
        foc (float): unit m
        """
        try:
            self.parent.set_working_distance(foc, channel=self.channel)
        finally:
            # Update the position, even if the move didn't entirely succeed
            self._updatePosition()

    @isasync
    def moveRel(self, shift):
        """
        shift (dict): shift in m
        """
        if not shift:
            return model.InstantaneousFuture()
        self._checkMoveRel(shift)

        foc = shift["z"]
        f = self._executor.submit(self._doMoveRel, foc)
        return f

    @isasync
    def moveAbs(self, pos):
        """
        pos (dict): pos in m
        """
        if not pos:
            return model.InstantaneousFuture()
        self._checkMoveAbs(pos)

        foc = pos["z"]
        f = self._executor.submit(self._doMoveAbs, foc)
        return f

    def stop(self, axes=None):
        """
        Stop the last command
        """
        # Empty the queue (and already stop the stage if a future is running)
        self._executor.cancel()
        logging.debug("Cancelled all ebeam focus moves")

        try:
            self._updatePosition()
        except Exception:
            logging.exception("Unexpected failure when updating position")<|MERGE_RESOLUTION|>--- conflicted
+++ resolved
@@ -1123,20 +1123,11 @@
         # NOTE: VA is named probeCurrent to match existing API
         beam_current_info = self.parent.beam_current_info(self.channel)
         if "choices" in beam_current_info:
-<<<<<<< HEAD
-            self.probeCurrent = model.VAEnumerated(
-                value=self.parent.get_beam_current(self.channel),
-                choices=set(beam_current_info["choices"]),
-                unit=beam_current_info["unit"],
-                setter=self._setCurrent
-            )
-=======
             self.probeCurrent = model.FloatEnumerated(
                 value=self.parent.get_beam_current(self.channel),
                 choices=set(beam_current_info["choices"]),
                 unit=beam_current_info["unit"],
                 setter=self._setCurrent)
->>>>>>> bfbae88c
         else:
             self.probeCurrent = model.FloatContinuous(
                 value=self.parent.get_beam_current(self.channel),
