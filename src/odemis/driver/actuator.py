# -*- coding: utf-8 -*-
'''
Created on 9 Aug 2014

@author: Kimon Tsitsikas and Éric Piel

Copyright © 2012-2014 Kimon Tsitsikas, Éric Piel, Delmic

This file is part of Odemis.

Odemis is free software: you can redistribute it and/or modify it under the terms
of the GNU General Public License version 2 as published by the Free Software
Foundation.

Odemis is distributed in the hope that it will be useful, but WITHOUT ANY WARRANTY;
without even the implied warranty of MERCHANTABILITY or FITNESS FOR A PARTICULAR
PURPOSE. See the GNU General Public License for more details.

You should have received a copy of the GNU General Public License along with
Odemis. If not, see http://www.gnu.org/licenses/.
'''

from __future__ import division

import collections
import copy
import itertools
import logging
import math
import numbers
import threading
from concurrent.futures._base import CancelledError, FINISHED
from concurrent import futures
import numpy
from past.builtins import basestring

from odemis import model, util
from odemis.model import (CancellableThreadPoolExecutor, CancellableFuture,
                          isasync, MD_PIXEL_SIZE_COR, MD_ROTATION_COR, MD_POS_COR)


class MultiplexActuator(model.Actuator):
    """
    An object representing an actuator made of several (real actuators)
     = a set of axes that can be moved and optionally report their position.
    """

    def __init__(self, name, role, dependencies, axes_map, ref_on_init=None, **kwargs):
        """
        name (string)
        role (string)
        dependencies (dict str -> actuator): axis name (in this actuator) -> actuator to be used for this axis
        axes_map (dict str -> str): axis name in this actuator -> axis name in the dependency actuator
        ref_on_init (None, list or dict (str -> float or None)): axes to be referenced during
          initialization. If it's a dict, it will go the indicated position
          after referencing, otherwise, it'll stay where it is.
        """
        if not dependencies:
            raise ValueError("MultiplexActuator needs dependencies")

        if set(dependencies.keys()) != set(axes_map.keys()):
            raise ValueError("MultiplexActuator needs the same keys in dependencies and axes_map")

        # Convert ref_on_init list to dict with no explicit move after
        if isinstance(ref_on_init, list):
            ref_on_init = {a: None for a in ref_on_init}
        self._ref_on_init = ref_on_init or {}
        self._axis_to_dep = {}  # axis name => (Actuator, axis name)
        self._position = {}
        self._speed = {}
        self._referenced = {}
        axes = {}

        for axis, dep in dependencies.items():
            caxis = axes_map[axis]
            self._axis_to_dep[axis] = (dep, caxis)

            # Ducktyping (useful to support also testing with MockComponent)
            # At least, it has .axes
            if not isinstance(dep, model.ComponentBase):
                raise ValueError("Dependency %s is not a component." % (dep,))
            if not hasattr(dep, "axes") or not isinstance(dep.axes, dict):
                raise ValueError("Dependency %s is not an actuator." % dep.name)
            axes[axis] = copy.deepcopy(dep.axes[caxis])
            self._position[axis] = dep.position.value[axes_map[axis]]
            if model.hasVA(dep, "speed") and caxis in dep.speed.value:
                self._speed[axis] = dep.speed.value[caxis]
            if model.hasVA(dep, "referenced") and caxis in dep.referenced.value:
                self._referenced[axis] = dep.referenced.value[caxis]

        # this set ._axes and ._dependencies
        model.Actuator.__init__(self, name, role, axes=axes,
                                dependencies=dependencies, **kwargs)

        if len(self.dependencies.value) > 1:
            # will take care of executing axis move asynchronously
            self._executor = CancellableThreadPoolExecutor(max_workers=1)  # one task at a time
            # TODO: make use of the 'Cancellable' part (for now cancelling a running future doesn't work)
        else:  # Only one dependency => optimize by passing all requests directly
            self._executor = None

        # keep a reference to the subscribers so that they are not
        # automatically garbage collected
        self._subfun = []

        dependencies_axes = {}  # dict actuator -> set of string (our axes)
        for axis, (dep, ca) in self._axis_to_dep.items():
            logging.debug("adding axis %s to dependency %s", axis, dep.name)
            if dep in dependencies_axes:
                dependencies_axes[dep].add(axis)
            else:
                dependencies_axes[dep] = {axis}

        # position & speed: special VAs combining multiple VAs
        self.position = model.VigilantAttribute(self._applyInversion(self._position), readonly=True)
        for c, ax in dependencies_axes.items():

            def update_position_per_dep(value, ax=ax, c=c):
                logging.debug("updating position of dependency %s", c.name)
                for a in ax:
                    try:
                        self._position[a] = value[axes_map[a]]
                    except KeyError:
                        logging.error("Dependency %s is not reporting position of axis %s", c.name, a)
                self._updatePosition()

            c.position.subscribe(update_position_per_dep)
            self._subfun.append(update_position_per_dep)

        # TODO: change the speed range to a dict of speed ranges
        self.speed = model.MultiSpeedVA(self._speed, [0., 10.], setter=self._setSpeed)
        for axis in self._speed.keys():
            c, ca = self._axis_to_dep[axis]

            def update_speed_per_dep(value, a=axis, ca=ca, cname=c.name):
                try:
                    self._speed[a] = value[ca]
                except KeyError:
                    logging.error("Dependency %s is not reporting speed of axis %s (%s): %s", cname, a, ca, value)
                self._updateSpeed()

            c.speed.subscribe(update_speed_per_dep)
            self._subfun.append(update_speed_per_dep)

        # whether the axes are referenced
        self.referenced = model.VigilantAttribute(self._referenced.copy(), readonly=True)

        for axis in self._referenced.keys():
            c, ca = self._axis_to_dep[axis]

            def update_ref_per_dep(value, a=axis, ca=ca, cname=c.name):
                try:
                    self._referenced[a] = value[ca]
                except KeyError:
                    logging.error("Dependency %s is not reporting reference of axis %s (%s)", cname, a, ca)
                self._updateReferenced()

            c.referenced.subscribe(update_ref_per_dep)
            self._subfun.append(update_ref_per_dep)

        for axis, pos in self._ref_on_init.items():
            # If the axis can be referenced => do it now (and move to a known position)
            if axis not in self._referenced:
                raise ValueError("Axis '%s' cannot be referenced, while should be referenced at init" % (axis,))
            if not self._referenced[axis]:
                # The initialisation will not fail if the referencing fails, but
                # the state of the component will be updated
                def _on_referenced(future, axis=axis):
                    try:
                        future.result()
                    except Exception as e:
                        c, ca = self._axis_to_dep[axis]
                        c.stop({ca})  # prevent any move queued
                        self.state._set_value(e, force_write=True)
                        logging.exception(e)

                f = self.reference({axis})
                f.add_done_callback(_on_referenced)

            # If already referenced => directly move
            # otherwise => put move on the queue, so that any move by client will
            # be _after_ the init position.
            if pos is not None:
                self.moveAbs({axis: pos})

    def _updatePosition(self):
        """
        update the position VA
        """
        # it's read-only, so we change it via _value
        pos = self._applyInversion(self._position)  # makes a copy
        logging.debug("reporting position %s", pos)
        self.position._set_value(pos, force_write=True)

    def _updateSpeed(self):
        """
        update the speed VA
        """
        # .speed is copied to detect changes to it on next update
        self.speed._set_value(self._speed.copy(), force_write=True)

    def _updateReferenced(self):
        """
        update the referenced VA
        """
        # .referenced is copied to detect changes to it on next update
        self.referenced._set_value(self._referenced.copy(), force_write=True)

    def _setSpeed(self, value):
        """
        value (dict string-> float): speed for each axis
        returns (dict string-> float): the new value
        """
        # FIXME the problem with this implementation is that the subscribers
        # will receive multiple notifications for each set:
        # * one for each axis (via _updateSpeed from each dep)
        # * the actual one (but it's probably dropped as it's the same value)
        final_value = value.copy()  # copy
        for axis, v in value.items():
            dep, ma = self._axis_to_dep[axis]
            new_speed = dep.speed.value.copy()  # copy
            new_speed[ma] = v
            dep.speed.value = new_speed
            final_value[axis] = dep.speed.value[ma]
        return final_value

    def _moveTodepMove(self, mv, rel):
        """
        mv (dict str->value)
        rel (bool): indicate whether the move is relative or absolute
        return (dict str -> dict): dependency component -> move argument
        """
        dep_to_move = collections.defaultdict(dict)  # dep -> moveRel/moveAbs argument
        for axis, distance in mv.items():
            dep, dep_axis = self._axis_to_dep[axis]
            dep_to_move[dep].update({dep_axis: distance})
            logging.debug("Moving axis %s (-> %s) %s %g", axis, dep_axis,
                          "by" if rel else "to", distance)

        return dep_to_move

    def _axesTodepAxes(self, axes):
        dep_to_axes = collections.defaultdict(set)  # dep -> set(str): axes
        for axis in axes:
            dep, dep_axis = self._axis_to_dep[axis]
            dep_to_axes[dep].add(dep_axis)
            logging.debug("Interpreting axis %s (-> %s)", axis, dep_to_axes)

        return dep_to_axes

    @isasync
    def moveRel(self, shift, **kwargs):
        """
        Move the stage the defined values in m for each axis given.
        shift dict(string-> float): name of the axis and shift in m
        **kwargs: Mostly there to support "update" argument (but currently works
          only if there is only one dep)
        """
        if not shift:
            return model.InstantaneousFuture()
        self._checkMoveRel(shift)
        shift = self._applyInversion(shift)

        if self._executor:
            f = self._executor.submit(self._doMoveRel, shift, **kwargs)
        else:
            cmv = self._moveTodepMove(shift, rel=True)
            dep, move = cmv.popitem()
            assert not cmv
            f = dep.moveRel(move, **kwargs)

        return f

    def _doMoveRel(self, shift, **kwargs):
        # TODO: updates don't work because we still wait for the end of the
        # move before we get to the next one => multi-threaded queue? Still need
        # to ensure the order (ie, X>AB>X can be executed as X/AB>X or X>AB/X but
        # XA>AB>X must be in the order XA>AB/X
        futures = []
        for dep, move in self._moveTodepMove(shift, rel=True).items():
            f = dep.moveRel(move, **kwargs)
            futures.append(f)

        # just wait for all futures to finish
        for f in futures:
            f.result()

    @isasync
    def moveAbs(self, pos, **kwargs):
        if not pos:
            return model.InstantaneousFuture()
        self._checkMoveAbs(pos)
        pos = self._applyInversion(pos)

        if self._executor:
            f = self._executor.submit(self._doMoveAbs, pos, **kwargs)
        else:
            cmv = self._moveTodepMove(pos, rel=False)
            dep, move = cmv.popitem()
            assert not cmv
            f = dep.moveAbs(move, **kwargs)

        return f

    def _doMoveAbs(self, pos, **kwargs):
        futures = []
        for dep, move in self._moveTodepMove(pos, rel=False).items():
            f = dep.moveAbs(move, **kwargs)
            futures.append(f)

        # just wait for all futures to finish
        for f in futures:
            f.result()

    @isasync
    def reference(self, axes):
        if not axes:
            return model.InstantaneousFuture()
        self._checkReference(axes)
        if self._executor:
            f = self._executor.submit(self._doReference, axes)
        else:
            cmv = self._axesTodepAxes(axes)
            dep, a = cmv.popitem()
            assert not cmv
            f = dep.reference(a)

        return f
    reference.__doc__ = model.Actuator.reference.__doc__

    def _doReference(self, axes):
        dep_to_axes = self._axesTodepAxes(axes)
        futures = []
        for dep, a in dep_to_axes.items():
            f = dep.reference(a)
            futures.append(f)

        # just wait for all futures to finish
        for f in futures:
            f.result()

    def stop(self, axes=None):
        """
        stops the motion
        axes (iterable or None): list of axes to stop, or None if all should be stopped
        """
        # Empty the queue for the given axes
        if self._executor:
            self._executor.cancel()

        all_axes = set(self.axes.keys())
        axes = axes or all_axes
        unknown_axes = axes - all_axes
        if unknown_axes:
            logging.error("Attempting to stop unknown axes: %s", ", ".join(unknown_axes))
            axes &= all_axes

        threads = []
        for dep, a in self._axesTodepAxes(axes).items():
            # it's synchronous, but we want to stop all of them as soon as possible
            thread = threading.Thread(name="Stopping axis", target=dep.stop, args=(a,))
            thread.start()
            threads.append(thread)

        # wait for completion
        for thread in threads:
            thread.join(1)
            if thread.is_alive():
                logging.warning("Stopping dependency actuator of '%s' is taking more than 1s", self.name)

    def terminate(self):
        if self._executor:
            self.stop()
            self._executor.shutdown()
            self._executor = None


class CoupledStage(model.Actuator):
    """
    Wrapper stage that takes as dependencies the SEM sample stage and the
    ConvertStage. For each move to be performed CoupledStage moves, at the same
    time, both stages.
    """

    def __init__(self, name, role, dependencies, **kwargs):
        """
        dependencies (dict str -> actuator): names to ConvertStage and SEM sample stage
        """
        # SEM stage
        self._master = None
        # Optical stage
        self._slave = None

        for crole, dep in dependencies.items():
            # Check if dependencies are actuators
            if not isinstance(dep, model.ComponentBase):
                raise ValueError("Dependency %s is not a component." % dep)
            if not hasattr(dep, "axes") or not isinstance(dep.axes, dict):
                raise ValueError("Dependency %s is not an actuator." % dep.name)
            if "x" not in dep.axes or "y" not in dep.axes:
                raise ValueError("Dependency %s doesn't have both x and y axes" % dep.name)

            if crole == "slave":
                self._slave = dep
            elif crole == "master":
                self._master = dep
            else:
                raise ValueError("Dependency given to CoupledStage must be either 'master' or 'slave', but got %s." % crole)

        if self._master is None:
            raise ValueError("CoupledStage needs a master dependency.")
        if self._slave is None:
            raise ValueError("CoupledStage needs a slave dependency.")

        # TODO: limit the range to the minimum of master/slave?
        axes_def = {}
        for an in ("x", "y"):
            axes_def[an] = copy.deepcopy(self._master.axes[an])
            axes_def[an].canUpdate = False

        model.Actuator.__init__(self, name, role, axes=axes_def, dependencies=dependencies,
                                **kwargs)
        self._metadata[model.MD_HW_NAME] = "CoupledStage"

        # will take care of executing axis moves asynchronously
        self._executor = CancellableThreadPoolExecutor(max_workers=1)  # one task at a time

        self._position = {}
        # RO, as to modify it the client must use .moveRel() or .moveAbs()
        self.position = model.VigilantAttribute({}, unit="m", readonly=True)
        self._updatePosition()
        # TODO: listen to master position to update the position? => but
        # then it might get updated too early, before the slave has finished
        # moving.

        self.referenced = model.VigilantAttribute({}, readonly=True)
        # listen to changes from dependencies
        for c in self.dependencies.value:
            if model.hasVA(c, "referenced"):
                c.referenced.subscribe(self._ondepReferenced)
        self._updateReferenced()

        self._stage_conv = None
        self._createConvertStage()

    def updateMetadata(self, md):
        self._metadata.update(md)
        # Re-initialize ConvertStage with the new transformation values
        # Called after every sample holder insertion
        self._createConvertStage()

    def _createConvertStage(self):
        """
        (Re)create the convert stage, based on the metadata
        """
        self._stage_conv = ConvertStage("converter-xy", "align",
                    dependencies={"aligner": self._slave},
                    axes=["x", "y"],
                    scale=self._metadata.get(MD_PIXEL_SIZE_COR, (1, 1)),
                    rotation=self._metadata.get(MD_ROTATION_COR, 0),
                    translation=self._metadata.get(MD_POS_COR, (0, 0)))

#         if set(self._metadata.keys()) & {MD_PIXEL_SIZE_COR, MD_ROTATION_COR, MD_POS_COR}:
#             # Schedule a null relative move, just to ensure the stages are
#             # synchronised again (if some metadata is provided)
#             self._executor.submit(self._doMoveRel, {})

    def _updatePosition(self):
        """
        update the position VA
        """
        mode_pos = self._master.position.value
        self._position["x"] = mode_pos['x']
        self._position["y"] = mode_pos['y']

        pos = self._applyInversion(self._position)
        self.position._set_value(pos, force_write=True)

    def _ondepReferenced(self, ref):
        # ref can be from any dep, so we don't use it
        self._updateReferenced()

    def _updateReferenced(self):
        """
        update the referenced VA
        """
        ref = {} # str (axes name) -> boolean (is referenced)
        # consider an axis referenced iff it's referenced in every referenceable dependencies
        for c in self.dependencies.value:
            if not model.hasVA(c, "referenced"):
                continue
            cref = c.referenced.value
            for a in (set(self.axes.keys()) & set(cref.keys())):
                ref[a] = ref.get(a, True) and cref[a]

        self.referenced._set_value(ref, force_write=True)

    def _doMoveAbs(self, pos):
        """
        move to the position
        """
        f = self._master.moveAbs(pos)
        try:
            f.result()
        finally:  # synchronise slave position even if move failed
            # TODO: Move simultaneously based on the expected position, and
            # only if the final master position is different, move again.
            mpos = self._master.position.value
            # Move objective lens
            f = self._stage_conv.moveAbs({"x": mpos["x"], "y": mpos["y"]})
            f.result()

        self._updatePosition()

    def _doMoveRel(self, shift):
        """
        move by the shift
        """
        f = self._master.moveRel(shift)
        try:
            f.result()
        finally:
            mpos = self._master.position.value
            # Move objective lens
            f = self._stage_conv.moveAbs({"x": mpos["x"], "y": mpos["y"]})
            f.result()

        self._updatePosition()

    @isasync
    def moveRel(self, shift):
        if not shift:
            shift = {"x": 0, "y": 0}
        self._checkMoveRel(shift)

        shift = self._applyInversion(shift)
        return self._executor.submit(self._doMoveRel, shift)

    @isasync
    def moveAbs(self, pos):
        if not pos:
            pos = self.position.value
        self._checkMoveAbs(pos)
        pos = self._applyInversion(pos)

        return self._executor.submit(self._doMoveAbs, pos)

    def stop(self, axes=None):
        # Empty the queue for the given axes
        self._executor.cancel()
        self._master.stop(axes)
        self._stage_conv.stop(axes)
        logging.info("Stopping all axes: %s", ", ".join(axes or self.axes))

    def _doReference(self, axes):
        fs = []
        for c in self.dependencies.value:
            # only do the referencing for the stages that support it
            if not model.hasVA(c, "referenced"):
                continue
            ax = axes & set(c.referenced.value.keys())
            fs.append(c.reference(ax))

        # wait for all referencing to be over
        for f in fs:
            f.result()

        # Re-synchronize the 2 stages by moving the slave where the master is
        mpos = self._master.position.value
        f = self._stage_conv.moveAbs({"x": mpos["x"], "y": mpos["y"]})
        f.result()

        self._updatePosition()

    @isasync
    def reference(self, axes):
        if not axes:
            return model.InstantaneousFuture()
        self._checkReference(axes)
        return self._executor.submit(self._doReference, axes)

    def terminate(self):
        if self._executor:
            self.stop()
            self._executor.shutdown()
            self._executor = None


class ConvertStage(model.Actuator):
    """
    Stage wrapper component with X/Y axis that converts the target sample stage
    position coordinates to the objective lens position based one a given scale,
    offset and rotation. This way it takes care of maintaining the alignment of
    the two stages, as for each SEM stage move it is able to perform the
    corresponding “compensate” move in objective lens.
    """

    def __init__(self, name, role, dependencies, axes,
                 rotation=0, scale=None, translation=None, **kwargs):
        """
        dependencies (dict str -> actuator): name to objective lens actuator
        axes (list of 2 strings): names of the axes for x and y
        scale (None tuple of 2 floats): scale factor from exported to original position
        rotation (float): rotation factor (in radians)
        translation (None or tuple of 2 floats): translation offset (in m)
        """
        assert len(axes) == 2
        if len(dependencies) != 1:
            raise ValueError("ConvertStage needs 1 dependency")

        self._dependency = list(dependencies.values())[0]
        self._axes_dep = {"x": axes[0], "y": axes[1]}
        if scale is None:
            scale = (1, 1)
        if translation is None:
            translation = (0, 0)

        # TODO: range of axes could at least be updated with scale + translation
        # and (when there is rotation) canUpdate would only be True if both axes
        # canUpdate.
        axes_def = {"x": self._dependency.axes[axes[0]],
                    "y": self._dependency.axes[axes[1]]}
        model.Actuator.__init__(self, name, role, dependencies=dependencies, axes=axes_def, **kwargs)

        self._metadata[model.MD_POS_COR] = translation
        self._metadata[model.MD_ROTATION_COR] = rotation
        self._metadata[model.MD_PIXEL_SIZE_COR] = scale
        self._updateConversion()

        # RO, as to modify it the client must use .moveRel() or .moveAbs()
        self.position = model.VigilantAttribute({"x": 0, "y": 0},
                                                unit="m", readonly=True)
        # it's just a conversion from the dep's position
        self._dependency.position.subscribe(self._updatePosition, init=True)

        # Speed & reference: it's complicated => user should look at the dep

    def _updateConversion(self):
        translation = self._metadata[model.MD_POS_COR]
        rotation = self._metadata[model.MD_ROTATION_COR]
        scale = self._metadata[model.MD_PIXEL_SIZE_COR]
        # Rotation * scaling for convert back/forth between exposed and dep
        self._Mtodep = numpy.array(
                     [[math.cos(rotation) * scale[0], -math.sin(rotation) * scale[0]],
                      [math.sin(rotation) * scale[1], math.cos(rotation) * scale[1]]])

        self._Mfromdep = numpy.array(
                     [[math.cos(-rotation) / scale[0], -math.sin(-rotation) / scale[1]],
                      [math.sin(-rotation) / scale[0], math.cos(-rotation) / scale[1]]])

        # Offset between origins of the coordinate systems
        self._O = numpy.array([translation[0], translation[1]], dtype=numpy.float)

    def _convertPosFromdep(self, pos_dep, absolute=True):
        # Object lens position vector
        Q = numpy.array([pos_dep[0], pos_dep[1]], dtype=numpy.float)
        # Transform to coordinates in the reference frame of the sample stage
        p = self._Mfromdep.dot(Q)
        if absolute:
            p -= self._O
        return p.tolist()

    def _convertPosTodep(self, pos, absolute=True):
        # Sample stage position vector
        P = numpy.array([pos[0], pos[1]], dtype=numpy.float)
        if absolute:
            P += self._O
        # Transform to coordinates in the reference frame of the objective stage
        q = self._Mtodep.dot(P)
        return q.tolist()

    def _updatePosition(self, pos_dep):
        """
        update the position VA when the dep's position is updated
        """
        vpos_dep = [pos_dep[self._axes_dep["x"]],
                      pos_dep[self._axes_dep["y"]]]
        vpos = self._convertPosFromdep(vpos_dep)
        # it's read-only, so we change it via _value
        self.position._set_value({"x": vpos[0], "y": vpos[1]}, force_write=True)

    def updateMetadata(self, md):
        self._metadata.update(md)
        self._updateConversion()
        self._updatePosition(self._dependency.position.value)

    @isasync
    def moveRel(self, shift, **kwargs):
        """
        **kwargs: Mostly there to support "update" argument
        """
        # shift is a vector, so relative conversion
        vshift = shift.get("x", 0), shift.get("y", 0)
        vshift_dep = self._convertPosTodep(vshift, absolute=False)

        shift_dep = {self._axes_dep["x"]: vshift_dep[0],
                       self._axes_dep["y"]: vshift_dep[1]}
        logging.debug("converted relative move from %s to %s", shift, shift_dep)
        f = self._dependency.moveRel(shift_dep, **kwargs)
        return f

    @isasync
    def moveAbs(self, pos, **kwargs):
        """
        **kwargs: Mostly there to support "update" argument
        """
        # pos is a position, so absolute conversion
        cpos = self.position.value
        vpos = pos.get("x", cpos["x"]), pos.get("y", cpos["y"])
        vpos_dep = self._convertPosTodep(vpos)

        pos_dep = {self._axes_dep["x"]: vpos_dep[0],
                     self._axes_dep["y"]: vpos_dep[1]}
        logging.debug("converted absolute move from %s to %s", pos, pos_dep)
        f = self._dependency.moveAbs(pos_dep, **kwargs)
        return f

    def stop(self, axes=None):
        self._dependency.stop()

    @isasync
    def reference(self, axes):
        f = self._dependency.reference(axes)
        return f


class AntiBacklashActuator(model.Actuator):
    """
    This is a stage wrapper that takes a stage and ensures that every move
    always finishes in the same direction.
    """

    def __init__(self, name, role, dependencies, backlash, **kwargs):
        """
        dependencies (dict str -> Stage): dict containing one component, the stage
        to wrap
        backlash (dict str -> float): for each axis of the stage, the additional
        distance to move (and the direction). If an axis of the stage is not
        present, then it’s the same as having 0 as backlash (=> no antibacklash 
        motion is performed for this axis)

        """
        if len(dependencies) != 1:
            raise ValueError("AntiBacklashActuator needs 1 dependency")

        for a, v in backlash.items():
            if not isinstance(a, basestring):
                raise ValueError("Backlash key must be a string but got '%s'" % (a,))
            if not isinstance(v, numbers.Real):
                raise ValueError("Backlash value of %s must be a number but got '%s'" % (a, v))

        self._dependency = list(dependencies.values())[0]
        self._backlash = backlash
        axes_def = {}
        for an, ax in self._dependency.axes.items():
            axes_def[an] = copy.deepcopy(ax)
            axes_def[an].canUpdate = True
            if an in backlash and hasattr(ax, "range"):
                # Restrict the range to have some margin for the anti-backlash move
                rng = ax.range
                if rng[1] - rng[0] < abs(backlash[an]):
                    raise ValueError("Backlash of %g m is bigger than range %s" %
                                     (backlash[an], rng))
                if backlash[an] > 0:
                    axes_def[an].range = (rng[0] + backlash[an], rng[1])
                else:
                    axes_def[an].range = (rng[0], rng[1] + backlash[an])

        # Whether currently a backlash shift is applied on an axis
        # If True, moving the axis by the backlash value would restore its expected position
        # _shifted_lock must be taken before modifying this attribute
        self._shifted = {a: False for a in axes_def.keys()}
        self._shifted_lock = threading.Lock()

        # look for axes in backlash not existing in the dep
        missing = set(backlash.keys()) - set(axes_def.keys())
        if missing:
            raise ValueError("Dependency actuator doesn't have the axes %s" % (missing,))

        model.Actuator.__init__(self, name, role, axes=axes_def,
                                dependencies=dependencies, **kwargs)

        # will take care of executing axis moves asynchronously
        self._executor = CancellableThreadPoolExecutor(max_workers=1)  # one task at a time

        # Duplicate VAs which are just identical
        # TODO: shall we "hide" the antibacklash move by not updating position
        # while doing this move?
        self.position = self._dependency.position

        if model.hasVA(self._dependency, "referenced"):
            self.referenced = self._dependency.referenced
        if model.hasVA(self._dependency, "speed"):
            self.speed = self._dependency.speed

    def terminate(self):
        if self._executor:
            self.stop()
            self._executor.shutdown()
            self._executor = None

    def _antiBacklashMove(self, axes):
        """
        Moves back the axes to their official position by reverting the anti-backlash shift
        axes (list of str): the axes to revert
        """
        sub_backlash = {}  # same as backlash but only contains the axes moved
        with self._shifted_lock:
            for a in axes:
                if self._shifted[a]:
                    if a in self._backlash:
                        sub_backlash[a] = self._backlash[a]
                    self._shifted[a] = False

        if sub_backlash:
            logging.debug("Running anti-backlash move %s", sub_backlash)
            self._dependency.moveRelSync(sub_backlash)

    def _doMoveRel(self, future, shift):
        # move with the backlash subtracted
        sub_shift = {}
        for a, v in shift.items():
            if a not in self._backlash:
                sub_shift[a] = v
            else:
                # optimisation: if move goes in the same direction as backlash
                # correction, then no need to do the correction
                # TODO: only do this if backlash correction has already been applied once?
                if v * self._backlash[a] >= 0:
                    sub_shift[a] = v
                else:
                    with self._shifted_lock:
                        if self._shifted[a]:
                            sub_shift[a] = v
                        else:
                            sub_shift[a] = v - self._backlash[a]
                            self._shifted[a] = True

        # Do the backlash + move
        axes = set(shift.keys())
        if not any(self._shifted):
            # a tiny bit faster as we don't sleep
            self._dependency.moveRelSync(sub_shift)
        else:
            # some antibacklash move needed afterwards => update might be worthy
            f = self._dependency.moveRel(sub_shift)
            done = False
            while not done:
                try:
                    f.result(timeout=0.01)
                except futures.TimeoutError:
                    pass  # Keep waiting for end of move
                else:
                    done = True

                # Check if there is already a new move to do
                nf = self._executor.get_next_future(future)
                if nf is not None and axes <= nf._update_axes:
                    logging.debug("Ending move control early as next move is an update containing %s", axes)
                    return

        # backlash move
        self._antiBacklashMove(list(shift.keys()))

    def _doMoveAbs(self, future, pos):
        sub_pos = {}
        for a, v in pos.items():
            if a not in self._backlash:
                sub_pos[a] = v
            else:
                shift = v - self.position.value[a]
                with self._shifted_lock:
                    if shift * self._backlash[a] >= 0:
                        sub_pos[a] = v
                        self._shifted[a] = False
                    else:
                        sub_pos[a] = v - self._backlash[a]
                        self._shifted[a] = True

        # Do the backlash + move
        axes = set(pos.keys())
        if not any(self._shifted):
            # a tiny bit faster as we don't sleep
            self._dependency.moveAbsSync(sub_pos)
        else:  # some antibacklash move needed afterwards => update might be worthy
            f = self._dependency.moveAbs(sub_pos)
            done = False
            while not done:
                try:
                    f.result(timeout=0.01)
                except futures.TimeoutError:
                    pass  # Keep waiting for end of move
                else:
                    done = True

                # Check if there is already a new move to do
                nf = self._executor.get_next_future(future)
                if nf is not None and axes <= nf._update_axes:
                    logging.debug("Ending move control early as next move is an update containing %s", axes)
                    return

        # anti-backlash move
        self._antiBacklashMove(axes)

    def _createFuture(self, axes, update):
        """
        Return (CancellableFuture): a future that can be used to manage a move
        axes (set of str): the axes that are moved
        update (bool): if it's an update move
        """
        # TODO: do this via the __init__ of subclass of Future?
        f = CancellableFuture()  # TODO: make it cancellable too

        f._update_axes = set()  # axes handled by the move, if update
        if update:
            # Check if all the axes support it
            if all(self.axes[a].canUpdate for a in axes):
                f._update_axes = axes
            else:
                logging.warning("Trying to do a update move on axes %s not supporting update", axes)

        return f

    @isasync
    def moveRel(self, shift, update=False):
        if not shift:
            return model.InstantaneousFuture()
        self._checkMoveRel(shift)

        f = self._createFuture(set(shift.keys()), update)
        return self._executor.submitf(f, self._doMoveRel, f, shift)

    @isasync
    def moveAbs(self, pos, update=False):
        if not pos:
            return model.InstantaneousFuture()
        self._checkMoveAbs(pos)

        f = self._createFuture(set(pos.keys()), update)
        return self._executor.submitf(f, self._doMoveAbs, f, pos)

    def stop(self, axes=None):
        self._dependency.stop(axes=axes)

    @isasync
    def reference(self, axes):
        f = self._dependency.reference(axes)
        return f


class LinearActuator(model.Actuator):
    """
    A generic actuator component which allows moving on a linear axis. It is actually a
    wrapper to just one axis/actuator. The actuator is referenced after n moves (can
    be specified in constructor).
    """

    def __init__(self, name, role, dependencies, axis_name, offset=0,
                 ref_start=None, ref_period=10, inverted=None, **kwargs):
        """
        name (string)
        role (string)
        dependencies (dict str -> actuator): axis name (in this actuator) -> actuator to be used for this axis
        axis_name (str): axis name in the dependency actuator
        offset (float): axis offset (negative of reference position value)
        ref_start (float or None): Value usually chosen close to reference switch from where to start
         referencing. Used to optimize runtime for referencing. If None, value will be 5% of value of cycle.
        ref_period (int or None): number of moves before referencing axis, None to disable
         automatic referencing
        """
        if inverted:
            raise ValueError("Axes shouldn't be inverted")

        if len(dependencies) != 1:
            raise ValueError("LinearActuator needs precisely one dependency")

        axis, dep = list(dependencies.items())[0]
        self._axis = axis
        self._dependency = dep
        self._caxis = axis_name
        self._offset = offset
        self._ref_start = ref_start
        self._ref_period = ref_period  # number of moves before automatic referencing
        self._move_num = 0  # current number of moves after last referencing

        # Executor used to reference and move to nearest position
        self._executor = CancellableThreadPoolExecutor(max_workers=1)  # one task at a time

        if not isinstance(dep, model.ComponentBase):
            raise ValueError("Dependency %s is not a component." % (dep,))
        if not hasattr(dep, "axes") or not isinstance(dep.axes, dict):
            raise ValueError("Dependency %s is not an actuator." % dep.name)

        ac = dep.axes[axis_name]
        rng = (ac.range[0] - self._offset, ac.range[1] - self._offset)
        axes = {axis: model.Axis(range=rng, unit=ac.unit)}
        model.Actuator.__init__(self, name, role, axes=axes, dependencies=dependencies, **kwargs)

        # Offset from which to start referencing
        if self._ref_start is None:
            self._ref_start = abs(rng[1] - rng[0]) * 0.05 - self._offset
        if not rng[0] <= self._ref_start <= rng[1]:
            raise ValueError("Reference start needs to be between %s and %s. " % (rng[0], rng[1]) +
                             "Got value %s." % self._ref_start)

        self.position = model.VigilantAttribute({}, readonly=True)
        logging.debug("Subscribing to position of dependency %s", dep.name)
        dep.position.subscribe(self._update_dep_position, init=True)

        if model.hasVA(dep, "referenced") and axis_name in dep.referenced.value:
            referenced = dep.referenced.value[axis_name]
            self.referenced = model.VigilantAttribute({self._axis: referenced}, readonly=True)
            dep.referenced.subscribe(self._update_dep_ref)

            # Automatically reference if it's possible, and not yet done
            if not referenced:
                # The initialisation will not fail if the referencing fails
                f = self.reference({axis})
                f.add_done_callback(self._on_referenced)

    def _on_referenced(self, future):
        try:
            future.result()
        except Exception as e:
            self._dependency.stop({self._caxis})  # prevent any move queued
            self.state._set_value(e, force_write=True)
            logging.exception(e)

    def _update_dep_position(self, value):
        pos = value[self._caxis] - self._offset
        self.position._set_value({self._axis: pos}, force_write=True)

    def _update_dep_ref(self, value):
        referenced = value[self._caxis]
        self.referenced._set_value({self._axis: referenced}, force_write=True)

    @isasync
    def moveRel(self, shift):
        """
        Move the rotation actuator by a defined shift.
        shift dict(string-> float): name of the axis and shift
        """
        if not shift:
            return model.InstantaneousFuture()
        self._checkMoveRel(shift)
        f = self._executor.submit(self._doMoveRel, shift)

        return f

    @isasync
    def moveAbs(self, pos):
        """
        Move the actuator to the defined position in m for each axis given.
        pos dict(string-> float): name of the axis and position in m
        """

        if not pos:
            return model.InstantaneousFuture()
        self._checkMoveAbs(pos)
        pos = self._applyInversion(pos)
        f = self._executor.submit(self._doMoveAbs, pos)

        return f

    def _referenceIfNeeded(self):
        """
        Force a referencing if it has moved a certain number of times
        """
        # Reference from time to time
        self._move_num += 1
        if self._ref_period and self._move_num > self._ref_period:
            # Axis might always go towards negative direction during referencing. Make
            # sure that the referencing works properly in case of a negative position (especially
            # important if the actuator is cyclic).
            logging.debug("Moving to reference starting position %s", self._ref_start)
            self._dependency.moveAbsSync({self._caxis: self._ref_start + self._offset})
            logging.debug("Referencing axis %s (-> %s) after %s moves", self._axis, self._caxis, self._move_num)
            self._dependency.reference({self._caxis}).result()
            self._move_num = 0

    def _doMoveRel(self, shift):
        """
        shift dict(string-> float): name of the axis and shift
        """
        self._referenceIfNeeded()
        logging.debug("Moving axis %s (-> %s) by %g", self._axis, self._caxis, shift[self._axis])
        self._dependency.moveRel({self._caxis: shift[self._axis]}).result()

    def _doMoveAbs(self, pos):
        self._referenceIfNeeded()

        cpos = pos[self._axis] + self._offset
        logging.debug("Moving axis %s (-> %s) to %g", self._axis, self._caxis, cpos)
        move = {self._caxis: cpos}
        self._dependency.moveAbs(move).result()

    def _doReference(self, axes):
        logging.debug("Referencing axis %s (-> %s)", self._axis, self._caxis)
        # Reset reference counter
        self._move_num = 0
        f = self._dependency.reference({self._caxis})
        f.result()

    @isasync
    def reference(self, axes):
        if not axes:
            return model.InstantaneousFuture()
        self._checkReference(axes)

        f = self._executor.submit(self._doReference, axes)
        return f

    reference.__doc__ = model.Actuator.reference.__doc__

    def stop(self):
        self._dependency.stop({self._caxis})

    def terminate(self):
        if self._executor:
            self.stop()
            self._executor.shutdown(wait=True)
            self._executor = None

        self._dependency.position.unsubscribe(self._update_dep_position)
        if hasattr(self, "referenced"):
            self._dependency.referenced.subscribe(self._update_dep_ref)


class FixedPositionsActuator(model.Actuator):
    """
    A generic actuator component which only allows moving to fixed positions
    defined by the user upon initialization. It is actually a wrapper to just
    one axis/actuator and it can also apply cyclic move e.g. in case the
    actuator moves a filter wheel.
    """

    def __init__(self, name, role, dependencies, axis_name, positions, cycle=None,
                 inverted=None, **kwargs):
        """
        name (string)
        role (string)
        dependencies (dict str -> actuator): axis name (in this actuator) -> actuator to be used for this axis
        axis_name (str): axis name in the dependency actuator
        positions (set or dict value -> str): positions where the actuator is allowed to move
        cycle (float): if not None, it means the actuator does a cyclic move and this value represents a full cycle
        """
        if inverted:
            raise ValueError("Axes shouldn't be inverted")

        if len(dependencies) != 1:
            raise ValueError("FixedPositionsActuator needs precisely one dependency.")

        self._cycle = cycle
        self._move_sum = 0
        self._position = {}
        self._referenced = {}
        axis, dep = list(dependencies.items())[0]
        self._axis = axis
        self._dependency = dep
        self._caxis = axis_name
        self._positions = positions
        # Executor used to reference and move to nearest position
        self._executor = CancellableThreadPoolExecutor(max_workers=1)  # one task at a time

        if not isinstance(dep, model.ComponentBase):
            raise ValueError("Dependency %s is not a component." % (dep,))
        if not hasattr(dep, "axes") or not isinstance(dep.axes, dict):
            raise ValueError("Dependency %s is not an actuator." % dep.name)

        if cycle is not None:
            # just an offset to reference switch position
            self._offset = self._cycle / len(self._positions)
            if not all(0 <= p < cycle for p in positions.keys()):
                raise ValueError("Positions must be between 0 and %s (non inclusive)" % (cycle,))

        ac = dep.axes[axis_name]
        axes = {axis: model.Axis(choices=positions, unit=ac.unit)}  # TODO: allow the user to override the unit?

        model.Actuator.__init__(self, name, role, axes=axes, dependencies=dependencies, **kwargs)

        self._position = {}
        self.position = model.VigilantAttribute({}, readonly=True)

        logging.debug("Subscribing to position of dependency %s", dep.name)
        dep.position.subscribe(self._update_dep_position, init=True)

        if model.hasVA(dep, "referenced") and axis_name in dep.referenced.value:
            self._referenced[axis] = dep.referenced.value[axis_name]
            self.referenced = model.VigilantAttribute(self._referenced.copy(), readonly=True)
            dep.referenced.subscribe(self._update_dep_ref)

        # If the axis can be referenced => do it now (and move to a known position)
        # In case of cyclic move always reference
        if not self._referenced.get(axis, True) or (self._cycle and axis in self._referenced):
            # The initialisation will not fail if the referencing fails
            f = self.reference({axis})
            f.add_done_callback(self._on_referenced)
        else:
            # If not at a known position => move to the closest known position
            nearest = util.find_closest(self._dependency.position.value[self._caxis], list(self._positions.keys()))
            self.moveAbs({self._axis: nearest}).result()

    def _on_referenced(self, future):
        try:
            future.result()
        except Exception as e:
            self._dependency.stop({self._caxis})  # prevent any move queued
            self.state._set_value(e, force_write=True)
            logging.exception(e)

    def _update_dep_position(self, value):
        p = value[self._caxis]
        if self._cycle is not None:
            p %= self._cycle
        self._position[self._axis] = p
        self._updatePosition()

    def _update_dep_ref(self, value):
        self._referenced[self._axis] = value[self._caxis]
        self._updateReferenced()

    def _updatePosition(self):
        """
        update the position VA
        """
        # if it is an unsupported position report the nearest supported one
        real_pos = self._position[self._axis]
        nearest = util.find_closest(real_pos, self._positions.keys())
        if not util.almost_equal(real_pos, nearest):
            logging.warning("Reporting axis %s @ %s (known position), while physical axis %s @ %s",
                            self._axis, nearest, self._caxis, real_pos)
        pos = {self._axis: nearest}
        logging.debug("reporting position %s", pos)
        self.position._set_value(pos, force_write=True)

    def _updateReferenced(self):
        """
        update the referenced VA
        """
        # .referenced is copied to detect changes to it on next update
        self.referenced._set_value(self._referenced.copy(), force_write=True)

    @isasync
    def moveRel(self, shift):
        if not shift:
            return model.InstantaneousFuture()
        self._checkMoveRel(shift)
        raise NotImplementedError("Relative move on fixed positions axis not supported")

    @isasync
    def moveAbs(self, pos):
        """
        Move the actuator to the defined position in m for each axis given.
        pos dict(string-> float): name of the axis and position in m
        """
        if not pos:
            return model.InstantaneousFuture()
        self._checkMoveAbs(pos)
        pos = self._applyInversion(pos)
        f = self._executor.submit(self._doMoveAbs, pos)

        return f

    def _doMoveAbs(self, pos):
        axis, distance = list(pos.items())[0]
        logging.debug("Moving axis %s (-> %s) to %g", self._axis, self._caxis, distance)

        try:
            # While it's moving, don't listen to the intermediary positions,
            # as it will not fit any known position, and be confusing.
            self._dependency.position.unsubscribe(self._update_dep_position)

            if self._cycle is None:
                move = {self._caxis: distance}
                self._dependency.moveAbs(move).result()
            else:
                # Optimize by moving through the closest way
                cur_pos = self._dependency.position.value[self._caxis]
                vector1 = distance - cur_pos
                mod1 = vector1 % self._cycle
                vector2 = cur_pos - distance
                mod2 = vector2 % self._cycle
                if abs(mod1) < abs(mod2):
                    self._move_sum += mod1
                    if self._move_sum >= self._cycle:
                        # Once we are about to complete a full cycle, reference again
                        # to get rid of accumulated error
                        self._move_sum = 0
                        # move to the reference switch
                        move_to_ref = (self._cycle - cur_pos) % self._cycle + self._offset
                        self._dependency.moveRel({self._caxis: move_to_ref}).result()
                        self._dependency.reference({self._caxis}).result()
                        move = {self._caxis: distance}
                    else:
                        move = {self._caxis: mod1}
                else:
                    move = {self._caxis: -mod2}
                    self._move_sum -= mod2

                self._dependency.moveRel(move).result()
        finally:
            self._dependency.position.subscribe(self._update_dep_position, init=True)

    def _doReference(self, axes):
        logging.debug("Referencing axis %s (-> %s)", self._axis, self._caxis)
        f = self._dependency.reference({self._caxis})
        f.result()

        # If we just did homing and ended up to an unsupported position, move to
        # the nearest supported position
        cp = self._dependency.position.value[self._caxis]
        if cp not in self._positions:
            nearest = util.find_closest(cp, self._positions.keys())
            self._doMoveAbs({self._axis: nearest})

    @isasync
    def reference(self, axes):
        if not axes:
            return model.InstantaneousFuture()
        self._checkReference(axes)

        f = self._executor.submit(self._doReference, axes)
        return f
    reference.__doc__ = model.Actuator.reference.__doc__

    def stop(self, axes=None):
        """
        stops the motion
        axes (iterable or None): list of axes to stop, or None if all should be stopped
        """
        if axes is not None:
            axes = set()
            if self._axis in axes:
                axes.add(self._caxis)

        self._dependency.stop(axes=axes)

    def terminate(self):
        if self._executor:
            self.stop()
            self._executor.shutdown(wait=True)
            self._executor = None

        self._dependency.position.unsubscribe(self._update_dep_position)
        if hasattr(self, "referenced"):
            self._dependency.referenced.subscribe(self._update_dep_ref)


class CombinedSensorActuator(model.Actuator):
    """
    An actuator component which allows moving to fixed positions which can
    be detected by a separate component.
    """

    def __init__(self, name, role, dependencies, axis_actuator, axis_sensor,
                 positions, to_sensor, inverted=None, **kwargs):
        """
        name (string)
        role (string)
        dependencies (dict str -> actuator): role (in this actuator) -> actuator
           "actuator": dependency used to move the axis
           "sensor: dependency used to read the position (via the .position)
        axis_actuator (str): axis name in the dependency actuator
        axis_sensor (str): axis name in the dependency sensor
        positions (set or dict value -> (str or [str])): positions where the actuator is allowed to move
        to_sensor (dict value -> value): position of the actuator to position reported by the sensor
        """
        if inverted:
            raise ValueError("Axes shouldn't be inverted")
        if len(dependencies) != 2:
            raise ValueError("CombinedSensorActuator needs precisely two dependencies")

        try:
            dep = dependencies["actuator"]
        except KeyError:
            raise ValueError("No 'actuator' dependency provided")
        if not isinstance(dep, model.ComponentBase):
            raise ValueError("Dependency %s is not a component." % (dep.name,))
        if not hasattr(dep, "axes") or not isinstance(dep.axes, dict):
            raise ValueError("Dependency %s is not an actuator." % dep.name)
        try:
            sensor = dependencies["sensor"]
        except KeyError:
            raise ValueError("No 'sensor' dependency provided")
        if not isinstance(sensor, model.ComponentBase):
            raise ValueError("Dependency %s is not a component." % (sensor.name,))
        if not model.hasVA(sensor, "position"):  # or not c in sensor.position.value:
            raise ValueError("Dependency %s has no position VA." % sensor.name)

        self._dependency = dep
        self._sensor = sensor

        self._axis = axis_actuator
        self._axis_sensor = axis_sensor
        ac = dep.axes[axis_actuator]
        axes = {self._axis: model.Axis(choices=positions, unit=ac.unit)}

        self._positions = positions
        self._to_sensor = to_sensor
        # Check that each actuator position in to_sensor is valid
        if set(to_sensor.keys()) != set(positions):
            raise ValueError("to_sensor doesn't contain the same values as 'positions'.")

        # Check that each sensor position in to_sensor is valid
        as_def = sensor.axes[self._axis_sensor]
        if hasattr(as_def, "choices"):
            if not set(to_sensor.values()) <= set(as_def.choices):
                raise ValueError("to_sensor doesn't contain the same values as available in the sensor (%s)." %
                                 (as_def.choices,))
        elif hasattr(as_def, "range"):
            if not all(as_def.range[0] <= p <= as_def.range[1] for p in to_sensor.values()):
                raise ValueError("to_sensor contains out-of-range values for the sensor (range is %s)." %
                                 (as_def.range,))

        # This is the compensation needed for the actuator to move to the expected
        # position. Will be updated after a move, if extra shift is needed.
        # TODO: also update during referencing
        self._pos_shift = 0  # in dependency actuator axis unit

        # Executor used to reference and move to nearest position
        self._executor = CancellableThreadPoolExecutor(max_workers=1)  # one task at a time

        model.Actuator.__init__(self, name, role, axes=axes, dependencies=dependencies, **kwargs)

        self.position = model.VigilantAttribute({}, readonly=True)
        logging.debug("Subscribing to position of dependencies %s and %s", dep.name, sensor.name)
        dep.position.subscribe(self._update_dep_position)
        sensor.position.subscribe(self._updatePosition, init=True)

        # TODO: provide our own reference?
        if model.hasVA(dep, "referenced") and axis_actuator in dep.referenced.value:
            self._referenced = {self._axis: dep.referenced.value[axis_actuator]}
            self.referenced = model.VigilantAttribute(self._referenced.copy(), readonly=True)
            dep.referenced.subscribe(self._update_dep_ref)

    def _update_dep_position(self, value):
        # Force reading the sensor position
        self._updatePosition()

    def _update_dep_ref(self, value):
        self._referenced[self._axis] = value[self._axis]
        self._updateReferenced()

    def _updatePosition(self, spos=None):
        """
        update the position VA
        spos: position from the sensor
        """
        if spos is None:
            spos = self._sensor.position.value

        spos_axis = spos[self._axis_sensor]

        # Convert from sensor to "actuator" position
        for ap, sp in self._to_sensor.items():
            if sp == spos_axis:
                pos = {self._axis: ap}
                break
        else:
            logging.error("No equivalent position known for sensor position %s", spos_axis)
            # TODO: look for the closest one?
            return

        logging.debug("Reporting position %s", pos)
        self.position._set_value(pos, force_write=True)

    def _updateReferenced(self):
        """
        update the referenced VA
        """
        # .referenced is copied to detect changes to it on next update
        self.referenced._set_value(self._referenced.copy(), force_write=True)

    @isasync
    def moveRel(self, shift):
        if not shift:
            return model.InstantaneousFuture()
        self._checkMoveRel(shift)
        raise NotImplementedError("Relative move on fixed positions axis not supported")

    @isasync
    def moveAbs(self, pos):
        """
        Move the actuator to the defined position in m for each axis given.
        pos dict(string-> float): name of the axis and position in m
        """
        if not pos:
            return model.InstantaneousFuture()
        self._checkMoveAbs(pos)
        pos = self._applyInversion(pos)
        f = self._executor.submit(self._doMoveAbs, pos)

        return f

    def _doMoveAbs(self, pos):
        p = pos[self._axis]
        p_cor = p + self._pos_shift
        prev_pos = self._dependency.position.value[self._axis]
        logging.debug("Moving axis %s to %g (corrected %g)", self._axis, p, p_cor)

        self._dependency.moveAbs(pos).result()

        # Check that it worked
        exp_spos = self._to_sensor[p]  # already checked that distance is there
        spos = self._sensor.position.value[self._axis_sensor]

        # If it didn't work, try 10x to move by an extra 10%
        retry = 0
        tot_shift = 0
        while spos != exp_spos:
            retry += 1
            if retry == 10:
                logging.warning("Failed to reach position %s (=%s) even after extra %s, still at %s",
                                p_cor, exp_spos, tot_shift, spos)
                raise IOError("Failed to reach position %s, sensor reports %s" % (p, spos))

            # Find 10% move
            if p_cor == prev_pos:
                # It was already at the "right" position => give up
                logging.warning("Actuator supposedly at position %s, but sensor reports %s",
                                exp_spos, spos)
                return
            shift = (p_cor - prev_pos) * 0.1

            logging.debug("Attempting to reach position %s (=%s) by moving an extra %s",
                          p_cor, exp_spos, shift)
            try:
                self._dependency.moveRel({self._axis: shift}).result()
            except Exception as ex:
                logging.warning("Failed to move further (%s)", ex)
                raise IOError("Failed to reach position %s, sensor reports %s" % (p, spos))

            tot_shift += shift
            spos = self._sensor.position.value[self._axis_sensor]

        # It worked, so save the shift
        self._pos_shift += tot_shift

    def _doReference(self, axes):
        # TODO:
        # 1. If the dependency is not referenced yet, reference it
        # 2. move to first position
        # 3. keep moving +10% until the sensor indicates a change
        # 4. do the same with every position
        # 5. store the updated position for each position.

        logging.debug("Referencing axis %s", self._axis)
        f = self._dependency.reference({self._axis})
        f.result()

    @isasync
    def reference(self, axes):
        if not axes:
            return model.InstantaneousFuture()
        self._checkReference(axes)

        f = self._executor.submit(self._doReference, axes)
        return f

    reference.__doc__ = model.Actuator.reference.__doc__

    def stop(self, axes=None):
        """
        stops the motion
        axes (iterable or None): list of axes to stop, or None if all should be stopped
        """
        self._dependency.stop(axes=axes)

    def terminate(self):
        if self._executor:
            self.stop()
            self._executor.shutdown(wait=True)
            self._executor = None

        self._dependency.position.unsubscribe(self._update_dep_position)
        self._sensor.position.unsubscribe(self._updatePosition)


class CombinedFixedPositionActuator(model.Actuator):
    """
    A generic actuator component which only allows moving to fixed positions
    defined by the user upon initialization. It is actually a wrapper to move
    two rotational actuators to fixed relative and absolute position (e.g.
    two polarization filters).
    """

    def __init__(self, name, role, dependencies, caxes_map, axis_name, positions, fallback,
                 atol=None, cycle=None, inverted=None, **kwargs):
        """
        name (string)
        role (string)
        dependencies (dict str -> actuator): axis name (in this actuator) -> actuator to be used for this axis
        caxes_map (list): axis names in the dependencies actuator
        axis_name (string): axis name in this actuator
        positions (dict str -> list with two entries): position combinations possible for dependencies axes
                                                       reported position name for axis  --> positions of each dependency axis
        fallback (str): position string reported when none of combination of dependency positions fits the dependencies
                        positions. Fallback position can be equal to one of the positions allowed. If fallback is not
                        equal to one of the positions allowed, it is not possible to request moving to this fallback
                        position.
        atol (list of (float or None)): absolute tolerance in the position of each dep. If None, set to 0.
        cycle (list of (float or None)): for each axis, the length of a full rotation until it reaches position 0 again.
                                        None is "infinity" (= no modulo)
        """
        if inverted:
            raise ValueError("Axes shouldn't be inverted")
        if len(dependencies) != 2:
            raise ValueError("CombinedFixedPositionActuator needs precisely two dependencies")
        if len(caxes_map) != 2:
            raise ValueError("CombinedFixedPositionActuator needs precisely two axis names for dependencies axes")
        if len(atol) != 2:
            raise ValueError("CombinedFixedPositionActuator needs list of "
                             "precisely two values for tolerance in position")
        for key, pos in positions.items():
            if not (len(pos) == 2 or isinstance(pos, str)):
                raise ValueError("Position %s needs to be of format list with exactly two entries. "
                                 "Got instead position %s." % (key, pos))

        self._axis_name = axis_name
        self._positions = positions
        self._atol = atol
        self._fallback = fallback
        self._cycle = cycle

        if cycle is None:
            self._cycle = (None,) * len(dependencies)
        if atol is None:
            self._atol = (0,) * len(dependencies)

        if len(self._cycle) != len(dependencies):
            raise ValueError("CombinedFixedPositionActuator has %s dependencies, so "
                             "need cycle being a list of same length." % len(dependencies))
        if len(atol) != len(dependencies):
            raise ValueError("CombinedFixedPositionActuator has %s dependencies, so "
                             "need atol being a list of same length." % len(dependencies))

        self._dependencies = [dependencies[r] for r in sorted(dependencies.keys())]
        # self._dependencies_futures = None
        # axis names of dependencies
        self._axes_map = [key for key in sorted(dependencies.keys())]
        # axis names of axes of dependencies
        self._caxes_map = caxes_map

        for i, (c, ac) in enumerate(zip(self._dependencies, self._caxes_map)):
            if ac not in c.axes:
                raise ValueError("Dependency %s has no axis named %s" % (c.name, ac))

            if hasattr(c.axes[ac], "range"):
                mn, mx = c.axes[ac].range
                for key, pos in self._positions.items():
                    if not mn <= pos[i] <= mx:
                        raise ValueError("Position %s with key %s is out of range for dependencies." % (pos[i], key))

            elif hasattr(c.axes[ac], "choices"):
                for pos in self._positions.values():
                    if pos[i] not in c.axes[ac].choices:
                        raise ValueError("Position %s is not in range of choices for dependencies." % pos[i])

        axes = {axis_name: model.Axis(choices=set(list(positions.keys()) + [fallback]))}

        # this set ._axes and ._dependencies
        model.Actuator.__init__(self, name, role, axes=axes, dependencies=dependencies, **kwargs)

        # will take care of executing axis move asynchronously
        self._executor = CancellableThreadPoolExecutor(max_workers=1)  # one task at a time

        # create position VA and subscribe to position
        self.position = model.VigilantAttribute({}, readonly=True)
        for c in self._dependencies:
            # subscribe to variable of each dependencies axis and call now with init=True
            c.position.subscribe(self._updatePosition, init=True)

        # check if dependencies axes can be referenced, create referenced VA, subscribe to referenced
        # list with entries True and/or False for dependencies
        self._dependencies_refd = [model.hasVA(dep, "referenced") and caxis in dep.referenced.value
                               for dep, caxis in zip(self._dependencies, self._caxes_map)]
        if any(self._dependencies_refd):
            # whether the axes are referenced
            self.referenced = model.VigilantAttribute({}, readonly=True)
            for c in itertools.compress(self._dependencies, self._dependencies_refd):
                # subscribe to variable of each dependencies axis and call now with init=True
                c.referenced.subscribe(self._updateReferenced, init=True)

    def _readPositionfromDependencies(self):
        """
        check if the dependencies axes positions correspond to any allowed combined axis position
        :return: position key in position dict for dependency axis
        """
        # get current dependencies positions
        pos_dependencies_cur = [c.position.value[ca] for c, ca in zip(self._dependencies, self._caxes_map)]

        # check whether current dependencies positions are in consistency with dependencies positions allowed
        for pos_key, pos_dependencies in self._positions.items():
            # cp: current dependencies position, tp: target dependencies position
            for cp, tp, atol, cyl in zip(pos_dependencies_cur, pos_dependencies, self._atol, self._cycle):
                # handle positions close to cycle and thus also close to zero
                # and within tolerance so util.almost_equal compare the correct values
                if cyl is None:
                    dist = abs(cp - tp)
                else:
                    dist = min((cp - tp) % cyl, (tp - cp) % cyl)
                if dist > atol:
                    break
            else:  # Never found a position _not_ different from actual dependencies axes positions => it's a match!
                return pos_key
        else:
            raise LookupError("Did not find any matching position. Reporting position %s." % pos_dependencies_cur)

    def _updatePosition(self, _=None):
        # _=None: optional argument, needed for VA calls
        """
        update the position VA
        """
        try:
            pos_key_matching = self._readPositionfromDependencies()

            # it's read-only, so we change it via _value
            self.position._set_value({self._axis_name: pos_key_matching}, force_write=True)
            logging.debug("reporting position %s", self.position.value)

        except LookupError:
            self.position._set_value({self._axis_name: self._fallback}, force_write=True)
            pos_dependencies = [c.position.value[ca] for c, ca in zip(self._dependencies, self._caxes_map)]
            logging.warning("Current position does not match any known position. Reporting position %s. "
                            "Positions of %s are %s." % (self.position.value, self._caxes_map, pos_dependencies))

    def _updateReferenced(self, _=None):
        """
        update the referenced VA
        """
        # Referenced if all the (referenceable) dependencies are referenced
        refd = all(c.referenced.value[ac] for c, ac, r in zip(self._dependencies, self._caxes_map, self._dependencies_refd)
                   if r)
        # .referenced is copied to detect changes to it on next update
        self.referenced._set_value({self._axis_name: refd}, force_write=True)
        logging.debug("Reporting referenced axis %s as %s.", self._axis_name, refd)

    @isasync
    def moveRel(self, shift):
        if not shift:
            return model.InstantaneousFuture()
        raise NotImplementedError("Relative move on combined fixed positions axis not supported")

    @isasync
    def moveAbs(self, pos):
        if not pos:
            return model.InstantaneousFuture()

        self._checkMoveAbs(pos)
        if pos[self._axis_name] == self._fallback:
            # raise error if user asks to move to fallback position
            raise ValueError("Not allowed to move to fallback position %s" % self._fallback)

        f = self._executor.submit(self._doMoveAbs, pos)

        # TODO: will be needed when cancel is implemented
        # self._cancelled = False
        # f = CancellableFuture()
        # f = self._executor.submitf(f, self._doMoveAbs, pos)
        # f.task_canceller = self._cancelMovement

        return f

    # TODO: needs to be implemented properly
    # def _cancelMovement(self, future):
    #     cancelled = False
    #     if self._dependencies_futures:
    #         if len(self._dependencies_futures) == 0:
    #             return True
    #         for f in self._dependencies_futures:
    #             cancelled = cancelled | f.cancel()
    #     self._cancelled = cancelled
    #     return cancelled

    def _doMoveAbs(self, pos):
        _pos = self._positions[pos[self._axis_name]]
        futures_dependencies = []
        # TODO: needed when cancel will be implemented
        # self._dependencies_futures = []

        try:
            # unsubscribe dependencies axes VAs while moving: during moving no reporting of the dependencies axes positions
            # is conducted as they would report positions, which do not match any position specified in positions.
            # The _updatePosition function would continuously report the fallback position.
            for c in self._dependencies:
                c.position.unsubscribe(self._updatePosition)

            for dep, ac, cp in zip(self._dependencies, self._caxes_map, _pos):
                f = dep.moveAbs({ac: cp})
                futures_dependencies.append(f)
                # TODO: needed when cancel will be implemented
                # self._dependencies_futures.append(f)

            # just wait for all futures to finish
            exceptions = []
            for f in futures_dependencies:
                try:
                    f.result()
                except Exception as ex:
                    logging.debug("Exception was raised by %s." % ex)
                    exceptions.append(ex)

            # TODO: needed when cancel will be implemented
            # for f in self._dependencies_futures:
            #     try:
            #         f.result()
            #     except CancelledError:
            #         logging.debug("Movement was cancelled.")
            #     except Exception as ex:
            #         logging.debug("Exception was raised by %s." % ex)
            #         exceptions.append(ex)
            # self._dependencies_futures = None

            self._updatePosition()

            if exceptions:
                raise exceptions[0]

        finally:
            # Resubscribe again after movement is done in finally to ensure that VAs are resubscribed also when an
            # unusual event has occurred (e.g. cancel).
            for c in self._dependencies:
                c.position.subscribe(self._updatePosition)

    @isasync
    def reference(self, axis):
        if not axis:
            return model.InstantaneousFuture()
        self._checkReference(axis)
        f = self._executor.submit(self._doReference, axis)

        return f

    # use doc string from model.actuator.reference
    reference.__doc__ = model.Actuator.reference.__doc__

    def _doReference(self, axes):
        try:
            # unsubscribe dependencies axes VAs while moving: during moving no reporting of the dependencies axes positions
            # is conducted as they would report positions, which do not match any position specified in positions.
            # The _updatePosition function would continuously report the fallback position.
            for c in self._dependencies:
                c.position.unsubscribe(self._updatePosition)

            # try:
            futures = []
            for dep, caxis in zip(self._dependencies, self._caxes_map):
                f = dep.reference({caxis})
                futures.append(f)

            # just wait for all futures to finish
            for f in futures:
                f.result()

            try:
                # check if referencing pos matches any position allowed
                self._readPositionfromDependencies()
            except LookupError:
                # If we just did referencing and ended up to an unsupported position,
                # move to closest supported position
                pos_dependencies = [c.position.value[ca] for c, ca in zip(self._dependencies, self._caxes_map)]
                pos_distances = {key: abs(pos_dependencies[0] - pos[0]) + abs(pos_dependencies[1] + pos[1])
                                 for key, pos in self._positions.items()}
                pos_key_closest = util.index_closest(0.0, pos_distances)
                self._doMoveAbs({self._axis_name: pos_key_closest})
        finally:
            # Resubscribe again after movement is done in finally to ensure that VAs are resubscribed also when an
            # unusual event has occurred (e.g. cancel).
            for c in self._dependencies:
                c.position.subscribe(self._updatePosition)

    def stop(self, axes=None):
        """
        stops the motion
        axes (iterable or None): list of axes to stop, or None if all should be stopped
        """
        # Empty the queue for the given axes
        if self._executor:
            self._executor.cancel()

        if axes is not None and self._axis_name not in axes:
            logging.warning("Trying to stop without any existing axis")
            return

        threads = []
        for dep, ac in zip(self._dependencies, self._caxes_map):
            # it's synchronous, but we want to stop all of them as soon as possible
            thread = threading.Thread(name="Stopping axis", target=dep.stop, args=({ac},))
            thread.start()
            threads.append(thread)

        # wait for completion
        for thread in threads:
            thread.join(1)
            if thread.is_alive():
                logging.warning("Stopping dependency actuator of '%s' is taking more than 1s", self.name)

    def terminate(self):
        if self._executor:
            self.stop()
            self._executor.shutdown()
            self._executor = None

        for c in self._dependencies:
            c.position.unsubscribe(self._updatePosition)
        for c in itertools.compress(self._dependencies, self._dependencies_refd):
            c.referenced.unsubscribe(self._updateReferenced)


class RotationActuator(model.Actuator):
    """
    Wrapper component for a single actuator axis which does complete rotations but reports it as a (almost) infinite
    linear axis. It ensures that a move is done by going via the fastest direction, that referencing is done regularly
    in order to avoid error accumulation in the position and converts the reported position to a limited range
    0 -> cycle. It also supports to pass an offset to the position conversion, via the MD_POS_COR metadata.
    """

    def __init__(self, name, role, dependencies, axis_name, cycle=2 * math.pi,
                 ref_start=None, inverted=None, **kwargs):
        """
        name (string)
        role (string)
        dependencies (dict str -> actuator): axis name (in this actuator) -> actuator to be used for this axis
        axis_name (str): axis name in the dependency actuator
        cycle (float): 0 < float. Default value = 2pi.
        ref_start (float or None): Value usually chosen close to reference switch from where to start referencing.
                                    Used to optimize runtime for referencing.
                                    If None, value will be 5% of value of cycle.
        """
        if inverted:
            raise ValueError("Axes shouldn't be inverted")

        if len(dependencies) != 1:
            raise ValueError("RotationActuator needs precisely one dependency")

        self._cycle = cycle
        # counter to check when current position has overrun cycle
        # and is close to zero again (pos and neg direction)
        self._move_sum = 0
        # check when a specified number of rotations was performed
        self._move_num_total = 0
        axis, dep = list(dependencies.items())[0]
        self._axis = axis
        self._dependency = dep
        self._dep_future = None
        self._caxis = axis_name

        # just an offset to reference switch position using the shortest move
        if ref_start is None:
            ref_start = cycle * 0.05
        self._ref_start = ref_start

        # Executor used to reference and move to nearest position
        self._executor = CancellableThreadPoolExecutor(max_workers=1)  # one task at a time

        if not isinstance(dep, model.ComponentBase):
            raise ValueError("Dependency %s is not a component." % (dep,))
        if not hasattr(dep, "axes") or not isinstance(dep.axes, dict):
            raise ValueError("Dependency %s is not an actuator." % dep.name)
        if not self._cycle >= 0:
            raise ValueError("Cycle needs to be a positive number. Got value %s." % self._cycle)
        if not 0 <= self._ref_start <= self._cycle:
            raise ValueError("Reference start needs to be a positive number within range of cycle. "
                             "Got value %s." % self._ref_start)

        ac = dep.axes[axis_name]
        # dict {axis_name --> driver}
        axes = {axis: model.Axis(range=(0, self._cycle), unit=ac.unit)}  # TODO: allow the user to override the unit?

        model.Actuator.__init__(self, name, role, axes=axes, dependencies=dependencies, **kwargs)

        # set offset due to mounting of components (float)
        self._metadata[model.MD_POS_COR] = 0.

        self.position = model.VigilantAttribute({}, readonly=True)

        logging.debug("Subscribing to position of dependency %s", dep.name)
        # subscribe to variable and call now with init=True
        dep.position.subscribe(self._updatePosition, init=True)

        if model.hasVA(dep, "referenced") and axis_name in dep.referenced.value:
            self._referenced = {}
            self.referenced = model.VigilantAttribute(self._referenced.copy(), readonly=True)
            # subscribe to variable and call now with init=True
            dep.referenced.subscribe(self._updateReferenced, init=True)

            # If the axis can be referenced => do it now (and move to a known position)
            # In case of cyclic move always reference
            if not self.referenced.value[axis]:
                # The initialisation will not fail if the referencing fails
                f = self.reference({axis})
                f.add_done_callback(self._on_referenced)

    def updateMetadata(self, md):
        for key, value in md.items():
            if isinstance(value, numbers.Real) and (0 <= abs(value) <= self._cycle/2):
                super(RotationActuator, self).updateMetadata(md)
                self._updatePosition()
                logging.debug("reporting metadata entry %s with value %s." % (value, key))
            else:
                logging.error("value %s for metadata entry %s is not allowed. "
                                  "Value should be in range -%s/2 and +%s/2." % (value, key, self._cycle, self._cycle))
                raise ValueError("value %s for metadata entry %s is not allowed." % (value, key))

    def _on_referenced(self, future):
        try:
            future.result()
        except Exception as e:
            self._dependency.stop({self._caxis})  # prevent any move queued
            self.state._set_value(e, force_write=True)
            logging.exception(e)

    def _updatePosition(self, _=None):
        """
        update the position VA
        """
        p = self._dependency.position.value[self._caxis] - self._metadata[model.MD_POS_COR]
        p %= self._cycle
        pos = {self._axis: p}
        logging.debug("reporting position %s", pos)
        self.position._set_value(pos, force_write=True)

    def _updateReferenced(self, _=None):
        """
        update the referenced VA
        """
        # get dependency VA value, update dict value
        self._referenced[self._axis] = self._dependency.referenced.value[self._caxis]
        # ._referenced is copied to detect changes to it on next update
        # update VA value
        self.referenced._set_value(self._referenced.copy(), force_write=True)


    @isasync
    def moveRel(self, shift):
        """
        Move the rotation actuator by a defined shift.
        shift dict(string-> float): name of the axis and shift
        """
        if not shift:
            return model.InstantaneousFuture()
        self._checkMoveRel(shift)
        f = self._executor.submit(self._doMoveRel, shift)

        # TODO: needed when cancel will be implemented
        # f = CancellableFuture()
        # f = self._executor.submitf(f, self._doMoveRel, shift)
        # f.task_canceller = self._cancelMovement

        return f

    def _doMoveRel(self, shift):
        """
        shift dict(string-> float): name of the axis and shift
        """
        cur_pos = self._dependency.position.value[self._caxis] - self._metadata[model.MD_POS_COR]
        pos = cur_pos + shift[self._axis]
        self._doMoveAbs({self._axis: pos})

    @isasync
    def moveAbs(self, pos):
        """
        Move the actuator to the defined position for a given axis.
        pos dict(string-> float): name of the axis and position
        """
        if not pos:
            return model.InstantaneousFuture()
        self._checkMoveAbs(pos)
        f = self._executor.submit(self._doMoveAbs, pos)

        # TODO: needed when cancel will be implemented
        # f = CancellableFuture()
        # f = self._executor.submitf(f, self._doMoveAbs, pos)
        # f.task_canceller = self._cancelMovement

        return f

    def _doMoveAbs(self, pos):
        """
        pos dict(string-> float): name of the axis and position
        """
        target_pos = pos[self._axis]
        # correct distance for physical offset due to mounting
        target_pos += self._metadata[model.MD_POS_COR]
        logging.debug("Moving axis %s (-> %s) to %g", self._axis, self._caxis, target_pos)

        self._move_num_total += 1

        # calc move needed to reach requested pos
        move, cur_pos = self._findShortestMove(target_pos)

        # Check that the move passes by the reference switch by detecting whether
        # the current and final position are not in the same multiple of cycle.
        # "Linear" view of the axis (c = cycle)
        #    -2c       -1c        0         c         2c        3c
        # ----|---------|---------|---------|---------|---------|---
        #         -2            -1      0        1        2
        final_pos = cur_pos + move
        pass_ref = (cur_pos // self._cycle) != (final_pos // self._cycle)

        # do referencing after i=5 moves or when passing the reference switch anyways
        if pass_ref or self._move_num_total >= 5:
            # Move to pos close to ref switch
            move, cur_pos = self._findShortestMove(self._ref_start)
                
            self._dependency.moveRel({self._caxis: move}).result()
            self._dependency.reference({self._caxis}).result()

            # now calc how to move to the actual position requested
            move, cur_pos = self._findShortestMove(target_pos)
                
            self._move_num_total = 0

        _dep_future = self._dependency.moveRel({self._caxis: move})
        _dep_future.result()

        # TODO: needed when cancel will be implemented
        # self._dep_future = self._dependency.moveRel({self._caxis: move})
        # self._dep_future.result()
        # self._dep_future = None

    def _findShortestMove(self, target_pos):
        """Find the closest way to move through in order to optimize for runtime."""

        cur_pos = self._dependency.position.value[self._caxis]
        vector = target_pos - cur_pos
        # mod1 and mod2 should be always positive as self._cycle should be positive
        mod1 = vector % self._cycle
        mod2 = -vector % self._cycle

        if mod1 < mod2:
            return mod1, cur_pos
        else:
            return -mod2, cur_pos

    # TODO: need a proper implementation
    # def _cancelMovement(self, future):
        # if self._dep_future:
        #     return self._dep_future.cancel()
        # return False

    def _doReference(self, axes):
        logging.debug("Referencing axis %s (-> %s)", self._axis, self._caxis)
        f = self._dependency.reference({self._caxis})
        f.result()

    @isasync
    def reference(self, axes):
        if not axes:
            return model.InstantaneousFuture()
        self._checkReference(axes)

        f = self._executor.submit(self._doReference, axes)
        return f

    reference.__doc__ = model.Actuator.reference.__doc__

    def stop(self, axes=None):
        """
        stops the motion
        axes (iterable or None): list of axes to stop, or None if all should be stopped
        """
        # Empty the queue for the given axes
        if self._executor:
            self._executor.cancel()

        if axes is not None:
            axes = set()
            if self._axis in axes:
                axes.add(self._caxis)

        self._dependency.stop(axes=axes)

    def terminate(self):
        if self._executor:
            self.stop()
            self._executor.shutdown(wait=True)
            self._executor = None

        self._dependency.position.unsubscribe(self._updatePosition)
        if hasattr(self, "referenced"):
            self._dependency.referenced.subscribe(self._updateReferenced)

# Possible movements of the stage Z axis
MOVE_DOWN, NO_ZMOVE, MOVE_UP = -1, 0, 1
ATOL_LINEAR_LENS_POS = 100e-6   # m
ATOL_ROTATION_LENS_POS = 1e-3  #rad

class LinkedHeightActuator(model.Actuator):
    """
    The goal of this wrapper is to connect the sample stage with lens stage Z axis. It ensures that the top of the
    lens does not collide with the bottom of the sample stage. It also allows to handle the main need that moving the
    stage Z should also move the focus Z.
    """

    def __init__(self, name, role, children, dependencies, daemon=None, **kwargs):
        """
        :param name: (string)
        :param role: (string)
        :param children: (dict str -> Component): the children of this component, that will
            be in .children (Presumably the focus actuator).
        :param dependencies (dict str -> actuator): axis name (in this actuator) -> actuator to be used for this axis (Presumably the sample stage and lensz).
        """
        self._stage = None  # Cryo sample stage
        self._lensz = None  # FM Optical stage

        for crole, dep in dependencies.items():
            # Check if dependencies are indeed actuators
            if not isinstance(dep, model.ComponentBase):
                raise ValueError("Dependency %s is not a component." % dep)
            if not hasattr(dep, "axes") or not isinstance(dep.axes, dict):
                raise ValueError("Dependency %s is not an actuator." % dep.name)
            # Check if dependencies have the right axes
            if crole == "lensz":
                if "z" not in dep.axes:
                    raise ValueError("Dependency %s doesn't have z axis" % dep.name)
                self._lensz = dep
            elif crole == "stage":
                if "z" not in dep.axes or "rx" not in dep.axes:
                    raise ValueError("Dependency %s doesn't have both z and rx axes" % dep.name)
                self._stage = dep
            else:
                raise ValueError(
                    "Dependency given to LinkedHeightActuator must be either 'stage' or 'lensz', but got %s." % crole)

        if self._stage is None:
            raise ValueError("LinkedHeightActuator needs a stage dependency.")
        if self._lensz is None:
            raise ValueError("LinkedHeightActuator needs a lensz dependency.")

        axes_def = {}
        for an in self._stage.axes.keys():
            axes_def[an] = copy.deepcopy(self._stage.axes[an])
            axes_def[an].canUpdate = False

        model.Actuator.__init__(self, name, role, axes=axes_def, dependencies=dependencies, daemon=daemon,
                                **kwargs)

        # will take care of executing axis moves asynchronously
        self._executor = CancellableThreadPoolExecutor(max_workers=1)  # one task at a time

        # position will be updated directly from the underlying stage
        self.position = model.VigilantAttribute({}, readonly=True)
        self._stage.position.subscribe(self._updatePosition, init=True)

        self.referenced = model.VigilantAttribute({}, readonly=True)
        # listen to reference changes from the underlying stage
        self.referenced = self._stage.referenced

        self._focus = None
        # Create a linked height focus child object to control the movement of the lens stage Z axis
        if not "focus" in children:
            raise ValueError("Focus should be in actuator's children.")
        ckwargs = children["focus"]
        self._focus = LinkedHeightFocus(parent=self, executor=self._executor, daemon=daemon,
                                        dependencies={"lensz": self._lensz}, **ckwargs)
        self.children.value.add(self._focus)

        # Add speed if it's in stage
        if model.hasVA(self._stage, "speed"):
            self.speed = self._stage.speed

    def _updatePosition(self, value):
        """
        update the position VA from the underlying dependency
        """
        logging.debug("Updating linked stage position %s", value)
        self.position._set_value(value, force_write=True)

    @isasync
    def moveAbs(self, pos):
        """
        Move the sample stage to the defined position for each axis given, and adjust focus if needed. This is an
        asynchronous method.
        pos dict(string-> float): name of the axis and new position
        returns (Future): object to control the move request
        """
        if not pos:
            return model.InstantaneousFuture()
        self._checkMoveAbs(pos)

        f = self._createFuture()
        f = self._executor.submitf(f, self._doMoveAbs, f, pos)
        return f

    @isasync
    def moveRel(self, shift):
        """
        Move the sample stage by a defined shift, and adjust focus if needed. This is an
        asynchronous method.
        shift dict(string-> float): name of the axis and shift
        """
        if not shift:
            return model.InstantaneousFuture()
        self._checkMoveRel(shift)

        f = self._createFuture()
        f = self._executor.submitf(f, self._doMoveRel, f, shift)
        return f

    def _doMoveAbs(self, future, pos):
        """
        Move to the requested absolute position and adjust focus if necessary
        """
        ordered_moves = self._getOrderedMoves(future, pos, rel=False)
        self._executeMoves(ordered_moves)

    def _doMoveRel(self, future, shift):
        """
        Move to the requested relative position and adjust focus if necessary
        """
        ordered_moves = self._getOrderedMoves(future, shift, rel=True)
        self._executeMoves(ordered_moves)

    def _getOrderedMoves(self, future, vector_value, rel=False):
        """
        Get the ordered movement sequence of the underlying stage and the focus to ensure no collision
        :param future: Cancellable future of the whole task (with sub future to run sub movements)
        :param vector_value: The target vector value (absolute position or shift)
        :param rel: Whether it's relative movement or absolute
        :return: A list of either one to two functions and their arguments ordered by execution priority
        """
        ordered_moves = []
        stage_fn = self._doMoveRelStage if rel else self._doMoveAbsStage

        # Determine movement and direction of the Z (up, down, none)
        z_move_direction = self._computeZDirection(vector_value, rel)
        # Check that it's ok to move in Rx axis
        self._checkRxMovement(vector_value, rel)

        # Order the stage and focus movements to ensure no collision
        # The initial movement would increase the distance between the two stages,
        # while the subsequent move would bring back the focus value (or vice versa)
        if z_move_direction == MOVE_UP:
            # Move stage first then focus
            ordered_moves.append((stage_fn, (future, vector_value)))
            # Pass None in case of absolute move (so that the focus would take it from the updated stage position)
            target_stagez = vector_value['z'] if rel else None
            ordered_moves.append((self._focus.adjustFocus, (future, target_stagez, rel)))
        elif z_move_direction == MOVE_DOWN:
            # Move focus first then stage
            ordered_moves.append((self._focus.adjustFocus, (future, vector_value['z'], rel)))
            ordered_moves.append((stage_fn, (future, vector_value)))
        else:
            # No Z move => No movement in focus
            ordered_moves.append((stage_fn, (future, vector_value)))
        return ordered_moves

    def _executeMoves(self, ordered_moves):
        """
        Call the list of move functions in respect to their ordered execution
        :param ordered_moves: List of ordered moves functions and their arguments
        """
        for move_func, args in ordered_moves:
            try:
                move_func(*args)
            except CancelledError:
                logging.info("Movement cancelled.")
                # Re-update the focus position (in case canceling happened during stage movement)
                self._focus._updatePosition(self._lensz.position.value)
                raise
            except Exception as ex:
                logging.exception("Failed to move further.")
                raise
        # Re-update the focus position only after the second move
        if len(ordered_moves) > 1:
            self._focus._updatePosition(self._lensz.position.value)

    def _computeZDirection(self, pos, rel=False):
        """
        Check if target position contains a movement in Z axis and determine its direction in respect to the
        current Z axis value
        :param pos: The target position
        :param rel: whether it's a relative movement or absolute
        :return: Direction of movement in Z value
        """
        if 'z' not in pos:
            return NO_ZMOVE
        current_z = self.position.value['z']
        target_z = pos['z']
        if rel:
            target_z += current_z  # To compare relative value
        # Compare current and target Z values and return the direction
        if target_z > current_z:
            return MOVE_UP
        elif target_z < current_z:
            return MOVE_DOWN
        else:
            return NO_ZMOVE

    def _checkRxMovement(self, pos, rel=False):
        """
        Check if target position contains a movement in Rx axis and compare its value to Rx = 0
        The rules are the following:
        - If Rx is not moved (ie, not in pos, or with null movement) => it's fine
        - Otherwise, if focus is deactive => it's fine
        - Otherwise (ie, moving Rx with focus active), raise a ValueError
        :param pos: The target position
        :param rel: whether it's a relative movement or absolute
        :raises: (ValueError) when moving Rx with focus active
        """
        if "rx" not in pos:
            return
        current_rx = self.position.value['rx']
        target_rx = pos['rx']
        if rel:
            target_rx += current_rx  # To compare relative value
        if util.almost_equal(current_rx, target_rx, atol=ATOL_ROTATION_LENS_POS):
            return  # Not moving
        if not self._focus._isParked():
            raise ValueError("Movement in Rx is not allowed while focus is not in parked position.")

    def _doMoveAbsStage(self, future, pos):
        """
        Carry out the absolute movement of the underlying stage dependency
        :param future: Cancellable future of the task
        :param pos: The target absolute position
        """
        with future._moving_lock:
            if future._must_stop.is_set():
                raise CancelledError()
            future._running_subf = self._stage.moveAbs(pos)
        future._running_subf.result()

    def _doMoveRelStage(self, future, shift):
        """
        Carry out the relative movement of the underlying stage dependency
        :param future: Cancellable future of the task
        :param shift: The target relative position
        """
        with future._moving_lock:
            if future._must_stop.is_set():
                raise CancelledError()
            future._running_subf = self._stage.moveRel(shift)
        future._running_subf.result()

    def _doReference(self, future, axes):
        """"
        Perform sample stage reference procedure
        :param future: Cancellable future of the task
        :param axes: the axes to be referenced
        """
        # Only reference if focus is already referenced and in deactive position
        if not self._focus.referenced.value.get("z", False):
            raise ValueError("Lens has to be initially referenced.")
        if not self._focus._isParked():
            raise ValueError("Focus should be in FAV_POS_DEACTIVE position.")
        # Reference the dependant stage
        with future._moving_lock:
            if future._must_stop.is_set():
                raise CancelledError()
            future._running_subf = self._stage.reference(axes)
        future._running_subf.result()

    @isasync
    def reference(self, axes=None):
        """Start the referencing of the given axes"""
        self._checkReference(axes)
        f = self._createFuture()
        f = self._executor.submitf(f, self._doReference, f, axes)
        return f

    def stop(self, axes=None):
        """
        Stops the motion of the underlying dependencies
        axes (iterable or None): list of axes to stop, or None if all should be stopped
        """
        # Empty the queue (and already stop the stage if a future is running)
        self._executor.cancel()

        all_axes = set(self.axes.keys())
        axes = axes or all_axes
        unknown_axes = axes - all_axes
        if unknown_axes:
            logging.error("Attempting to stop unknown axes: %s", ", ".join(unknown_axes))
            axes &= all_axes
        logging.debug("Stopping axes: %s...", str(axes))
        # Stop the underlying stage axes
        self._stage.stop(axes)
        # Stop the focus as well
        self._focus.stop()

    def terminate(self):
        if self._executor:
            self.stop()
            self._executor.shutdown()
            self._executor = None

    def _createFuture(self):
        """
        Create a cancellable future with the following parameters:
         - sub running future: to carry out the underlying movements (stage + possible focus)
         - must stop event: to signal the movement should be stopped
         - moving lock: to protect the sub movement during running
        Return (CancellableFuture): a future that can be used to manage a move
        """
        f = CancellableFuture()
        f._moving_lock = threading.Lock()  # taken while moving
        f._must_stop = threading.Event()  # cancel of the current future requested
        f._running_subf = None
        f.task_canceller = self._cancelCurrentMove
        return f

    def _cancelCurrentMove(self, future):
        """
        Cancels the current move (both absolute or relative) or current reference
        future (Future): the future to stop.
        return (bool): True if it successfully cancelled (stopped) the move.
        """
        logging.debug("Cancelling current move...")
        future._must_stop.set()  # tell the thread taking care of the move it's over
        with future._moving_lock:
            if future._state == FINISHED:
                return False
            # If future has and underlying move it should be cancelled
            if future._running_subf:
                future._running_subf.cancel()
        return True


class LinkedHeightFocus(model.Actuator):
    """
    This wrapper is the child of LinkedHeightActuator, it controls the lens stage Z axis and provide the means to convert it to
    focus value and vice versa. It also shares the same executor for the movement functions with the parent.
    """

    def __init__(self, name, role, parent, dependencies, rng, executor, **kwargs):
        """
        :param name: (string)
        :param role: (string)
        :param parent (Component): the parent of this component, that will be in
        .parent (the LinkedHeightActuator object)
        :param dependencies (dict str -> actuator): axis name (in this
        actuator) -> actuator to be used for this axis (Presumably the lens Z axis)
        :param rng (tuple float, float): the focus range
        """
        # Get the underlying lens stage from the passed dependencies list
        self._lensz = dependencies["lensz"]
        # Set focus axis and make sure its range is not bigger than the underlying lens range
        if rng[0] > rng[1]:
            raise ValueError("Range left side should be less than right side.")
        if (rng[1] - rng[0]) > (self._lensz.axes['z'].range[1] - self._lensz.axes['z'].range[0]):
            raise ValueError("Focus range should be lower than the underlying lens range.")
        self._range = rng
        axes_def = {
            "z": model.Axis(unit="m", range=rng),
        }
        # Get the shared executor from the parent
        self._executor = executor
        model.Actuator.__init__(self, name, role, parent=parent, dependencies=dependencies, axes=axes_def, **kwargs)

        self.position = model.VigilantAttribute({}, unit="m", readonly=True)
        # Position will be updated whenever the underlying lens stage is changed
        self._lensz.position.subscribe(self._updatePosition, init=True)

        try:
            # Check if underlying lens FAV_POS_DEACTIVE is not within its active range
            lens_deactive = self._lensz.getMetadata()[model.MD_FAV_POS_DEACTIVE]['z']
            if not (self._lensz.axes['z'].range[0] <= lens_deactive <= self._lensz.axes['z'].range[1]):
                raise ValueError("Lens stage FAV_POS_DEACTIVE is not within its range.")
        except KeyError:
            raise ValueError("The underlying lens stage is missing a FAV_POS_DEACTIVE metadata.")
        # Calculate the focus FAV_POS_DEACTIVE position from the following special case:
        # focus_deactive = focus_range_max + (lens_deactive_position - lens_range_max)
        focus_deactive_value = self._range[1] + (lens_deactive - self._lensz.axes['z'].range[1])
        # Check the calculated value is not within active range
        if self._range[0] <= focus_deactive_value <= self._range[1]:
            raise ValueError("The focus FAV_POS_DEACTIVE value of %s is in active range. The lens FAV_POS_DEACTIVE is "
                             "either not low enough, or the the focus range is too big." % focus_deactive_value)
        self._metadata[model.MD_FAV_POS_DEACTIVE] = {'z': focus_deactive_value}
        logging.info("Focus FAV_POS_DEACTIVE changed to %s.", self._metadata[model.MD_FAV_POS_DEACTIVE])

        # Set the initial focus active position with range min
        self._metadata[model.MD_FAV_POS_ACTIVE] = {'z': self._range[0]}
        logging.info("Focus FAV_POS_ACTIVE changed to %s.", self._metadata[model.MD_FAV_POS_ACTIVE])

        self.referenced = model.VigilantAttribute({}, readonly=True)
        # listen to reference changes from the underlying stage
        self._lensz.referenced.subscribe(self._onLensReferenced, init=True)

    def _onLensReferenced(self, cref):
        """
        Update the referenced value from the underlying lens stage
        """
        # Directly set the value from the updated argument
        if 'z' in cref:
            self.referenced._set_value({'z': cref['z']}, force_write=True)

    def updateMetadata(self, md):
        # Prevent manual update of focus FAV_POS_ACTIVE and FAV_POS_DEACTIVE
        if model.MD_FAV_POS_ACTIVE in md or model.MD_FAV_POS_DEACTIVE in md:
            raise ValueError("Focus FAV_POS_ACTIVE and FAV_POS_DEACTIVE cannot be set manually.")

        super(LinkedHeightFocus, self).updateMetadata(md)
        # Re-update focus position if POS_COR is modified
        if model.MD_POS_COR in md:
            self._updatePosition(self._lensz.position.value)

    def _updatePosition(self, lens_pos):
        """
        Update the position VA from the underlying dependency
        :param lens_pos: (dict string-> float) the lens Z value
        """
        # Only update position when MD_POS_COR is already configured
        if model.MD_POS_COR not in self._metadata:
            logging.error("Focus POS_COR is not found in metadata.")
            return
        if util.almost_equal(lens_pos['z'], self._lensz.getMetadata()[model.MD_FAV_POS_DEACTIVE]['z'], atol=ATOL_LINEAR_LENS_POS):
            # Set focus FAV_POS_DEACTIVE when the lens pos is FAV_POS_DEACTIVE
            focus_val = self._metadata[model.MD_FAV_POS_DEACTIVE]['z']
        else:
            focus_val = self._getFocusValue(target_lensz=lens_pos['z'])
        logging.debug("Updating focus position %s.", focus_val)
        self.position._set_value({'z': focus_val}, force_write=True)

    def _isParked(self, pos=None):
        """
        A helper function to check if current position is almost equal to MD_FAV_POS_DEACTIVE
        :param pos: if None current focus position is taken
        :return: True if position is ~ MD_FAV_POS_DEACTIVE, False otherwise
        """
        pos = self.position.value['z'] if pos is None else pos
        return util.almost_equal(pos, self._metadata[model.MD_FAV_POS_DEACTIVE]['z'], atol=ATOL_LINEAR_LENS_POS)

    def _isInRange(self, pos=None):
        """
        A helper function to check if current position is in focus range
        :param pos: if None current focus position is taken
        :return: True if position in focus range, False otherwise
        """
        pos = self.position.value['z'] if pos is None else pos
        # Add 1% margin for hardware slight errors
        margin = (self._range[1] - self._range[0]) * 0.01
        return (self._range[0] - margin) <= pos <= (self._range[1] + margin)

    @isasync
    def moveAbs(self, pos):
        """
        Move the focus to the defined position for the Z axis. This is an
        asynchronous method.
        pos dict(string-> float): name of the axis and new position in m
        returns (Future): object to control the move request
        """
        if not pos:
            return model.InstantaneousFuture()
        # check pos value is in range (except when it's = deactive)
        if not self._isInRange(pos['z']) and not self._isParked(pos['z']):
            raise ValueError(
                "Position %s for axis z outside of range %f->%f" % (pos['z'], self._range[0], self._range[1]))

        f = self.parent._createFuture()
        f = self._executor.submitf(f, self._doMoveAbs, f, pos['z'])
        return f

    @isasync
    def moveRel(self, shift):
        """
        Move the focus by the defined shift. This is an asynchronous method.
        shift dict(string-> float): name of the axis and shift value
        returns (Future): object to control the move request
        """
        if not shift:
            return model.InstantaneousFuture()
        # Prevent movement if focus is in deactive position
        if self._isParked():
            raise ValueError("Cannot move while focus is not in active range.")
        # Initial check for potential out of range
        self._checkMoveRel(shift)

        f = self.parent._createFuture()
        f = self._executor.submitf(f, self._doMoveRel, f, shift)
        return f

    def adjustFocus(self, future, vector_value, rel):
        """
        Acts as an interface for the parent stage to call when it moves, and focus needs to be adjusted accordingly
        :param future: Cancellable future of the task
        :param vector_value: name of the axis 'z' and new position value
        :param rel: whether it's a relative movement or absolute
        """
        # Drop focus adjustment if lens is parked
        if self._isParked():
            logging.warning("Focus adjust movement is dropped as lens is parked.")
            return
        if rel:
            self._doMoveRel(future, {'z': vector_value})
        else:
            self._doMoveAbs(future, vector_value, adjust=True)

    def _doMoveRel(self, future, shift):
        """
        Move the focus with the requested relative value
        :param future: Cancellable future of the task
        :param shiftz: the relative value coming from either the parent or self
        """
        # Check resultant rel move still in range
        if not self._isInRange(self.position.value['z'] + shift['z']):
            raise ValueError("Relative movement would go outside of range")
        # Prevent movement when current parent rx != 0
        self._checkParentRxRotation()
        # Move the underlying lens with the relative shift value
        with future._moving_lock:
            if future._must_stop.is_set():
                raise CancelledError()
            future._running_subf = self._lensz.moveRel(shift)
        future._running_subf.result()
        # If the new position is in focus range, set the MD_FAV_POS_ACTIVE with this new value
        if self._isInRange():
            self._metadata[model.MD_FAV_POS_ACTIVE] = {'z': self.position.value['z']}
            logging.info("Focus FAV_POS_ACTIVE changed to %s" % self._metadata[model.MD_FAV_POS_ACTIVE])

    def _doMoveAbs(self, future, pos, adjust=False):
        """
        Move the focus with the requested absolute value, the function handles 3 cases:
        1- Move the absolute focus with a value in active range
        2- Move the absolute focus to deactive position
        3- Adjust the absolute focus with the same value as the parent stage position
        :param future: Cancellable future of the task
        :param pos: the absolute value of either the focus of parent stage Z axis
        :param adjust: Whether this is a call from the parent to adjust focus (default False)
        """
        # Prevent movement when parent rx != 0
        self._checkParentRxRotation()

        with future._moving_lock:
            if future._must_stop.is_set():
                raise CancelledError()
            if adjust:
                # Get the lens value with the requested target parent stage Z position
                lens_pos = self._getLensZValue(target_stagez=pos)
            elif self._isParked(pos):
                # Set the lens position with the lens default deactive value
                lens_pos = self._lensz.getMetadata()[model.MD_FAV_POS_DEACTIVE]['z']
            else:
                # Change focus in active range
                lens_pos = self._getLensZValue(target_focus=pos)
            # Move the underlying lens with the calculated lens position
            future._running_subf = self._lensz.moveAbs({"z": lens_pos})
        future._running_subf.result()
        # If the new position is in focus range, set the MD_FAV_POS_ACTIVE with this new value
        if self._isInRange():
            self._metadata[model.MD_FAV_POS_ACTIVE] = {'z': self.position.value['z']}
            logging.info("Focus FAV_POS_ACTIVE changed to %s" % self._metadata[model.MD_FAV_POS_ACTIVE])

    def _getFocusValue(self, target_lensz=None, target_stagez=None):
        """
        Calculated the focus value from the lens and sample stage values
        :param target_lensz: the requested lens Z value, if None current value is taken
        :param target_stagez: the requested parent stage Z value, if None current value is taken
        :return: Calculated focus value
        """
        lensz = self._lensz.position.value['z'] if target_lensz is None else target_lensz
        stagez = self.parent.position.value['z'] if target_stagez is None else target_stagez
        focus_max = self._range[1]
        focus_pos = lensz - stagez + self._metadata[model.MD_POS_COR]['z'] + focus_max
        return focus_pos

    def _getLensZValue(self, target_focus=None, target_stagez=None):
        """
        Calculated the lens Z value from the focus and sample stage values
        :param target_focus: the requested focus value, if None current value is taken
        :param target_stagez: the requested parent stage Z value, if None current value is taken
        :return: Calculated lens Z value
        """
        focus = self.position.value['z'] if target_focus is None else target_focus
        stagez = self.parent.position.value['z'] if target_stagez is None else target_stagez
        focus_max = self._range[1]
        lensz_pos = focus + stagez - self._metadata[model.MD_POS_COR]['z'] - focus_max
        return lensz_pos

    def _checkParentRxRotation(self):
        """
        Throws exception if the parent stage is rotated around the X axis (Rx !=0)
        """
        if not util.almost_equal(self.parent.position.value['rx'], 0, atol=ATOL_ROTATION_LENS_POS):
            raise ValueError("Focus movement is not allowed while parent stage Rx is not equal to 0.")

    def stop(self, axes=None):
        """
        Stop the motion
        """
        # Empty the queue (and already stop the stage if a future is running)
        self._executor.cancel()

        logging.debug("Stopping the underlying lens Z axis")
        self._lensz.stop({"z"})

    @isasync
    def reference(self, axes):
        """Reference the focus"""
        self._checkReference(axes)

        f = self.parent._createFuture()
        f = self._executor.submitf(f, self._doReference, f, axes)
        return f

    def _doReference(self, future, axes):
        """"
        Perform focus reference procedure
        :param future: Cancellable future of the task
        :param axes: the axes to be referenced
        """
        # Directly call reference of the lens stage
        with future._moving_lock:
            if future._must_stop.is_set():
                raise CancelledError()
            future._running_subf = self._lensz.reference(axes)
        future._running_subf.result()

<<<<<<< HEAD

class DualChannelPositionSensor(model.HwComponent):
    """
    This is a wrapper for a sensor with three position channels. The position outputs of the sensor are
    converted to a two-channel output (typically x and y). The additional information provided by the third
    sensor channel is used to calculate a rotation.

    Attributes
    ==========
    .position (VA: str --> float): position in m for each output channel. If the output channels has multiple
        input channels, the positions of the input channels will be averaged.
    .rotation (FloatVA): rotation in rad. This rotation is calculated from the channel positions on the
        axis with two channels. It describes the angle of the line between these two positions with
        respect to the horizontal line (in case of two x sensors) or vertical line (in case of two y sensors)
        going through the first position.

    Functions
    =========
    .reference: call to sensor adjustment routine
    """

    def __init__(self, name, role, dependencies, channels, distance, **kwargs):
        """
        dependencies: (dict str --> Component) dict with "sensor" key containing three-channel sensor component.
            The three-channel sensor is required to have a .channels attribute, a .position VA and
            .reference and .stop functions.
        channels: (dict str --> str, [str], or [str, str]) mapping of output channels to sensor channels, one output
            channel must be mapped to a single sensor channel and the other one to two sensor channels,
            e.g. {'x': ['x1', 'x2'], 'y': 'y1'}. The order of the elements in the list with two channels matters for
            the calculation of the rotation angle (in general the left or top sensor should come first).
        distance: (float > 0) distance in m between the sensor heads on the axis with two channels
            (for calculating the rotation).
        """
        model.HwComponent.__init__(self, name, role, **kwargs)

        # Check distance argument
        try:
            if distance > 0:
                self._distance = distance
            else:
                raise ValueError("Illegal distance '%s', needs to be > 0.")
        except TypeError:
            raise ValueError("Illegal distance '%s', needs to be of type 'float'.")

        # Check sensor dependency
        try:
            self.sensor = dependencies["sensor"]
        except KeyError:
            raise ValueError("DualChannelPositionSensor requires a 'sensor' dependency.")

        self.channels = {}
        for out_ch, in_chs in channels.items():
            # Convert to list (of 1 or 2 str), this makes looping through the channels easier
            if not isinstance(in_chs, list):
                in_chs = [in_chs]

            for in_ch in in_chs:
                if in_ch not in self.sensor._channels:
                    raise ValueError("Sensor component '%s' does not have channel '%s'" % (self.sensor.name, in_ch,))
            self.channels[out_ch] = in_chs

        # Position and rotation VA
        self.position = model.VigilantAttribute({}, getter=self._get_sensor_position, readonly=True)
        self.rotation = model.FloatVA(getter=self._get_rotation, readonly=True)

        # Subscribe to sensor position updates
        self.sensor.position.subscribe(self._on_sensor_position)

    def reference(self):
        """
        Calls .reference function of sensor.
        """
        self.sensor.reference()

    def terminate(self):
        """
        Unsubscribes from .sensor.position VA.
        """
        self.sensor.position.unsubscribe(self._on_sensor_position)

    def _calculate_position_rotation(self, sensor_pos):
        """
        Transform three-channel sensor position to two-channel position and rotation.
        sensor_pos: (dict str --> float) position of sensor
        returns: (dict str --> float, float) dual-channel position in m and rotation in rad
        """
        out_pos = {}
        for out_ch, in_chs in self.channels.items():
            if len(in_chs) == 2:
                # average position of two channels on two-channel axis
                pos1 = sensor_pos[in_chs[0]]
                pos2 = sensor_pos[in_chs[1]]
                out_pos[out_ch] = (pos1 + pos2) / 2
                rotation = math.atan2(pos2 - pos1, self._distance)  # y, x
            else:
                # same position as reported by sensor channel on single-channel axis
                out_pos[out_ch] = sensor_pos[in_chs[0]]
        return out_pos, rotation

    def _on_sensor_position(self, pos):
        """
        Listener to sensor position updates. Updates the .position and .rotation VAs.
        """
        pos, rotation = self._calculate_position_rotation(pos)
        self.position._set_value(pos, force_write=True)
        self.rotation._set_value(rotation, force_write=True)

    def _get_sensor_position(self):
        pos, _ = self._calculate_position_rotation(self.sensor.position.value)
        return pos

    def _get_rotation(self):
        _, rotation = self._calculate_position_rotation(self.sensor.position.value)
        return rotation
=======
class LinkedAxesActuator(model.Actuator):
    """
    The goal of this wrapper is to automatically adjust the underlying stage movement based on the movement of its
    axes. As the sample is tilted by ~45° (along Y), whenever moving the stage in Y, the distance of the sample to
    the optical objective changes, resulting in losing the focus. This wrapper compensate for this change by linearly
    mapping the dependent Y and Z axes returning the focus back to its position.
    """

    def __init__(self, name, role, dependencies, daemon=None, **kwargs):
        """
        :param name: (string)
        :param role: (string)
        :param dependencies (dict str -> actuator): axis name (in this actuator) -> actuator to be used for this axis (Presumably only the sample stage).
        """
        self._stage = None
        self._validateDepStage(dependencies)
        if self._stage is None:
            raise ValueError("LinkedAxesActuator needs a stage dependency.")

        # Get the same properties (ie range) of the underlying axes
        axes_def = {}
        for an in ("x", "y"):
            axes_def[an] = copy.deepcopy(self._stage.axes[an])

        model.Actuator.__init__(self, name, role, axes=axes_def, dependencies=dependencies, daemon=daemon,
                                **kwargs)

        # will take care of executing axis moves asynchronously
        self._executor = CancellableThreadPoolExecutor(max_workers=1)  # one task at a time

        # Initialize POS_COR and CALIB to "identity", so that it works out of the box
        self._metadata.update({model.MD_POS_COR: [0, 0, 0]})
        self._metadata.update({model.MD_CALIB: [[1, 0], [0, 1], [0, 0]]})

        # position will be calculated from the underlying stage
        self.position = model.VigilantAttribute({}, readonly=True)
        self._stage.position.subscribe(self._updatePosition, init=True)

        # Add speed if it's in stage
        if model.hasVA(self._stage, "speed"):
            self.speed = self._stage.speed

    def _validateDepStage(self, dependencies):
        """
        Make sure there is only one actuator dependency with the right axes
        """
        if len(dependencies) != 1:
            raise ValueError("LinkedAxesActuator needs precisely one dependency")
        crole, dep = dict(dependencies).popitem()
        # Check if dependency is indeed actuator
        if not isinstance(dep, model.ComponentBase):
            raise ValueError("Dependency %s is not a component." % dep)
        if not hasattr(dep, "axes") or not isinstance(dep.axes, dict):
            raise ValueError("Dependency %s is not an actuator." % dep.name)
        # Check if dependency has the right axes
        elif crole == "stage":
            if not {'x', 'y', 'z'}.issubset(dep.axes.keys()):
                raise ValueError("Dependency %s doesn't have x, y and z axes" % dep.name)
            self._stage = dep
        else:
            raise ValueError(
                "Dependency given to LinkedAxesActuator must be 'stage', but got %s." % crole)

    def _updatePosition(self, value=None):
        """
        update the position VA by mapping from the underlying stage
        """
        # Only update position when MD_POS_COR and MD_CALIB are already configured
        if not {model.MD_POS_COR, model.MD_CALIB}.issubset(self._metadata.keys()):
            logging.error("POS_COR and CALIB should be in metadata.")
            return

        value = self._stage.position.value if value is None else value
        # Map x, y from the underlying stage
        x, y = self._computeLinkedAxes(value)
        current_value = {'x': x, 'y': y}
        logging.debug("Updating linked axes position %s", current_value)
        self.position._set_value(current_value, force_write=True)

    def updateMetadata(self, md):
        """
        Validate and update the metadata associated with the axes mapping
        md (dict string -> value): the metadata
        """
        self._validateMetadata(md)
        super(LinkedAxesActuator, self).updateMetadata(md)
        # Re-update position whenever MD_POS_COR and MD_CALIB values change
        if {model.MD_POS_COR, model.MD_CALIB}.intersection(md.keys()):
            self._updatePosition()

    def _validateMetadata(self, md):
        """
        Ensure MD_POS_COR and MD_CALIB have the right parameters for axes mapping
        :raises ValueError: if parameters are incorrect
        """
        if model.MD_POS_COR in md and len(md[model.MD_POS_COR]) != 3:
            raise ValueError("MD_POS_COR should have 3 parameters.")

        if model.MD_CALIB in md:
            if len(md[model.MD_CALIB]) != 3:
                raise ValueError("MD_CALIB should have 3 sublists.")
            if any([len(sublist) != 2 for sublist in md[model.MD_CALIB]]):
                raise ValueError("Each sublist of MD_CALIB should have 2 parameters.")

            # TODO: Do we need more checks?
            a, b = md[model.MD_CALIB][0]
            c, d = md[model.MD_CALIB][1]
            if (a * d - b * c) == 0:
                raise ValueError("MD_CALIB parameters will result to division by zero.")

    @isasync
    def moveAbs(self, pos):
        """
        Move the mapped stage to the defined position for each axis given.
        This is an asynchronous method.
        pos dict(string-> float): name of the axis and new position
        returns (Future): object to control the move request
        """
        if not pos:
            return model.InstantaneousFuture()
        self._checkMoveAbs(pos)

        f = self._createFuture()
        f = self._executor.submitf(f, self._doMoveAbs, f, pos)
        return f

    @isasync
    def moveRel(self, shift):
        """
        Move the mapped stage by a defined shift. This is an asynchronous method.
        shift dict(string-> float): name of the axis and shift
        """
        if not shift:
            return model.InstantaneousFuture()
        self._checkMoveRel(shift)

        f = self._createFuture()
        f = self._executor.submitf(f, self._doMoveRel, f, shift)
        return f

    def _createFuture(self):
        """
        Create a cancellable future with the following parameters:
         - sub running future: to carry out the underlying movements
         - must stop event: to signal the movement should be stopped
         - moving lock: to protect the sub movement during running
        Return (CancellableFuture): a future that can be used to manage a move
        """
        f = CancellableFuture()
        f._moving_lock = threading.Lock()  # taken while moving
        f._must_stop = threading.Event()  # cancel of the current future requested
        f._running_subf = None
        f.task_canceller = self._cancelCurrentMove
        return f

    def _cancelCurrentMove(self, future):
        """
        Cancels the current move (both absolute or relative) or current reference
        future (Future): the future to stop.
        return (bool): True if it successfully cancelled (stopped) the move.
        """
        logging.debug("Cancelling current move...")
        future._must_stop.set()  # tell the thread taking care of the move it's over
        with future._moving_lock:
            if future._state == FINISHED:
                return False
            # If future has and underlying move it should be cancelled
            if future._running_subf:
                future._running_subf.cancel()
        return True

    def _doMoveAbs(self, future, pos):
        """
        Move to the requested absolute position
        """
        self._adjustDepMovement(future, pos, rel=False)

    def _doMoveRel(self, future, shift):
        """
        Move to the requested relative position
        """
        # Check resultant rel move still in range
        for key in shift.keys():
            if not self._isInRange(key, self.position.value[key] + shift[key]):
                raise ValueError("Relative movement would go outside of range.")

        self._adjustDepMovement(future, shift, rel=True)

    def _isInRange(self, axis, pos=None):
        """
        A helper function to check if current position is in axis range
        :param axis: (string) the axis to check range for
        :param pos: (float) if None current position is taken
        :return: (bool) True if position in range, False otherwise
        """
        pos = self.position.value[axis] if pos is None else pos
        rng = self._axes[axis].range
        # Add 1% margin for hardware slight errors
        margin = (rng[1] - rng[0]) * 0.01
        return (rng[0] - margin) <= pos <= (rng[1] + margin)

    def _computeLinkedAxes(self, dep_pos):
        """
        Compute the axes positions by mapping from the dependent stage position
        :param dep_pos: The underlying dependent stage position
        :return: x,y calculated position values
        """
        xd = dep_pos['x']
        yd = dep_pos['y']

        M, N, O = self._metadata[model.MD_POS_COR]
        a, b = self._metadata[model.MD_CALIB][0]
        c, d = self._metadata[model.MD_CALIB][1]
        # The formula is derived from the defining one in _computeDepAxes,
        # and assuming that Z is "at the good place"
        x = ((xd - M) * d - (yd - N) * b) / (a * d - b * c)
        y = ((yd - N) * a - (xd - M) * c) / (a * d - b * c)

        return x, y

    def _computeDepAxes(self, pos, rel=False):
        """
        Compute the dependent axes positions by mapping to the required target position
        :param pos: The target position
        :param rel: whether it's a relative movement or absolute
        :return: x,y,z calculated position values
        """
        x = self.position.value['x']
        y = self.position.value['y']
        if 'x' in pos:
            x = x + pos['x'] if rel else pos['x']
        if 'y' in pos:
            y = y + pos['y'] if rel else pos['y']

        M, N, O = self._metadata[model.MD_POS_COR]
        a, b = self._metadata[model.MD_CALIB][0]
        c, d = self._metadata[model.MD_CALIB][1]
        e, f = self._metadata[model.MD_CALIB][2]

        xd = M + a * x + b * y
        yd = N + c * x + d * y
        zd = O + e * x + f * y

        return xd, yd, zd

    def _computeZDirection(self, target_z):
        """
        Check if target position contains a movement in Z axis and determine its direction in respect to the
        current Z axis value
        :param pos: The target position
        :return: Direction of movement in Z value
        """
        current_z = self._stage.position.value['z']
        # TODO: do we need error tolerance? to compensate for slight jitters or just consider it a move?
        # Compare current and target Z values and return the direction
        if target_z > current_z:
            return MOVE_UP
        elif target_z < current_z:
            return MOVE_DOWN
        else:
            return NO_ZMOVE

    def _adjustDepMovement(self, future, vector_value, rel=False):
        """
        Adjust the dependent sample stage movement to compensate the required move
        :param future: Cancellable future of the whole task (with sub future to run sub movements)
        :param vector_value: The target vector value (absolute position or shift)
        :param rel: Whether it's relative movement or absolute
        """
        ordered_submoves = []
        # Get the mapped position values (absolute position is used for both absolute and relative moves)
        target_x, target_y, target_z = self._computeDepAxes(vector_value, rel)
        # Determine movement and direction of the Z axis (up, down, none)
        z_move_direction = self._computeZDirection(target_z)

        # Order the stage movements to ensure no collision (Z safety)
        if z_move_direction == MOVE_UP:
            ordered_submoves.append({'x': target_x, 'y': target_y})
            ordered_submoves.append({'z': target_z})
        elif z_move_direction == MOVE_DOWN:
            ordered_submoves.append({'z': target_z})
            ordered_submoves.append({'x': target_x, 'y': target_y})
        else:
            # No Z move
            ordered_submoves.append({'x': target_x, 'y': target_y})

        # Execute the ordered submoves
        for sub_move in ordered_submoves:
            try:
                self._doMoveAbsStage(future, sub_move)
            except CancelledError:
                logging.info("Movement cancelled.")
                raise
            except Exception as ex:
                logging.exception("Failed to move further.")
                raise

    def _doMoveAbsStage(self, future, pos):
        """
        Carry out the absolute movement of the underlying stage dependency
        :param future: Cancellable future of the task
        :param pos: The target absolute position
        """
        with future._moving_lock:
            if future._must_stop.is_set():
                raise CancelledError()
            future._running_subf = self._stage.moveAbs(pos)
        future._running_subf.result()

    def stop(self, axes=None):
        """
        Stops the motion of the underlying stage
        axes (iterable or None): list of axes to stop, or None if all should be stopped
        """
        # Empty the queue (and already stop the stage if a future is running)
        self._executor.cancel()
        # Stop the underlying stage axes
        # TODO: Should Z axis be stopped as well?
        all_axes = set(self.axes.keys())
        axes = axes or all_axes
        unknown_axes = axes - all_axes
        if unknown_axes:
            logging.error("Attempting to stop unknown axes: %s", ", ".join(unknown_axes))
            axes &= all_axes
        logging.debug("Stopping axes: %s...", axes)
        self._stage.stop(axes)

    @isasync
    def reference(self, axes):
        """Reference the linked axes stage"""
        raise NotImplementedError("Referencing is currently not implemented.")
>>>>>>> ac4395e4
<|MERGE_RESOLUTION|>--- conflicted
+++ resolved
@@ -2807,7 +2807,6 @@
             future._running_subf = self._lensz.reference(axes)
         future._running_subf.result()
 
-<<<<<<< HEAD
 
 class DualChannelPositionSensor(model.HwComponent):
     """
@@ -2922,7 +2921,8 @@
     def _get_rotation(self):
         _, rotation = self._calculate_position_rotation(self.sensor.position.value)
         return rotation
-=======
+
+
 class LinkedAxesActuator(model.Actuator):
     """
     The goal of this wrapper is to automatically adjust the underlying stage movement based on the movement of its
@@ -3253,5 +3253,4 @@
     @isasync
     def reference(self, axes):
         """Reference the linked axes stage"""
-        raise NotImplementedError("Referencing is currently not implemented.")
->>>>>>> ac4395e4
+        raise NotImplementedError("Referencing is currently not implemented.")