# -*- coding: utf-8 -*-
"""
Created on 16 Aug 2019

@author: Thera Pals, Kornee Kleijwegt, Sabrina Rossberger

Copyright © 2019-2021 Thera Pals, Delmic

This file is part of Odemis.

Odemis is free software: you can redistribute it and/or modify it under the terms of the GNU
General Public License as published by the Free Software Foundation, either version 2 of the License, or (at your
option) any later version.

Odemis is distributed in the hope that it will be useful, but WITHOUT ANY WARRANTY; without even
the implied warranty of MERCHANTABILITY or FITNESS FOR A PARTICULAR PURPOSE. See the GNU General Public License for
more details.

You should have received a copy of the GNU General Public License along with Odemis. If not, see
http://www.gnu.org/licenses/.
"""
import logging
import math
import os
import queue
import re
import threading
import time
import zipfile
from concurrent import futures
from concurrent.futures import CancelledError
from typing import Any, Dict, Optional, Set, Tuple, Union

import Pyro5.api
import msgpack_numpy
import notify2
import numpy
import pkg_resources
from Pyro5.errors import CommunicationError

from odemis import model
from odemis import util
from odemis.model import (CancellableFuture, CancellableThreadPoolExecutor,
                          DataArray, HwError, ProgressiveFuture,
                          StringEnumerated, isasync)
from odemis.util.driver import isNearPosition, estimate_stage_movement_time

Pyro5.api.config.SERIALIZER = 'msgpack'
msgpack_numpy.patch()

XT_RUN = "run"
XT_STOP = "stop"

# Acquisition control messages
GEN_START = "S"  # Start acquisition
GEN_STOP = "E"  # Don't acquire image anymore
GEN_TERM = "T"  # Stop the generator

# Value to use on the FASTEM to activate the immersion mode
COMPOUND_LENS_FOCUS_IMMERSION = 2.0

# List of known supported resolutions.
# Although the API only provide the min/max of resolution in X/Y, not every value
# or combination works. Actually, setting X always changes Y to the corresponding
# value. Note that they are not all the same aspect ratio. "Legacy" resolutions
# are ~8/7 while the new ones are 3/2. The "legacy" resolutions end up with a
# larger vertical field of view.
RESOLUTIONS = (
    (512, 442),
    (1024, 884),
    (2048, 1768),
    (4096, 3536),
    (768, 512),
    (1536, 1024),
    (3072, 2048),
    (6144, 4096),
)

# Xtadapter debian package installation directory which contains xtadapter's zip files
XT_INSTALL_DIR = "/usr/share/xtadapter"


class Package(object):
    """
    A class containing relevant information about a xtadapter package.

    Attributes:
        adapter: The type of the xtadapter.
        bitness: The bitness 32bit or 64bit.
        name: The filename of the package.
        path: The absolute path of the package's zip file or exe file.
        version: The version of the xtadapter.

    """

    def __init__(self):
        self._adapter = None
        self._bitness = None
        self._name = None
        self._path = None
        self._version = None

    @property
    def adapter(self) -> str:
        return self._adapter

    @adapter.setter
    def adapter(self, value: str) -> None:
        self._adapter = value

    @property
    def bitness(self) -> str:
        return self._bitness

    @bitness.setter
    def bitness(self, value: str) -> None:
        self._bitness = value

    @property
    def name(self) -> str:
        return self._name

    @name.setter
    def name(self, value: str) -> None:
        self._name = value

    @property
    def path(self) -> str:
        return self._path

    @path.setter
    def path(self, value: str) -> None:
        self._path = value

    @property
    def version(self) -> str:
        return self._version

    @version.setter
    def version(self, value: str) -> None:
        self._version = value


def check_latest_package(
        directory: str, current_version: str, adapter: str, bitness: str, is_zip: bool
) -> Optional[Package]:
    """
    Check if a latest xtadapter package is available.

    :param directory: The directory to check if a latest xtadapter package is available.
    :param current_version: The currently installed xtadapter version.
    :param adapter: The adapter type e.g. xtadapter, fastem-xtadapter to be used for filtering.
    :param bitness: The executable bitness i.e. 32bit or 64bit to be used for filtering.
    :param is_zip: A flag stating if the package is a zip file, if not a zip file check if it is a folder.
    :return: A class containing relevant information about the latest xtadapter package, if not found return None.

    """
    # Dict where key is the version of xtadapter package and value is information about the package
    version_package = {}
    # Package is named as f"delmic-{adapter}-{bitness}bit-v{version}"
    # delmic-xtadapter-32bit-v1.11.2-dev
    # delmic-xtadapter-32bit-v1.11.2.zip
    # delmic-fastem-xtadapter-64bit-v1.11.2-dev
    regex = r"delmic-([a-zA-Z-]+)-(\d+)bit-v([\d.]+)"
    if is_zip:
        regex += r".*.zip"
    if os.path.isdir(directory):
        for entity in os.listdir(directory):
            result = re.search(regex, entity)
            entity_path = os.path.join(directory, entity)
            if result and (
                    entity.endswith(".zip") if is_zip
                    else os.path.isdir(entity_path) and len(
                        [entity for entity in os.listdir(entity_path) if entity.endswith(".exe")]) == 1
            ):
                package = Package()
                package.adapter = result.group(1)
                package.bitness = result.group(2) + "bit"
                package.version = result.group(3)
                package.name = entity
                package.path = entity_path
                # If not a zip file, assign the path of the executable
                if not is_zip:
                    for entity in os.listdir(package.path):
                        if entity.endswith(".exe"):
                            package.path = os.path.join(package.path, entity)
                            break
                # Filter using adapter type and bitness
                if bitness == package.bitness and adapter == package.adapter:
                    version_package[package.version] = package
        # Check if any version is newer than the current one
        versions = list(version_package)
        if versions:
            # Find the latest version
            latest_version = max(versions, key=lambda s: [int(u) for u in s.split(".")])
            if current_version < latest_version:
                logging.info("The latest version is {}.\n".format(latest_version))
                latest_package = version_package[latest_version]
                if "-dev" in latest_package.name:
                    logging.warning(
                        "{} is a development version.\n".format(latest_package.name)
                    )
                return latest_package
    return None

def transfer_latest_package(client: 'SEM', data: bytes) -> None:
    """
    Transfer the latest xtadapter package.
<<<<<<< HEAD

    Note:
        Pyro has a 1 gigabyte message size limitation.
        https://pyro5.readthedocs.io/en/latest/tipstricks.html#binary-data-transfer-file-transfer

    :param data: The package's zip file data in bytes.

=======
    Note:
        Pyro has a 1 gigabyte message size limitation.
        https://pyro5.readthedocs.io/en/latest/tipstricks.html#binary-data-transfer-file-transfer
    :param data: The package's zip file data in bytes.
>>>>>>> f0713374
    """
    with client._proxy_access:
        client.server._pyroClaimOwnership()
        return client.server.transfer_latest_package(data)

def check_and_transfer_latest_package(client: 'SEM') -> None:
    """Check if a latest xtadapter package is available and then transfer it."""
    try:
        package = None
        bitness = re.search(r"bitness:\s*([\da-z]+)", client._swVersion)
        bitness = bitness.group(1) if bitness is not None else None # should this be 64 by default?
        adapter = "xtadapter"
        if "xttoolkit" in client._swVersion:
            adapter = "fastem-xtadapter"
        current_version = re.search(r"xtadapter:\s*([\d.]+)", client._swVersion)
        current_version = current_version.group(1) if current_version is not None else None
        if current_version is not None and bitness is not None:
            package = check_latest_package(
                directory=XT_INSTALL_DIR,
                current_version=current_version,
                adapter=adapter,
                bitness=bitness,
                is_zip=True,
            )
        if package is not None:
            # Check if it's a proper zip file
            zip_file = zipfile.ZipFile(package.path)
            ret = zip_file.testzip()
            zip_file.close()
            if ret is None:
                # Open the package's zip file as bytes and transfer them
                with open(package.path, mode="rb") as f:
                    data = f.read()
                client.transfer_latest_package(data)
                # Notify the user that a newer xtadpater version is available
                notify2.init("Odemis")
                update = notify2.Notification(
                    "Update Delmic XT Adapter",
                    "Newer version {} is available on ThermoFisher Support PC.\n\n"
                    "How to update?\n\n1. Full stop Odemis and close Delmic XT Adapter.\n"
                    "2. Restart the Delmic XT Adapter to install it.".format(package.version))
                update.set_urgency(notify2.URGENCY_NORMAL)
                update.set_timeout(10000)  # 10 seconds
                update.show()
            else:
                logging.warning("{} is a bad file in {} not transferring latest package.".format(ret, package.path))
    except Exception:
        logging.warning("Failure during transfer latest xtadapter package (non critical)", exc_info=True)

class SEM(model.HwComponent):
    """
    Driver to communicate with XT software on TFS microscopes. XT is the software TFS uses to control their microscopes.
    To use this driver the XT adapter developed by Delmic should be running on the TFS PC. Communication to the
    Microscope server is done via Pyro5.

    By adding the using 'mb-scanner' child instead of a 'scanner' child this driver extends the class with the addition
    of the XTtoolkit functionality. XTtoolkit provides extra functionality for the FAST-EM project which xtlib does not
    provide, it is a development library by TFS. To use this driver the XT adapter developed by Delmic should be
    running on the TFS PC. In the user configuration file `delmic-xt-config.ini` on the Microscope PC, xt_type must
    be set to "xttoolkit".
    """

    def __init__(self, name: str, role: str, children: Dict[str, dict], address: str, daemon=None,
                 **kwargs) -> None:
        """
        :param address: (str)
            server address and port of the Microscope server, e.g. "PYRO:Microscope@localhost:4242"
        """

        model.HwComponent.__init__(self, name, role, daemon=daemon, **kwargs)
        self._proxy_access = threading.Lock()
        try:
            self.server = Pyro5.api.Proxy(address)
            self.server._pyroTimeout = 30  # seconds
            self._swVersion = self.server.get_software_version()
            self._hwVersion = self.server.get_hardware_version()
            if "adapter; autoscript" in self._swVersion:
                raise HwError("The connected server is not an xt server, but an autoscript server. Please check the xt adapter configuration."
                              "The server software version is '%s'." % self._swVersion)
            logging.debug(
                f"Successfully connected to xtadapter with software version {self._swVersion} and "
                f"hardware version {self._hwVersion}")
        except CommunicationError as err:
            raise HwError("Failed to connect to XT server '%s'. Check that the "
                          "uri is correct and XT server is"
                          " connected to the network. %s" % (address, err))
        except OSError as err:
            raise HwError("XT server reported error: %s." % (err,))

        # Transfer latest xtadapter package if available
        # The transferred package will be a zip file in the form of bytes
        self.check_and_transfer_latest_package()
        # check_and_transfer_latest_package(self) # TODO: migrate to this shared version

        # Create the scanner type child(ren)
        # Check if at least one of the required scanner types is instantiated
        scanner_types = ["scanner", "fib-scanner", "mb-scanner"]  # All allowed scanners types
        if not any(scanner_type in children for scanner_type in scanner_types):
            raise KeyError("SEM was not given any scanner as child. "
                           "One of 'scanner', 'fib-scanner' or 'mb-scanner' need to be included as child")

        has_detector = "detector" in children

        if "scanner" in children:
            kwargs = children["scanner"]
            self._scanner = Scanner(parent=self, daemon=daemon, has_detector=has_detector, **kwargs)
            self.children.value.add(self._scanner)

        if "mb-scanner" in children:
            if "scanner" in children:
                raise NotImplementedError("The combination of both an multi-beam scanner and single beam scanner at "
                                          "the same time is not supported")
            kwargs = children["mb-scanner"]
            if "xttoolkit" not in self._swVersion.lower():
                raise TypeError("XTtoolkit must be running to instantiate the multi-beam scanner child.")
            self._scanner = MultiBeamScanner(parent=self, daemon=daemon, has_detector=has_detector, **kwargs)
            self.children.value.add(self._scanner)

        if "fib-scanner" in children:
            kwargs = children["fib-scanner"]
            self._fib_scanner = FibScanner(parent=self, daemon=daemon, **kwargs)
            self.children.value.add(self._fib_scanner)

        # create the stage child, if requested
        if "stage" in children:
            ckwargs = children["stage"]
            self._stage = Stage(parent=self, daemon=daemon, **ckwargs)
            self.children.value.add(self._stage)

        # create the chamber child, if requested
        if "chamber" in children:
            ckwargs = children["chamber"]
            self._chamber = Chamber(parent=self, daemon=daemon, **ckwargs)
            self.children.value.add(self._chamber)

        # create a focuser, if requested
        if "focus" in children:
            ckwargs = children["focus"]
            if "xttoolkit" in self._swVersion.lower():
                self._focus = XTTKFocus(parent=self, daemon=daemon, **ckwargs)
            else:
                self._focus = Focus(parent=self, daemon=daemon, **ckwargs)
            self.children.value.add(self._focus)

        if "detector" in children:
            ckwargs = children["detector"]
            if "xttoolkit" in self._swVersion.lower():
                self._detector = XTTKDetector(parent=self, daemon=daemon, address=address, **ckwargs)
            else:
                self._detector = Detector(parent=self, daemon=daemon, **ckwargs)
            self.children.value.add(self._detector)

    def transfer_latest_package(self, data: bytes) -> None:
        """
        Transfer the latest xtadapter package.

        Note:
            Pyro has a 1 gigabyte message size limitation.
            https://pyro5.readthedocs.io/en/latest/tipstricks.html#binary-data-transfer-file-transfer

        :param data: The package's zip file data in bytes.

        """
        with self._proxy_access:
            self.server._pyroClaimOwnership()
            return self.server.transfer_latest_package(data)

    def check_and_transfer_latest_package(self) -> None:
        """Check if a latest xtadapter package is available and then transfer it."""
        try:
            package = None
            bitness = re.search(r"bitness:\s*([\da-z]+)", self._swVersion)
            bitness = bitness.group(1) if bitness is not None else None
            adapter = "xtadapter"
            if "xttoolkit" in self._swVersion:
                adapter = "fastem-xtadapter"
            current_version = re.search(r"xtadapter:\s*([\d.]+)", self._swVersion)
            current_version = current_version.group(1) if current_version is not None else None
            if current_version is not None and bitness is not None:
                package = check_latest_package(
                    directory=XT_INSTALL_DIR,
                    current_version=current_version,
                    adapter=adapter,
                    bitness=bitness,
                    is_zip=True,
                )
            if package is not None:
                # Check if it's a proper zip file
                zip_file = zipfile.ZipFile(package.path)
                ret = zip_file.testzip()
                zip_file.close()
                if ret is None:
                    # Open the package's zip file as bytes and transfer them
                    with open(package.path, mode="rb") as f:
                        data = f.read()
                    self.transfer_latest_package(data)
                    # Notify the user that a newer xtadpater version is available
                    notify2.init("Odemis")
                    update = notify2.Notification(
                        "Update Delmic XT Adapter",
                        "Newer version {} is available on ThermoFisher Support PC.\n\n"
                        "How to update?\n\n1. Full stop Odemis and close Delmic XT Adapter.\n"
                        "2. Restart the Delmic XT Adapter to install it.".format(package.version))
                    update.set_urgency(notify2.URGENCY_NORMAL)
                    update.set_timeout(10000)  # 10 seconds
                    update.show()
                else:
                    logging.warning("{} is a bad file in {} not transferring latest package.".format(ret, package.path))

        except Exception:
            logging.warning("Failure during transfer latest xtadapter package (non critical)", exc_info=True)

    def move_stage(self, position: Dict[str, float], rel: bool = False) -> None:
        """
        Move the stage the given position in meters. This is non-blocking. Throws an error when the requested position
        is out of range.

        :param position:
            Absolute or relative position to move the stage to per axes in m. Axes are 'x' and 'y'.
        :param rel:
            If True the staged is moved relative to the current position of the stage, by the distance specified in
            position. If False the stage is moved to the absolute position.
        """
        with self._proxy_access:
            self.server._pyroClaimOwnership()
            self.server.move_stage(position, rel)

    def set_raw_coordinate_system(self, raw_coordinates: bool = True):
        """
        Read raw z coordinate or linked z coordinate when requesting stage coordinates
        :param raw_coordinates: (bool) If True, request raw z stage coordinates, otherwise request linked Z coordinates
        """
        with self._proxy_access:
            self.server._pyroClaimOwnership()
            self.server.set_raw_coordinate_system(raw_coordinates)

    def get_raw_coordinate_system(self):
        """
        Get raw coordinates system of the stage
        :return: (bool) True if stage is read in raw coordinates, otherwise, False
        """
        with self._proxy_access:
            self.server._pyroClaimOwnership()
            return self.server.get_raw_coordinate_system()

    def stage_is_moving(self) -> bool:
        """
        :return: True if the stage is moving and False if the stage is not moving.
        """
        with self._proxy_access:
            self.server._pyroClaimOwnership()
            return self.server.stage_is_moving()

    def stop_stage_movement(self) -> None:
        """Stop the movement of the stage."""
        with self._proxy_access:
            self.server._pyroClaimOwnership()
            self.server.stop_stage_movement()

    def get_stage_position(self) -> Dict[str, float]:
        """
        :return: The axes of the stage as keys with their corresponding position.
        """
        with self._proxy_access:
            self.server._pyroClaimOwnership()
            return self.server.get_stage_position()

    def stage_info(self) -> Dict[str, Any]:
        """
        :return: the unit and range of the stage position.
        """
        with self._proxy_access:
            self.server._pyroClaimOwnership()
            return self.server.stage_info()

    def get_latest_image(self, channel_name: str) -> numpy.ndarray:
        """
        Acquire an image observed via the currently set channel.

        Note: the channel needs to be stopped before an image can be acquired.
        To acquire multiple consecutive images the channel needs to be started and stopped.
        This causes the acquisition speed to be approximately 1 fps.

        :return: The acquired image.
        """
        with self._proxy_access:
            self.server._pyroClaimOwnership()
            image = self.server.get_latest_image(channel_name)
            return image

    def set_scan_mode(self, mode: str) -> None:
        """
        Set the scan mode.

        :param mode: Name of desired scan mode, one of: unknown, external, full_frame, spot, or line.
        """
        with self._proxy_access:
            self.server._pyroClaimOwnership()
            self.server.set_scan_mode(mode)

    def get_scan_mode(self) -> str:
        """
        Get the scan mode.

        :return: Name of set scan mode, one of: unknown, external, full_frame, spot, or line.
        """
        with self._proxy_access:
            self.server._pyroClaimOwnership()
            return self.server.get_scan_mode()

    def set_selected_area(self, start_position: Tuple[int, int], size: Tuple[int, int]):
        """
        Specify a selected area in the scan field area.

        :param start_position:
            (x, y) of where the area starts in pixel, (0,0) is at the top left.
        :param size: (width, height) of the size in pixel.
        """
        with self._proxy_access:
            self.server._pyroClaimOwnership()
            self.server.set_selected_area(start_position, size)

    def get_selected_area(self) -> Tuple[int, int, int, int]:
        """
        :return: (x, y, width, height) in pixels
            The current selected area. If selected area is not active it returns the stored selected area.
        """
        with self._proxy_access:
            self.server._pyroClaimOwnership()
            x, y, width, height = self.server.get_selected_area()
            return x, y, width, height

    def selected_area_info(self) -> Dict[str, Any]:
        """
        :return: the unit and range of set selected area.
        """
        with self._proxy_access:
            self.server._pyroClaimOwnership()
            return self.server.selected_area_info()

    def reset_selected_area(self) -> None:
        """Reset the selected area to select the entire image."""
        with self._proxy_access:
            self.server._pyroClaimOwnership()
            self.server.reset_selected_area()

    def set_scanning_size(self, x: float) -> None:
        """
        Set the size of the to be scanned area (aka field of view or the size, which can be scanned with the current
        settings).

        :param x: size for X in meters.
        """
        with self._proxy_access:
            self.server._pyroClaimOwnership()
            self.server.set_scanning_size(x)

    def get_scanning_size(self) -> Tuple[float, float]:
        """
        :return: x and y scanning size in meters.
        """
        with self._proxy_access:
            self.server._pyroClaimOwnership()
            return self.server.get_scanning_size()

    def scanning_size_info(self) -> Dict[str, Any]:
        """
        :return: the scanning size unit and range.
        """
        with self._proxy_access:
            self.server._pyroClaimOwnership()
            return self.server.scanning_size_info()

    def set_ebeam_spotsize(self, spotsize: float) -> None:
        """
        Setting the spot size of the ebeam.

        :param spotsize: desired spotsize, unitless
        """
        with self._proxy_access:
            self.server._pyroClaimOwnership()
            self.server.set_ebeam_spotsize(spotsize)

    def get_ebeam_spotsize(self) -> float:
        """
        :return: the current spotsize of the electron beam (unitless).
        """
        with self._proxy_access:
            self.server._pyroClaimOwnership()
            return self.server.get_ebeam_spotsize()

    def spotsize_info(self) -> Dict[str, Any]:
        """
        :returns: the unit and range of the spotsize. Unit is None means the spotsize is unitless.
        """
        with self._proxy_access:
            self.server._pyroClaimOwnership()
            return self.server.spotsize_info()

    def set_dwell_time(self, dwell_time: float) -> None:
        """
        :param dwell_time: dwell time in seconds
        """
        with self._proxy_access:
            self.server._pyroClaimOwnership()
            self.server.set_dwell_time(dwell_time)

    def get_dwell_time(self) -> float:
        """
        :return: the dwell time in seconds.
        """
        with self._proxy_access:
            self.server._pyroClaimOwnership()
            return self.server.get_dwell_time()

    def dwell_time_info(self) -> Dict[str, Any]:
        """
        :return: range of the dwell time and corresponding unit.
        """
        with self._proxy_access:
            self.server._pyroClaimOwnership()
            return self.server.dwell_time_info()

    def set_ht_voltage(self, voltage: float) -> None:
        """
        Set the high voltage.

        :param voltage: Desired high voltage value in volt.
        """
        with self._proxy_access:
            self.server._pyroClaimOwnership()
            self.server.set_ht_voltage(voltage)

    def get_ht_voltage(self) -> float:
        """
        :return: the HT Voltage in volt.
        """
        with self._proxy_access:
            self.server._pyroClaimOwnership()
            return self.server.get_ht_voltage()

    def ht_voltage_info(self) -> Dict[str, Any]:
        """
        :return: the unit and range of the HT Voltage.
        """
        with self._proxy_access:
            self.server._pyroClaimOwnership()
            return self.server.ht_voltage_info()

    def blank_beam(self) -> None:
        """Blank the electron beam."""
        with self._proxy_access:
            self.server._pyroClaimOwnership()
            self.server.blank_beam()

    def unblank_beam(self) -> None:
        """Unblank the electron beam."""
        with self._proxy_access:
            self.server._pyroClaimOwnership()
            self.server.unblank_beam()

    def beam_is_blanked(self) -> bool:
        """
        :return: True if the beam is blanked and False if the beam is not blanked.
        """
        with self._proxy_access:
            self.server._pyroClaimOwnership()
            return self.server.beam_is_blanked()

    def pump(self) -> None:
        """Pump the microscope's chamber. Note that pumping takes some time. This is blocking."""
        with self._proxy_access:
            self.server._pyroClaimOwnership()
            # Pump/vent functions can take a long time, so change timeout
            self.server._pyroTimeout = 300  # seconds
            try:
                self.server.pump()
            except TimeoutError:
                logging.warning("Pumping timed out after %s s. Check the xt user interface for the current status " +
                                "of the chamber", self.server._pyroTimeout)
            finally:
                self.server._pyroTimeout = 30  # seconds

    def get_vacuum_state(self) -> str:
        """
        :return: the vacuum state of the microscope chamber to see if it is pumped or vented,
            possible states: "vacuum", "vented", "prevac", "pumping", "venting","vacuum_error"
        """
        with self._proxy_access:
            self.server._pyroClaimOwnership()
            return self.server.get_vacuum_state()

    def vent(self) -> None:
        """Vent the microscope's chamber. Note that venting takes time (appr. 3 minutes). This is blocking."""
        with self._proxy_access:
            self.server._pyroClaimOwnership()
            # Pump/vent functions can take a long time, so change timeout
            self.server._pyroTimeout = 300  # seconds
            try:
                self.server.vent()
            except TimeoutError:
                logging.warning("Venting timed out after %s s. Check the xt user interface for the current status " +
                                "of the chamber", self.server._pyroTimeout)
            finally:
                self.server._pyroTimeout = 30  # seconds

    def get_pressure(self) -> float:
        """
        :return: the chamber pressure in pascal, or -1 in case the system is vented.
        """
        with self._proxy_access:
            self.server._pyroClaimOwnership()
            pressure = self.server.get_pressure()
            return pressure

    def pressure_info(self) -> Dict[str, Any]:
        """
        :return: the unit and range of the pressure.
        """
        with self._proxy_access:
            self.server._pyroClaimOwnership()
            return self.server.pressure_info()

    def home_stage(self) -> None:
        """Home stage asynchronously. This is non-blocking."""
        with self._proxy_access:
            self.server._pyroClaimOwnership()
            self.server.home_stage()

    def is_homed(self) -> bool:
        """
        :return: True if the stage is homed and False otherwise.
        """
        with self._proxy_access:
            self.server._pyroClaimOwnership()
            return self.server.is_homed()

    def set_channel_state(self, name: str, state: bool) -> None:
        """
        Stop or start running the channel. This is non-blocking.

        :param name: name of channel.
        :param state: Desired state of the channel, if True set state to run, if False set state to stop.
        """
        with self._proxy_access:
            self.server._pyroClaimOwnership()
            self.server.set_channel_state(name, state)

    def wait_for_state_changed(self, desired_state: str, name: str, timeout: int = 10) -> None:
        """
        Wait until the state of the channel has changed to the desired state, if it has not changed after a certain
        timeout an error will be raised.

        :param desired_state: The state the channel should change into; XT_RUN or XT_STOP.
        :param name: name of channel.
        :param timeout: Amount of time in seconds to wait until the channel state has changed.
        """
        with self._proxy_access:
            self.server._pyroClaimOwnership()
            self.server.wait_for_state_changed(desired_state, name, timeout)

    def get_channel_state(self, name: str) -> str:
        """
        :param name: name of the channel to request the status from
        :return: the state of the channel: XT_RUN or XT_STOP."""
        with self._proxy_access:
            self.server._pyroClaimOwnership()
            return self.server.get_channel_state(name)

    def get_free_working_distance(self) -> float:
        """
        :return: the free working distance in meters.
        """
        with self._proxy_access:
            self.server._pyroClaimOwnership()
            return self.server.get_free_working_distance()

    def set_free_working_distance(self, free_working_distance: float) -> None:
        """
        Set the free working distance.

        :param free_working_distance: free working distance in meters.
        """
        with self._proxy_access:
            self.server._pyroClaimOwnership()
            self.server.set_free_working_distance(free_working_distance)

    def fwd_info(self) -> Dict[str, Any]:
        """
        :return: the unit and range of the free working distance.
        """
        with self._proxy_access:
            self.server._pyroClaimOwnership()
            return self.server.fwd_info()

    def get_fwd_follows_z(self) -> bool:
        """
        :return: True if Z follows free working distance.
        When Z follows FWD and Z-axis of stage moves, FWD is updated to keep image in focus.
        """
        with self._proxy_access:
            self.server._pyroClaimOwnership()
            return self.server.get_fwd_follows_z()

    def set_fwd_follows_z(self, follow_z: bool) -> None:
        """
        Set if z should follow the free working distance. When Z follows FWD and Z-axis of stage moves, FWD is updated
        to keep image in focus.

        :param follow_z: True if Z should follow free working distance.
        """
        with self._proxy_access:
            self.server._pyroClaimOwnership()
            self.server.set_fwd_follows_z(follow_z)

    def set_autofocusing(self, name: str, state: str) -> None:
        """
        Set the state of autofocus, beam must be turned on. This is non-blocking.

        :param name: Name of one of the electron channels, the channel must be running.
        :param state: XT_RUN or XT_STOP
            If state is start, autofocus starts. State stop, stops the autofocus.
        """
        with self._proxy_access:
            self.server._pyroClaimOwnership()
            self.server.set_autofocusing(name, state)

    def is_autofocusing(self, channel_name: str) -> bool:
        """
        :param channel_name: Holds the channels name on which the state is checked.
        :return: True if autofocus is running and False if autofocus is not running.
        """
        with self._proxy_access:
            self.server._pyroClaimOwnership()
            return self.server.is_autofocusing(channel_name)

    def set_auto_contrast_brightness(self, name: str, state: str) -> None:
        """
        Set the state of auto contrast brightness. This is non-blocking.

        :param name: Name of one of the electron channels.
        :param state: XT_RUN or XT_STOP
            IIf state is start, auto contrast brightness starts. State stop, stops the auto contrast brightness.
        """
        with self._proxy_access:
            self.server._pyroClaimOwnership()
            self.server.set_auto_contrast_brightness(name, state)

    def is_running_auto_contrast_brightness(self, channel_name: str) -> bool:
        """
        :param channel_name: Holds the channels name on which the state is checked.
        :return: True if auto contrast brightness is running and False if auto contrast brightness is not
        running.
        """
        with self._proxy_access:
            self.server._pyroClaimOwnership()
            return self.server.is_running_auto_contrast_brightness(channel_name)

    def get_beam_shift(self) -> Tuple[float, float]:
        """
        :return: the current beam shift (DC coils position) x and y values in meters.
        """
        with self._proxy_access:
            self.server._pyroClaimOwnership()
            return tuple(self.server.get_beam_shift())

    def set_beam_shift(self, x_shift: float, y_shift: float) -> None:
        """Set the current beam shift (DC coils position) values in meters."""
        with self._proxy_access:
            self.server._pyroClaimOwnership()
            self.server.set_beam_shift(x_shift, y_shift)

    def beam_shift_info(self) -> Dict[str, Any]:
        """
        :return: the unit and xy-range of the beam shift (DC coils position).
        """
        with self._proxy_access:
            self.server._pyroClaimOwnership()
            return self.server.beam_shift_info()

    def get_stigmator(self) -> Tuple[float, float]:
        """
        Retrieves the current stigmator x and y values. This stigmator corrects for the astigmatism of the probe shape.
        In MBSEM systems this stigmator also controls the individual probe shape within the multi-probe pattern
        (stigmator: secondary, physical position column: upper).

        :return: current x and y values of stigmator, unitless.
        """
        with self._proxy_access:
            self.server._pyroClaimOwnership()
            return tuple(self.server.get_stigmator())

    def set_stigmator(self, x: float, y: float) -> None:
        """
        Sets the stigmator x and y values. This stigmator corrects for the astigmatism of the probe shape.
        In MBSEM systems this stigmator also controls the individual probe shape within the multi-probe pattern
        (stigmator: secondary, physical position column: upper).

        :param x: x value of stigmator, unitless.
        :param y: y value of stigmator, unitless.
        """
        with self._proxy_access:
            self.server._pyroClaimOwnership()
            self.server.set_stigmator(x, y)

    def stigmator_info(self) -> Dict[str, Any]:
        """
        Returns the unit and range of the stigmator. This stigmator corrects for the astigmatism of the probe shape.
        In MBSEM systems this stigmator also controls the individual probe shape within the multi-probe pattern
        (stigmator: secondary, physical position column: upper).

        :return: a dictionary with keys: "unit", "range"
            'unit': returns physical unit of the stigmator, typically None.
            'range': returns dict with keys 'x' and 'y' -> returns range of axis (tuple of length 2).
        """
        with self._proxy_access:
            self.server._pyroClaimOwnership()
            return self.server.stigmator_info()

    def get_rotation(self) -> float:
        """
        :return: the current rotation value in rad.
        """
        with self._proxy_access:
            self.server._pyroClaimOwnership()
            return self.server.get_rotation()

    def set_rotation(self, rotation: float) -> None:
        """
        :param rotation: the current rotation value in rad.
        """
        with self._proxy_access:
            self.server._pyroClaimOwnership()
            self.server.set_rotation(rotation)

    def rotation_info(self) -> Dict[str, Any]:
        """
        :return: the unit and range of the rotation.
        """
        with self._proxy_access:
            self.server._pyroClaimOwnership()
            return self.server.rotation_info()

    def set_resolution(self, resolution: tuple) -> None:
        """
        Set the resolution of the image.

        :return resolution: The resolution of the image in pixels as (width, height). Options: (768, 512),
                            (1536, 1024), (3072, 2048), (6144, 4096)
        """
        with self._proxy_access:
            self.server._pyroClaimOwnership()
            self.server.set_resolution(resolution)

    def get_resolution(self) -> Tuple:
        """
        :return: the resolution of the image as (width, height).
        """
        with self._proxy_access:
            self.server._pyroClaimOwnership()
            return tuple(self.server.get_resolution())

    def resolution_info(self) -> Dict[str, Any]:
        """
        :return: the unit and range of the resolution of the image.
        """
        with self._proxy_access:
            self.server._pyroClaimOwnership()
            return self.server.resolution_info()

    def set_beam_power(self, state: bool) -> None:
        """
        Turn on or off the beam power.

        :param state: True to turn on the beam and False to turn off the beam.
        """
        with self._proxy_access:
            self.server._pyroClaimOwnership()
            self.server.set_beam_power(state)

    def get_beam_is_on(self) -> bool:
        """
        :return: True if the beam is on and False if the beam is off.
        """
        with self._proxy_access:
            self.server._pyroClaimOwnership()
            return self.server.get_beam_is_on()

    def get_delta_pitch(self) -> float:
        """
        Get the delta pitch. The pitch is the distance between two neighboring beams within the multiprobe pattern
        which is pre-set by TFS. The delta pitch adjusts the pre-set pitch.

        :return: delta pitch in [um], the adjustment in the pitch from the factory pre-set pitch.
        """
        with self._proxy_access:
            self.server._pyroClaimOwnership()
            return self.server.get_delta_pitch()

    def set_delta_pitch(self, delta_pitch: float) -> None:
        """
        Set the delta pitch. The pitch is the distance between two neighboring beams within the multiprobe pattern
        which is pre-set by TFS. The delta pitch adjusts the pre-set pitch.

        :param delta_pitch: The adjustment in the pitch from the factory pre-set pitch in [um].
        """
        with self._proxy_access:
            self.server._pyroClaimOwnership()
            self.server.set_delta_pitch(delta_pitch)

    def delta_pitch_info(self) -> Dict[str, Any]:
        """
        :return: a dict with the 'unit' and 'range' of the delta pitch.
        """
        with self._proxy_access:
            self.server._pyroClaimOwnership()
            return self.server.delta_pitch_info()

    def get_secondary_stigmator(self) -> Tuple[float, float]:
        """
        Retrieves the current secondary stigmator x and y values. Within the MBSEM system
        there are two stigmators to correct for both beamlet astigmatism as well
        as multi-probe shape. Only available on MBSEM systems.

        Notes
        -----
        Will be deprecated as soon as FumoBeta is refurbished.
        The primary stigmator does not have its own method, because it gets the
        same value as get_stigmator()

        :return: current x and y values of stigmator, unitless.
        """
        with self._proxy_access:
            self.server._pyroClaimOwnership()
            return tuple(self.server.get_secondary_stigmator())

    def set_secondary_stigmator(self, x: float, y: float) -> None:
        """
        Sets the secondary stigmator x and y values. Within the MBSEM system
        there are two stigmators to correct for both beamlet astigmatism as well
        as multi-probe shape. Only available on MBSEM systems.

        Notes
        -----
        Will be deprecated as soon as FumoBeta is refurbished.
        The primary stigmator does not have its own method, because it sets the
        same value as set_stigmator()

        :param x: x value of stigmator, unitless.
        :param y: y value of stigmator, unitless.
        """
        with self._proxy_access:
            self.server._pyroClaimOwnership()
            self.server.set_secondary_stigmator(x, y)

    def secondary_stigmator_info(self) -> dict:
        """
        Returns the unit and range of the secondary stigmator. Only available on MBSEM systems.

        Notes
        -----
        Will be deprecated as soon as FumoBeta is refurbished.
        The primary stigmator does not have its own method, because it gets the
        same info as stigmator_info()

        :return: a dictionary with keys: "unit", "range"
            'unit': returns physical unit of the stigmator, typically None.
            'range': returns dict with keys 'x' and 'y' -> returns range of axis (tuple of length 2).
        """
        with self._proxy_access:
            self.server._pyroClaimOwnership()
            return self.server.secondary_stigmator_info()

    def get_pattern_stigmator(self) -> Tuple[float, float]:
        """
        Retrieves the current pattern stigmator x and y values. Only available on MBSEM systems.
        This stigmator corrects for the astigmatism of the multi-probe pattern shape
        (stigmator: primary, physical position column: lower).

        :return: current x and y values of stigmator, unitless.
        """
        with self._proxy_access:
            self.server._pyroClaimOwnership()
            return tuple(self.server.get_pattern_stigmator())

    def set_pattern_stigmator(self, x: float, y: float) -> None:
        """
        Sets the pattern stigmator x and y values. Only available on MBSEM systems.
        This stigmator corrects for the astigmatism of the multi-probe pattern shape
        (stigmator: primary, physical position column: lower).

        :param x: x value of stigmator, unitless.
        :param y: y value of stigmator, unitless.
        """
        with self._proxy_access:
            self.server._pyroClaimOwnership()
            self.server.set_pattern_stigmator(x, y)

    def pattern_stigmator_info(self) -> Dict[str, Any]:
        """
        Returns the unit and range of the pattern stigmator. Only available on MBSEM systems.
        This stigmator corrects for the astigmatism of the multi-probe pattern shape
        (stigmator: primary, physical position column: lower).

        :return: a dictionary with keys: "unit", "range"
            'unit': returns physical unit of the stigmator, typically None.
            'range': returns dict with keys 'x' and 'y' -> returns range of axis (tuple of length 2).
        """
        with self._proxy_access:
            self.server._pyroClaimOwnership()
            return self.server.pattern_stigmator_info()

    def get_dc_coils(self) -> list:
        """
        Get the four values of the dc coils.

        :return: list of tuples of two floats, len 4
            A list of 4 tuples containing 2 values (floats) of each of the 4 dc coils, in the order:
            [x lower, x upper, y lower, y upper].
            These 4 items describe 4x2 transformation matrix for a required beam shift using DC coils.
        """
        with self._proxy_access:
            self.server._pyroClaimOwnership()
            return self.server.get_dc_coils()

    def get_use_case(self) -> str:
        """
        Get the current use case state. The use case reflects whether the system
        is currently in multi-beam or single beam mode.

        :return: 'MultiBeamTile' or 'SingleBeamlet'
        """
        with self._proxy_access:
            self.server._pyroClaimOwnership()
            return self.server.get_use_case()

    def set_use_case(self, state: str) -> None:
        """
        Set the current use case state. The use case reflects whether the system
        is currently in multi-beam or single beam mode.

        :param state: 'MultiBeamTile' or 'SingleBeamlet'
        """
        with self._proxy_access:
            self.server._pyroClaimOwnership()
            self.server.set_use_case(state)

    def get_mpp_orientation(self) -> float:
        """
        Get the current multi probe pattern orientation in degrees.

        :return: Multi probe orientation in degrees
        """
        with self._proxy_access:
            self.server._pyroClaimOwnership()
            return self.server.get_mpp_orientation()

    def mpp_orientation_info(self) -> Dict[str, Any]:
        """
        Get the current multi probe pattern orientation information, contains the range and the unit (defined as
        degrees).

        :return: The range of the rotation for the keyword "range" and the 'degrees' for the keyword "unit"
        """
        with self._proxy_access:
            self.server._pyroClaimOwnership()
            return self.server.mpp_orientation_info()

    def get_beamlet_index(self) -> Tuple[int, int]:
        """
        Get the current beamlet index which is represented by the two values in a grid (x,y).

        :return: Beamlet index (typical range 1 - 8)
        """
        with self._proxy_access:
            self.server._pyroClaimOwnership()
            return tuple(int(i) for i in self.server.get_beamlet_index())

    def set_beamlet_index(self, beamlet_idx: Tuple[int, int]) -> None:
        """
        Set the current beamlet index which is represented by the two values in a grid (x,y).

        :param beamlet_idx: Beamlet index (typical range 1 - 8)
        """
        with self._proxy_access:
            self.server._pyroClaimOwnership()
            self.server.set_beamlet_index(*tuple(float(i) for i in beamlet_idx))

    def beamlet_index_info(self) -> Dict[str, any]:
        """
        Get the current beamlet index information, contains the range in x and y direction (1 - 8).

        :return: The range of the beamlet index for the keyword "range" and in that
            sub dictionary either of the keywords "x"/"y". The unit in the keyword "unit".
        """
        with self._proxy_access:
            self.server._pyroClaimOwnership()
            return self.server.beamlet_index_info()

    def get_compound_lens_focusing_mode(self) -> float:
        """
        Get the compound lens focus mode. Used to adjust the immersion mode.

        :return: (0<= float <= 10) the focusing mode (0 means no immersion)
        """
        with self._proxy_access:
            self.server._pyroClaimOwnership()
            return self.server.get_compound_lens_focusing_mode()

    def set_compound_lens_focusing_mode(self, mode: float) -> None:
        """
        Set the compound lens focus mode. Used to adjust the immersion mode.

        :param mode: (0<= float <= 10) focusing mode (0 means no immersion)
        """
        with self._proxy_access:
            self.server._pyroClaimOwnership()
            self.server.set_compound_lens_focusing_mode(mode)

    def compound_lens_focusing_mode_info(self) -> Dict[str, any]:
        """
        Get the min/max values of the compound lens focus mode.

        :return: The range of the focusing mode for the key "range"
           (as a tuple min/max). The unit for key "unit", as a string or None.
        """
        with self._proxy_access:
            self.server._pyroClaimOwnership()
            return self.server.compound_lens_focusing_mode_info()

    def scan_image(self, channel_name: str = 'electron1') -> None:
        """
        Start the scan of a single image and block until the image is done scanning.
        This function does not return the image, to get the image call get_latest_image after this function.
        Only works for systems running XTToolkit.

        :param channel_name: Name of one of the channels.

        """
        with self._proxy_access:
            self.server._pyroClaimOwnership()
            self.server.scan_image(channel_name)

    def start_autofocusing_flash(self) -> None:
        """
        Start running autofocus through FLASH. This is a blocking call.

        Scan mode must be full frame, use case SingleBeamlet, and the beam must be turned on and unblanked.

        FLASH is a python script provided by TFS to run autofocus, autostigmation and lens alignment.
        """
        with self._proxy_access:
            self.server._pyroClaimOwnership()
            self.server.start_autofocusing_flash()

    def start_autostigmating_flash(self) -> None:
        """
        Start running auto stigmation through FLASH. This is a blocking call.

        Scan mode must be full frame, use case SingleBeamlet, and the beam must be turned on and unblanked.

        FLASH is a python script provided by TFS to run autofocus, autostigmation and lens alignment.
        """
        with self._proxy_access:
            self.server._pyroClaimOwnership()
            self.server.start_autostigmating_flash()

    def start_autostig(self, n_images: int = 17, sweep_range: float = 0.015, dwell_time: float = 3e-6,
                       resolution: Tuple[int, int] = (1536, 1024),
                       reduced_area_size: float = 0.5, save_results: bool = False,
                       results_fp: Optional[str] = None) -> Tuple[float, float]:
        """
        Preform the autostig routine for determining the optimal stigmator setting. This is a blocking call.
        NOTE: will be available from xtadapter version 1.11.5 and higher.

        :param n_images:
            Determines the number of images taken per stigmator axis, n_images+floor(n_images/2) images are taken
            per axis. The default is 17.
        :param sweep_range:
            Sweep range, sweep is preformed from -sweep_range to sweep_range. The default is 0.015.
        :param dwell_time:
            Dwell time to use in seconds. The default is 3e-6.
        :param resolution:
            Resolution to use. The default is Size(width=1536, height=1024).
        :param reduced_area_size:
            Reduced area size to use. The default is 0.5.
        :param save_results:
            Whether to save the results. The default is False.
        :param results_fp:
            Folder to save the results in. If None, results will not be saved. The default is None.

        :return optimal_stigmation: Optimal (x, y) stigmator setting.
        :raises: TimeoutError when autostigmation exceeds the timeout of 300 seconds.
        """
        with self._proxy_access:
            self.server._pyroClaimOwnership()
            self.server._pyroTimeout = 300  # seconds
            try:
                optimal_stigmation = self.server.start_autostig(n_images, sweep_range, dwell_time, resolution,
                                                                reduced_area_size, save_results, results_fp)
            except TimeoutError:
                logging.error(
                    "Autostigmation timed out after %s s. Check the xt user interface, "
                    "autostigmation might still be running.",
                    self.server._pyroTimeout
                )
                raise
            finally:
                self.server._pyroTimeout = 30  # seconds
            return optimal_stigmation

    def start_auto_lens_centering_flash(self) -> None:
        """
        Start running lens alignment through FLASH. This is a blocking call.

        Scan mode must be full frame, use case SingleBeamlet, and the beam must be turned on and unblanked.

        FLASH is a python script provided by TFS to run autofocus, autostigmation and lens alignment.
        """
        with self._proxy_access:
            self.server._pyroClaimOwnership()
            return self.server.start_auto_lens_centering_flash()

    def set_contrast(self, contrast: float, channel_name: str = 'electron1') -> None:
        """
        Set the contrast of the scanned image to a specified factor.

        :param contrast: Value the brightness should be set to as a factor between 0 and 1.
        :param channel_name: Name of one of the electron channels.
        """
        with self._proxy_access:
            self.server._pyroClaimOwnership()
            self.server.set_contrast(contrast, channel_name)

    def get_contrast(self, channel_name: str = 'electron1') -> float:
        """
        Get the contrast of the scanned image.

        :param channel_name: Name of one of the electron channels.

        :return contrast: Returns value of current contrast as a factor between 0 and 1.
        """
        with self._proxy_access:
            self.server._pyroClaimOwnership()
            return self.server.get_contrast(channel_name)

    def contrast_info(self) -> Dict[str, Any]:
        """
        :return: the contrast unit [-] and range [0, 1].
        """
        with self._proxy_access:
            self.server._pyroClaimOwnership()
            return self.server.contrast_info()

    def set_brightness(self, brightness: float, channel_name: str = 'electron1') -> None:
        """
        Set the brightness of the scanned image to a specified factor.

        :param brightness: Value the brightness should be set to as a factor between 0 and 1.
        :param channel_name: Name of one of the electron channels.
        """
        with self._proxy_access:
            self.server._pyroClaimOwnership()
            self.server.set_brightness(brightness, channel_name)

    def get_brightness(self, channel_name: str = 'electron1') -> float:
        """
        Get the brightness of the scanned image.

        :param channel_name: Name of one of the electron channels.
        :return: Returns value of current brightness as a factor between 0 and 1.
        """
        with self._proxy_access:
            self.server._pyroClaimOwnership()
            return self.server.get_brightness(channel_name)

    def brightness_info(self) -> Dict[str, Any]:
        """
        :return: the brightness unit [-] and range [0, 1].
        """
        with self._proxy_access:
            self.server._pyroClaimOwnership()
            return self.server.brightness_info()


class Scanner(model.Emitter):
    """
    This is an extension of the model.Emitter class. It contains Vigilant
    Attributes for magnification, accel voltage, blanking, spotsize, beam shift,
    rotation and dwell time. Whenever one of these attributes is changed, its
    setter also updates another value if needed.
    """

    def __init__(self, name: str, role: str, parent: model.HwComponent, hfw_nomag: float, channel: str = "electron1",
                 has_detector: bool = False, **kwargs):
        """
        :param channel: Name of one of the electron channels.
        :param has_detector: True if a Detector is also controlled. In this case,
          the .resolution, .scale and associated VAs will be provided too.
        """
        model.Emitter.__init__(self, name, role, parent=parent, **kwargs)

        self.channel = channel  # Name of the electron channel used.

        # will take care of executing auto contrast/brightness and auto stigmator asynchronously
        self._executor = CancellableThreadPoolExecutor(max_workers=1)  # one task at a time

        self._hfw_nomag = hfw_nomag
        self._has_detector = has_detector

        voltage_info = self.parent.ht_voltage_info()
        init_voltage = numpy.clip(self.parent.get_ht_voltage(), voltage_info['range'][0], voltage_info['range'][1])
        self.accelVoltage = model.FloatContinuous(
            init_voltage,
            voltage_info["range"],
            unit=voltage_info["unit"],
            setter=self._setVoltage
        )

        blanker_choices = {True: 'blanked', False: 'unblanked'}
        if has_detector:
            blanker_choices[None] = 'auto'

        self.blanker = model.VAEnumerated(
            None if has_detector else self.parent.beam_is_blanked(),
            setter=self._setBlanker,
            choices=blanker_choices)

        spotsize_info = self.parent.spotsize_info()
        self.spotSize = model.FloatContinuous(
            self.parent.get_ebeam_spotsize(),
            spotsize_info["range"],
            unit=spotsize_info["unit"],
            setter=self._setSpotSize)

        beam_shift_info = self.parent.beam_shift_info()
        range_x = beam_shift_info["range"]["x"]
        range_y = beam_shift_info["range"]["y"]
        self.shift = model.TupleContinuous(
            self.parent.get_beam_shift(),
            ((range_x[0], range_y[0]), (range_x[1], range_y[1])),
            cls=(int, float),
            unit=beam_shift_info["unit"],
            setter=self._setBeamShift)

        rotation_info = self.parent.rotation_info()
        self.rotation = model.FloatContinuous(
            self.parent.get_rotation(),
            rotation_info["range"],
            unit=rotation_info["unit"],
            setter=self._setRotation)

        scanning_size_info = self.parent.scanning_size_info()
        fov = self.parent.get_scanning_size()[0]
        self.horizontalFoV = model.FloatContinuous(
            fov,
            unit=scanning_size_info["unit"],
            range=scanning_size_info["range"]["x"],
            setter=self._setHorizontalFoV)
        self.horizontalFoV.subscribe(self._onHorizontalFoV)

        mag = self._hfw_nomag / fov
        mag_range_max = self._hfw_nomag / scanning_size_info["range"]["x"][0]
        mag_range_min = self._hfw_nomag / scanning_size_info["range"]["x"][1]
        self.magnification = model.FloatContinuous(mag, unit="",
                                                   range=(mag_range_min, mag_range_max),
                                                   readonly=True)
        # To provide some rough idea of the step size when changing focus
        # Depends on the pixelSize, so will be updated whenever the HFW changes
        self.depthOfField = model.FloatContinuous(1e-6, range=(0, 1e3),
                                                  unit="m", readonly=True)
        self._updateDepthOfField()

        if has_detector:
            dwell_time_info = self.parent.dwell_time_info()
            self.dwellTime = model.FloatContinuous(
                self.parent.get_dwell_time(),
                dwell_time_info["range"],
                unit=dwell_time_info["unit"],
                setter=self._setDwellTime)
            # when the range has changed, clip the current dwell time value to the new range
            self.dwellTime.clip_on_range = True

            rng = self.parent.resolution_info()["range"]
            self._shape = (rng["x"][1], rng["y"][1])
            # pixelSize is the same as MD_PIXEL_SIZE, with scale == 1
            # == smallest size/ between two different ebeam positions
            pxs = (fov / self._shape[0],
                   fov / self._shape[0])
            self.pixelSize = model.VigilantAttribute(pxs, unit="m", readonly=True)

            # .resolution is the number of pixels actually scanned. It's almost
            # fixed to full frame, with the exceptions of the resolutions which
            # are a different aspect ratio from the shape are "more than full frame".
            # So it's read-only and updated when the scale is updated.
            resolution = tuple(self.parent.get_resolution())
            res_choices = set(r for r in RESOLUTIONS
                              if (rng["x"][0] <= r[0] <= rng["x"][1] and rng["y"][0] <= r[1] <= rng["y"][1])
                              )
            self.resolution = model.VAEnumerated(resolution, res_choices, unit="px", readonly=True)
            self._resolution = resolution

            # (float, float) as a ratio => how big is a pixel, compared to pixelSize
            # it basically works the same as binning, but can be float.
            # Defined as the scale to match the allowed resolutions, with pixels
            # always square (ie, scale is always the same in X and Y).
            scale = (self._shape[0] / resolution[0],) * 2
            scale_choices = set((self._shape[0] / r[0],) * 2 for r in res_choices)
            self.scale = model.VAEnumerated(scale, scale_choices, unit="", setter=self._setScale)
            self.scale.subscribe(self._onScale, init=True)  # to update metadata

            # Just to make some code happy
            self.translation = model.VigilantAttribute((0, 0), unit="px", readonly=True)

        emode = self._isExternal()
        self.external = model.BooleanVA(emode, setter=self._setExternal)

        # Refresh regularly the values, from the hardware, starting from now
        self._updateSettings()
        self._va_poll = util.RepeatingTimer(5, self._updateSettings, "Settings polling")
        self._va_poll.start()

    def _updateSettings(self) -> None:
        """
        Read all the current settings from the SEM and reflects them on the VAs
        """
        logging.debug("Updating SEM settings")
        try:
            external = self._isExternal()
            if external != self.external.value:
                self.external._value = external
                self.external.notify(external)
            # Read dwellTime and resolution settings from the SEM and reflects them on the VAs only
            # when external is False i.e. the scan mode is 'full_frame'.
            # If external is True i.e. the scan mode is 'external' the dwellTime and resolution are
            # disabled and hence no need to reflect settings on the VAs.
            if self._has_detector and not self.external.value:
                dwell_time = self.parent.get_dwell_time()
                if dwell_time != self.dwellTime.value:
                    self.dwellTime._value = dwell_time
                    self.dwellTime.notify(dwell_time)
                    self._updateResolution()
            voltage = self.parent.get_ht_voltage()
            v_range = self.accelVoltage.range
            if not v_range[0] <= voltage <= v_range[1]:
                logging.info("Voltage {} V is outside of range {}, clipping to nearest value.".format(voltage, v_range))
                voltage = self.accelVoltage.clip(voltage)
            if voltage != self.accelVoltage.value:
                self.accelVoltage._value = voltage
                self.accelVoltage.notify(voltage)
            blanked = self.parent.beam_is_blanked()  # blanker status on the HW
            # if blanker is in auto mode (None), don't care about HW status (self-regulated)
            if self.blanker.value is not None and blanked != self.blanker.value:
                self.blanker._value = blanked
                self.blanker.notify(blanked)
            spot_size = self.parent.get_ebeam_spotsize()
            if spot_size != self.spotSize.value:
                self.spotSize._value = spot_size
                self.spotSize.notify(spot_size)
            beam_shift = self.parent.get_beam_shift()
            if beam_shift != self.shift.value:
                self.shift._value = beam_shift
                self.shift.notify(beam_shift)
            rotation = self.parent.get_rotation()
            if rotation != self.rotation.value:
                self.rotation._value = rotation
                self.rotation.notify(rotation)
            fov = self.parent.get_scanning_size()[0]
            if fov != self.horizontalFoV.value:
                self.horizontalFoV._value = fov
                mag = self._hfw_nomag / fov
                self.magnification._value = mag
                self.horizontalFoV.notify(fov)
                self.magnification.notify(mag)
        except Exception:
            logging.exception("Unexpected failure when polling settings")

    def _setScale(self, value: Tuple[float, float]) -> Tuple[float, float]:
        """
        :param value: (1 < float, 1 < float): increase of size between pixels compared to
            the original pixel size. It will adapt the resolution to
            have the same ROI (just different amount of pixels scanned)
        :return: the actual value used
        """
        # Pick the resolution which matches the scale in X
        res_x = int(round(self._shape[0] / value[0]))
        res = next(r for r in self.resolution.choices if r[0] == res_x)

        # TODO: instead of setting both X and Y, only set X, and read back Y?
        # This would be slightly more flexible in case the XT lib supports other
        # resolutions than the hard-coded ones. For now we assume the hard-coded
        # ones are all the possibles ones.
        self.parent.set_resolution(res)
        self.resolution._set_value(res, force_write=True)

        return value

    def _onScale(self, s) -> None:
        self._updatePixelSize()

    def _updateResolution(self) -> None:
        """
        To be called to read the server resolution and update the corresponding VAs
        """
        resolution = tuple(self.parent.get_resolution())
        if resolution != self.resolution.value:
            scale = (self._shape[0] / resolution[0],) * 2
            self.scale._value = scale  # To not call the setter
            self.resolution._set_value(resolution, force_write=True)
            self.scale.notify(scale)

    def _updatePixelSize(self) -> None:
        """
        Update the pixel size using the horizontalFoV.
        """
        fov = self.horizontalFoV.value
        # The pixel size is equal in x and y.
        pxs = (fov / self._shape[0],
               fov / self._shape[0])
        # pixelSize is read-only, so we change it only via _value
        self.pixelSize._value = pxs
        self.pixelSize.notify(pxs)
        # If scaled up, the pixels are bigger
        pxs_scaled = (pxs[0] * self.scale.value[0], pxs[1] * self.scale.value[1])
        self._metadata[model.MD_PIXEL_SIZE] = pxs_scaled

    def _setDwellTime(self, dwell_time: float) -> float:
        self.parent.set_dwell_time(dwell_time)
        # Cannot set the dwell_time on the parent if the scan mode is 'external'
        # hence return the requested value itself
        if self._isExternal():
            return dwell_time
        return self.parent.get_dwell_time()

    def _setVoltage(self, voltage: float) -> float:
        self.parent.set_ht_voltage(voltage)
        return self.parent.get_ht_voltage()

    def _setBlanker(self, blank: Union[bool, None]) -> Union[bool, None]:
        """
        :param blank: True if the electron beam should blank, False if it should be unblanked,
            None if it should be blanked/unblanked automatically. Only useful when using the Detector or the
            XTTKDetector component. Not useful when operating the SEM in external mode.
        :return: True if the electron beam is blanked, False if it is unblanked. See Notes for edge case,
            None if it should be blanked/unblanked automatically.
        """
        if blank is None:
            # TODO Blanker should explicitly be set based on whether we are scanning or not.
            return None

        if blank:
            self.parent.blank_beam()
        else:
            self.parent.unblank_beam()
        return self.parent.beam_is_blanked()

    def _setSpotSize(self, spotsize: float) -> float:
        self.parent.set_ebeam_spotsize(spotsize)
        return self.parent.get_ebeam_spotsize()

    def _setBeamShift(self, beam_shift: Tuple[float, float]) -> Tuple[float, float]:
        self.parent.set_beam_shift(*beam_shift)
        return self.parent.get_beam_shift()

    def _setRotation(self, rotation: float) -> float:
        self.parent.set_rotation(rotation)
        return self.parent.get_rotation()

    def _setHorizontalFoV(self, fov: float) -> float:
        self.parent.set_scanning_size(fov)
        fov = self.parent.get_scanning_size()[0]
        mag = self._hfw_nomag / fov
        self.magnification._value = mag
        self.magnification.notify(mag)
        return fov

    def _onHorizontalFoV(self, fov: float) -> None:
        self._updateDepthOfField()
        if self._has_detector:
            # the dwell time range is dependent on the magnification/horizontalFoV
            self._updateDwellTimeRng()
            self._updatePixelSize()

    def _updateDepthOfField(self) -> None:
        fov = self.horizontalFoV.value
        # Formula was determined by experimentation
        K = 100  # Magical constant that gives a not too bad depth of field
        dof = K * (fov / 1024)
        self.depthOfField._set_value(dof, force_write=True)

    def _updateDwellTimeRng(self) -> None:
        """The dwell time range is dependent on the magnification/horizontalFoV, the range whenever the fov updates."""
        self.dwellTime._set_range(self.parent.dwell_time_info()["range"])

    def _isExternal(self) -> bool:
        """
        :return: True if the scan mode is 'external', False if the scan mode is different than 'external'.
        """
        return self.parent.get_scan_mode().lower() == "external"

    def _setExternal(self, external: bool) -> bool:
        """
        Switching between internal and external control of the SEM.

        :param external: True is external, False is full frame mode.
        :return: True if the scan mode should be 'external'.
            False if the scan mode should be internally controlled by the SEM.
        """
        scan_mode = "external" if external else "full_frame"
        self.parent.set_scan_mode(scan_mode)
        # The dwellTime and scale VA setter can only reflect changes on the SEM server side (parent)
        # after the external VA is set to False i.e. 'full_frame'
        if not external and self._has_detector:
            if self.dwellTime.value != self.parent.get_dwell_time():
                # Set the VA value again to reflect changes on the parent
                self.dwellTime.value = self.dwellTime.value
            if self.resolution.value != tuple(self.parent.get_resolution()):
                # Set the VA value again to reflect changes on the parent
                self.scale.value = self.scale.value
        return external

    def prepareForScan(self) -> None:
        """
        Make sure the beam is unblanked when the blanker is in 'auto' mode before starting to scan.
        """
        if self.blanker.value is None:
            self.parent.unblank_beam()

    def finishScan(self) -> None:
        """
        Make sure the beam is blanked when the blanker is in 'auto' mode at the end of scanning.
        """
        if self.blanker.value is None:
            self.parent.blank_beam()


class FibScanner(model.Emitter):
    """
    This is an extension of the model.Emitter class for controlling the FIB (focused ion beam). Currently via XTLib
    only minimal control of the FIB is possible.
    """

    def __init__(self, name: str, role: str, parent: model.HwComponent, channel: str = "ion2", **kwargs) -> None:
        """

        :param name:
        :param role:
        :param parent:
        :param channel: Specifies the type of scanner (alphabetic part) and the quadrant it is displayed in
            (numerical part) on which the scanning feed is displayed on the Microscope PC in the Microscope
            control window of TFS. The quadrants are numbered 1 (top left) - 4 (right bottom).
            Usually the top right quadrant, ion2 is set as default for the FIB image.
        """
        model.Emitter.__init__(self, name, role, parent=parent, **kwargs)

        self.channel = channel  # Name of the ion channel used.

        # Fictional values for the interface. Xtlib doesn't support reading/controlling these values
        self._shape = (4096, 4096)
        res = self._shape[:2]
        self.resolution = model.ResolutionVA(res, (res, res), readonly=True)

    def prepareForScan(self) -> None:
        """
        Make sure the scan mode is in "full_frame" and not in "external" before starting to scan.
        """
        # Currently the XT interface autoblanks the FIB, control of the FIB blanker is
        # not supported so we do not blank the beam at the start and end of the scan.

        # Note: ideally this would be based on an external VA, which when put to
        # 'auto' would switch to full frame at the start of a scan.
        if self.parent.get_scan_mode() != "full_frame":
            self.parent.set_scan_mode("full_frame")
            current_mode = self.parent.get_scan_mode()
            if current_mode != "full_frame":
                raise HwError("Couldn't set full_frame as scan mode on the XT client mode. Current mode is: %s" %
                              current_mode)

    def finishScan(self) -> None:
        """Call when done with scanning."""
        # We do not change the scan mode, because it is fine to leave it in full frame.
        pass


class Detector(model.Detector):
    """
    This is an extension of model.Detector class. It performs the main functionality
    of the SEM. It sets up a Dataflow and notifies it every time that an SEM image
    is captured.
    """

    def __init__(self, name: str, role: str, parent: model.HwComponent, **kwargs) -> None:
        # The acquisition is based on a FSM that roughly looks like this:
        # Event\State |    Stopped    |   Acquiring    | Receiving data |
        #    START    | Ready for acq |        .       |       .        |
        #    DATA     |       .       | Receiving data |       .        |
        #    STOP     |       .       |     Stopped    |    Stopped     |
        #    TERM     |     Final     |      Final     |     Final      |

        model.Detector.__init__(self, name, role, parent=parent, **kwargs)
        self._shape = (256,)  # Depth of the image
        self.data = SEMDataFlow(self)

        if hasattr(self.parent, "_scanner") and hasattr(self.parent, "_fib_scanner"):
            self.scanner = StringEnumerated(self.parent._scanner.name,
                                            choices={self.parent._scanner.name, self.parent._fib_scanner.name},
                                            setter=self._set_scanner)
            self._set_scanner(self.parent._scanner.name)  # Call setter to instantiate ._scanner attribute
        elif hasattr(self.parent, "_scanner"):
            self._scanner = self.parent._scanner
        elif hasattr(self.parent, "_fib_scanner"):
            self._scanner = self.parent._fib_scanner
        else:
            raise ValueError("No Scanner available")

        brightness_info = self.parent.brightness_info()
        self.brightness = model.FloatContinuous(
            self.parent.get_brightness(),
            brightness_info["range"],
            unit=brightness_info["unit"],
            setter=self._setBrightness)

        contrast_info = self.parent.contrast_info()
        self.contrast = model.FloatContinuous(
            self.parent.get_contrast(),
            contrast_info["range"],
            unit=contrast_info["unit"],
            setter=self._setContrast)

        self._genmsg = queue.Queue()  # GEN_*
        self._generator = None

        # Refresh regularly the values, from the hardware, starting from now
        self._updateSettings()
        self._va_poll = util.RepeatingTimer(5, self._updateSettings, "Settings polling detector")
        self._va_poll.start()

    def terminate(self) -> None:
        if self._generator:
            self.stop_generate()
            self._genmsg.put(GEN_TERM)
            self._generator.join(5)
            self._generator = None

    def start_generate(self) -> None:
        self._genmsg.put(GEN_START)
        if not self._generator or not self._generator.is_alive():
            logging.info("Starting acquisition thread")
            self._generator = threading.Thread(target=self._acquire,
                                               name="XT acquisition thread")
            self._generator.start()

    def stop_generate(self) -> None:
        self._scanner.finishScan()
        self._genmsg.put(GEN_STOP)

    def _acquire(self) -> None:
        """
        Acquisition thread
        Managed via the ._genmsg Queue
        """
        try:
            while True:
                # Wait until we have a start (or terminate) message
                self._acq_wait_start()
                logging.debug("Preparing acquisition")
                while True:
                    if self._acq_should_stop():
                        break
                    # TODO When switching e-beam <--> FIB, handle calling finishScan on the old scanner and
                    #  prepareForScan on the new scanner.
                    self._scanner.prepareForScan()
                    self.parent.set_channel_state(self._scanner.channel, True)
                    # The channel needs to be stopped to acquire an image, therefore immediately stop the channel.
                    self.parent.set_channel_state(self._scanner.channel, False)

                    md = self._scanner._metadata.copy()
                    if hasattr(self._scanner, "dwellTime"):
                        md[model.MD_DWELL_TIME] = self._scanner.dwellTime.value
                    if hasattr(self._scanner, "rotation"):
                        md[model.MD_ROTATION] = self._scanner.rotation.value

                    # Estimated time for an acquisition is the dwell time times the total amount of pixels in the image.
                    if hasattr(self._scanner, "dwellTime") and hasattr(self._scanner, "resolution"):
                        n_pixels = self._scanner.resolution.value[0] * self._scanner.resolution.value[1]
                        est_acq_time = self._scanner.dwellTime.value * n_pixels
                    else:
                        # Acquisition time is unknown => assume it will be long
                        est_acq_time = 5 * 60  # 5 minutes

                    # Wait for the acquisition to be received
                    logging.debug("Starting one image acquisition")
                    try:
                        if self._acq_wait_data(est_acq_time + 20):
                            logging.debug("Stopping measurement early")
                            self.stop_acquisition()
                            break
                    except TimeoutError as err:
                        logging.error(err)
                        self.stop_acquisition()
                        break

                    # Retrieve the image
                    image = self.parent.get_latest_image(self._scanner.channel)
                    md.update(self._metadata)
                    da = DataArray(image, md)
                    logging.debug("Notify dataflow with new image.")
                    self.data.notify(da)
            logging.debug("Acquisition stopped")
        except TerminationRequested:
            logging.debug("Acquisition thread requested to terminate")
        except Exception as err:
            logging.exception("Failure in acquisition thread: {}".format(err))
        finally:
            self._generator = None

    def stop_acquisition(self) -> None:
        """
        Stop acquiring images.
        """
        # Stopping the channel once stops it after the acquisition is done.
        self.parent.set_channel_state(self._scanner.channel, False)
        if self.parent.get_channel_state(self._scanner.channel) == XT_STOP:
            return
        else:  # Channel is canceling
            logging.debug("Channel not fully stopped will try again.")
            time.sleep(0.5)
            # Stopping it twice does a full stop.
            self.parent.set_channel_state(self._scanner.channel, False)

    def _acq_should_stop(self, timeout: Optional[float] = None) -> bool:
        """
        Indicate whether the acquisition should now stop or can keep running.
        Non blocking.
        Note: it expects that the acquisition is running.

        :param timeout: timeout to wait for the message from the acquisition queue
        :return: True if needs to stop, False if can continue
        raise TerminationRequested: if a terminate message was received
        """
        try:
            if timeout is None:
                msg = self._get_acq_msg(block=False)
            else:
                msg = self._get_acq_msg(timeout=timeout)
        except queue.Empty:
            # No message so no need to stop
            return False

        if msg == GEN_TERM:
            raise TerminationRequested()
        elif msg == GEN_STOP:
            return True
        else:
            logging.warning("Skipped message: %s", msg)
            return False

    def _acq_wait_data(self, timeout: float = 0) -> bool:
        """
        Block until data or a stop message is received.
        Note: it expects that the acquisition is running.

        :param timeout: (0<=float) how long to wait to check (use 0 to not wait)
        :return: True if needs to stop, False if data is ready
        :raises: TerminationRequested if a terminate message was received
        """
        tend = time.time() + timeout
        t = time.time()
        logging.debug("Waiting for %g s:", tend - t)
        while self.parent.get_channel_state(self._scanner.channel) != XT_STOP:
            t = time.time()
            if t > tend:
                raise TimeoutError("Acquisition timeout after %g s" % timeout)

            if self._acq_should_stop(timeout=0.1):
                return True

        return False  # Data received

    def _acq_wait_start(self) -> None:
        """
        Blocks until the acquisition should start.
        Note: it expects that the acquisition is stopped.

        :raises: TerminationRequested if a terminate message was received
        """
        while True:
            msg = self._get_acq_msg(block=True)
            if msg == GEN_TERM:
                raise TerminationRequested()
            elif msg == GEN_START:
                return

            # Duplicate Stop
            logging.debug("Skipped message %s as acquisition is stopped", msg)

    def _get_acq_msg(self, **kwargs) -> str:
        """
        Read one message from the acquisition queue

        :return: message
        :raises: queue.Empty: if no message on the queue
        """
        msg = self._genmsg.get(**kwargs)
        if msg in (GEN_START, GEN_STOP, GEN_TERM):
            logging.debug("Acq received message %s", msg)
        else:
            logging.warning("Acq received unexpected message %s", msg)
        return msg

    def _set_scanner(self, scanner_name: str) -> str:
        """
        Setter for changing the scanner which will be used. The correct scanner object is also updated in
        ._scanner.

        :param scanner_name: contains mode, can be either 'scanner' or 'fib-scanner'
        :return: The set mode
        """
        if scanner_name == self.parent._scanner.name:
            self._scanner = self.parent._scanner
        elif scanner_name == self.parent._fib_scanner.name:
            self._scanner = self.parent._fib_scanner

        return scanner_name

    def _updateSettings(self) -> None:
        """
        Reads all the current settings from the Detector and reflects them on the VAs
        """
        brightness = self.parent.get_brightness(self._scanner.channel)
        if brightness != self.brightness.value:
            self.brightness._value = brightness
            self.brightness.notify(brightness)
        contrast = self.parent.get_contrast(self._scanner.channel)
        if contrast != self.contrast.value:
            self.contrast._value = contrast
            self.contrast.notify(contrast)

    def _setBrightness(self, brightness: float) -> float:
        self.parent.set_brightness(brightness, self._scanner.channel)
        return self.parent.get_brightness(self._scanner.channel)

    def _setContrast(self, contrast: float) -> float:
        self.parent.set_contrast(contrast, self._scanner.channel)
        return self.parent.get_contrast(self._scanner.channel)

    @isasync
    def applyAutoContrastBrightness(self) -> futures.Future:
        """
        Wrapper for running the automatic setting of the contrast brightness functionality asynchronously. It
        automatically sets the contrast and the brightness via XT, the beam must be turned on and unblanked. Auto
        contrast brightness functionality works best if there is a feature visible in the image. This call is
        non-blocking.

        :return: Future object

        """
        # Create ProgressiveFuture and update its state
        est_start = time.time() + 0.1
        f = ProgressiveFuture(start=est_start,
                              end=est_start + 20)  # Rough time estimation
        f._auto_contrast_brightness_lock = threading.Lock()
        f._must_stop = threading.Event()  # Cancel of the current future requested
        f.task_canceller = self._cancelAutoContrastBrightness
        f._channel_name = self._scanner.channel
        return self._scanner._executor.submitf(f, self._applyAutoContrastBrightness, f)

    def _applyAutoContrastBrightness(self, future: futures.Future) -> None:
        """
        Starts applying auto contrast brightness and checks if the process is finished for the ProgressiveFuture object.

        :param future: the future to start running.
        """
        channel_name = future._channel_name
        with future._auto_contrast_brightness_lock:
            if future._must_stop.is_set():
                raise CancelledError()
            self.parent.set_auto_contrast_brightness(channel_name, XT_RUN)
            time.sleep(0.5)  # Wait for the auto contrast brightness to start

        # Wait until the microscope is no longer performing auto contrast brightness
        while self.parent.is_running_auto_contrast_brightness(channel_name):
            future._must_stop.wait(0.1)
            if future._must_stop.is_set():
                raise CancelledError()

    def _cancelAutoContrastBrightness(self, future: futures.Future) -> bool:
        """
        Cancels the auto contrast brightness. Non-blocking.

        :param future: the future to stop.
        :return: True if it successfully cancelled (stopped) the move.
        """
        future._must_stop.set()  # Tell the thread taking care of auto contrast brightness it's over.

        with future._auto_contrast_brightness_lock:
            logging.debug("Cancelling auto contrast brightness")
            try:
                self.parent.set_auto_contrast_brightness(future._channel_name, XT_STOP)
                return True
            except OSError as error_msg:
                logging.warning("Failed to cancel auto brightness contrast: %s", error_msg)
                return False


# Very approximate values
PRESSURE_VENTED = 100e3  # Pa
PRESSURE_PUMPED = 10e-3  # Pa


class Chamber(model.Actuator):
    """
    Component representing the vacuum chamber. Changing the pressure is possible by moving the "vacuum" axis,
    which accepts two position values: 0 for vented, 1 for vacuum.
    """

    def __init__(self, name: str, role: str, parent: model.HwComponent, **kwargs) -> None:
        axes = {"vacuum": model.Axis(choices={PRESSURE_VENTED: "vented",
                                              PRESSURE_PUMPED: "vacuum"})}
        model.Actuator.__init__(self, name, role, parent=parent, axes=axes, **kwargs)

        self.position = model.VigilantAttribute({}, readonly=True)
        info = self.parent.pressure_info()
        self.pressure = model.FloatContinuous(info["range"][0], info["range"], readonly=True, unit=info["unit"])
        self._refreshPressure()

        self._polling_thread = util.RepeatingTimer(5, self._refreshPressure, "Pressure polling")
        self._polling_thread.start()

        self._executor = CancellableThreadPoolExecutor(max_workers=1)

    def stop(self, axes: Optional[str] = None) -> None:
        self._executor.cancel()
        if self._executor._queue:
            logging.warning("Stopping the pumping/venting process is not supported.")

    @isasync
    def moveRel(self, shift):
        raise NotImplementedError("Relative movements are not implemented for vacuum control. Use moveAbs instead.")

    @isasync
    def moveAbs(self, pos: Dict[str, float]) -> futures.Future:
        self._checkMoveAbs(pos)
        return self._executor.submit(self._changePressure, pos["vacuum"])

    def _changePressure(self, target: int) -> None:
        """
        :param target: 0 or 1; 0 for pumping to vacuum, 1 for venting the chamber
        """
        self._refreshPressure()
        if target == self.position.value["vacuum"]:
            logging.info("Chamber state already %s, doing nothing.", target)
            return

        if target == PRESSURE_PUMPED:
            self.parent.pump()
        else:
            self.parent.vent()
        self._refreshPressure()

    def _refreshPressure(self) -> None:
        # Position (vacuum state)
        state = self.parent.get_vacuum_state()
        val = {"vacuum": PRESSURE_PUMPED if state == "vacuum" else PRESSURE_VENTED}
        self.position._set_value(val, force_write=True)

        # Pressure
        pressure = self.parent.get_pressure()
        if pressure != -1:  # -1 is returned when the chamber is vented
            self.pressure._set_value(pressure, force_write=True)
            logging.debug("Updated chamber pressure, %s Pa, vacuum state %s.", pressure, val["vacuum"])
        else:
            pressure = 100e3  # ambient pressure, Pa
            self.pressure._set_value(pressure, force_write=True)
            logging.warning("Couldn't read pressure value, assuming ambient pressure %s.", pressure)

    def terminate(self) -> None:
        self._polling_thread.cancel()


class TerminationRequested(Exception):
    """
    Generator termination requested.
    """
    pass


class SEMDataFlow(model.DataFlow):
    """
    This is an extension of model.DataFlow. It receives notifications from the
    detector component once the SEM output is captured. This is the dataflow to
    which the SEM acquisition streams subscribe.
    """

    def __init__(self, detector: model.Detector):
        """
        :param detector: the detector that the dataflow corresponds to
        """
        model.DataFlow.__init__(self)
        self._detector = detector

    # start/stop_generate are _never_ called simultaneously (thread-safe)
    def start_generate(self) -> None:
        self._detector.start_generate()

    def stop_generate(self) -> None:
        self._detector.stop_generate()


STAGE_WAIT_DURATION = 20e-03  # s
STAGE_FRACTION_TOTAL_MOVE = 0.01  # tolerance of the requested stage movement
STAGE_TOL_LINEAR = 1e-06  # in m, minimum tolerance
STAGE_TOL_ROTATION = 0.00436  # in radians (0.25 degrees), minimum tolerance


class Stage(model.Actuator):
    """
    This is an extension of the model.Actuator class. It provides functions for
    moving the TFS stage and updating the position.
    """

    def __init__(self, name: str, role: str, parent: model.HwComponent, rng: dict = None, raw_coordinates: bool = False,
                 **kwargs) -> None:
        """
        :param rng: The range of stage axes in which linear axes x,y and z are in "meters" and rotational axes are
         in "radians"
        :param raw_coordinates: True, if stage is read in raw coordinates i.e. the z is the distance of the stage from
         chamber floor. When False, z is the stage distance from the SEM pole piece. x and y should not theoretically
         change. In practice offset correction in x and y is applied to keep these axes same across both the coordinate
         systems.
        """
        self._raw_coordinates = raw_coordinates
        # When raw coordinate system is selected, in theory just z should change
        # but in practice x and y change by a fixed offset. When raw coordinate system is used,
        # offset correction is applied (in the later part of init)
        # such that all axes apart from z, have same values
        self._raw_offset = {"x": 0, "y": 0}

        if rng is None:
            rng = {}
        stage_info = parent.stage_info()
        if "x" not in rng:
            rng["x"] = stage_info["range"]["x"]
        if "y" not in rng:
            rng["y"] = stage_info["range"]["y"]
        if "z" not in rng:
            rng["z"] = stage_info["range"]["z"]
        if "rx" not in rng:
            rng["rx"] = stage_info["range"]["t"]
        if "rz" not in rng:
            rng["rz"] = stage_info["range"]["r"]

        axes_def = {
            "x": model.Axis(unit=stage_info["unit"]["x"], range=rng["x"]),
            "y": model.Axis(unit=stage_info["unit"]["y"], range=rng["y"]),
            "z": model.Axis(unit=stage_info["unit"]["z"], range=rng["z"]),
            "rx": model.Axis(unit=stage_info["unit"]["t"], range=rng["rx"]),
            "rz": model.Axis(unit=stage_info["unit"]["r"], range=rng["rz"]),
        }

        model.Actuator.__init__(self, name, role, parent=parent, axes=axes_def,
                                **kwargs)
        # will take care of executing axis move asynchronously
        self._executor = CancellableThreadPoolExecutor(max_workers=1)  # one task at a time

        self.position = model.VigilantAttribute({}, unit=stage_info["unit"],
                                                readonly=True)
        self._updatePosition()

        # update the offset if raw stage coordinates are read
        self._switch_coordinate_system(raw_coordinates)

        # Refresh regularly the position
        self._pos_poll = util.RepeatingTimer(5, self._refreshPosition, "Stage position polling")
        self._pos_poll.start()

    def _switch_coordinate_system(self, raw_coordinates: bool) -> None:
        """Calculate the offset in linear stage axes x and y when the stage coordinates are read in raw coordinates such
         that it is equal to x and y when stage coordinates are read in linked coordinates.
         :param raw_coordinates: True if stage coordinates are read in raw system else False
         """
        if raw_coordinates:
            self.parent.set_raw_coordinate_system(False)
            pos_linked = self._getPosition()
            self.parent.set_raw_coordinate_system(True)
            pos = self._getPosition()
            for axis in self._raw_offset.keys():
                self._raw_offset[axis] = pos_linked[axis] - pos[axis]
            # the offset should only be in linear axes, it is not expected in rotational axes
            if not all(pos[axis] == pos_linked[axis] for axis in ["rx", "rz"]):
                logging.warning(
                    "During offset estimation in linear axes in raw coordinate system in x and y, unexpected offset is "
                    "found in rotation axes")
            logging.debug(f"The offset values in x and y are {self._raw_offset} when stage is in the raw coordinate "
                          f"system for raw stage coordinates: {pos}, non-raw stage coordinates: {pos_linked}")
        else:
            # Make sure the system is read in the linked coordinate system
            try:
                self.parent.set_raw_coordinate_system(False)
            except (AttributeError, OSError) as error_msg:
                logging.warning("Delmic XT Adapter >= 1.12.0 is required to set the raw coordinate system. "
                                "Failed to call the raw coordinate system for the stage: %s", error_msg)
                # Do not raise an error if non-raw coordinates are requested, because non-raw is the default in old
                # versions of the xtadapter

    def _updatePosition(self) -> None:
        """
        update the position VA
        """
        old_pos = self.position.value
        pos = self._getPosition()
        if self._raw_coordinates:
            # correct for the offset such that the stage coordinates displayed in
            # TFS software is the same as Odemis
            pos["x"] += self._raw_offset["x"]
            pos["y"] += self._raw_offset["y"]
        self.position._set_value(self._applyInversion(pos), force_write=True)
        if old_pos != self.position.value:
            logging.debug("Updated position to %s", self.position.value)

    def _refreshPosition(self) -> None:
        """
        Called regularly to update the current position
        """
        # We don't use the VA setters, to avoid sending back to the hardware a
        # set request
        logging.debug("Updating SEM stage position")
        try:
            self._updatePosition()
        except Exception:
            logging.exception("Unexpected failure when updating position")

    def _getPosition(self) -> Dict[str, float]:
        """Get position and translate the axes names to be Odemis compatible."""
        pos = self.parent.get_stage_position()
        pos["rx"] = pos.pop("t")
        pos["rz"] = pos.pop("r")
        # Make sure the full rotations are within the range (because the SEM
        # actually allows rotation in both directions)
        for an in ("rx", "rz"):
            rng = self.axes[an].range
            # To handle both rotations 0->2pi and inverted: -2pi -> 0.
            # TODO: for inverted rotations of 2pi, it would probably be more
            # user-friendly to still report 0->2pi as range.
            if util.almost_equal(rng[1] - rng[0], 2 * math.pi):
                pos[an] = (pos[an] - rng[0]) % (2 * math.pi) + rng[0]
        return pos

    def _moveTo(self, future: futures.Future, pos: Dict[str, float], rel: bool = False, timeout: float = 60) -> None:
        with future._moving_lock:
            try:
                if future._must_stop.is_set():
                    raise CancelledError()
                if rel:
                    logging.debug("Moving by shift {}".format(pos))
                else:
                    logging.debug("Moving to position {}".format(pos))

                if "rx" in pos.keys():
                    pos["t"] = pos.pop("rx")
                if "rz" in pos.keys():
                    pos["r"] = pos.pop("rz")

                # Correct for offset compensation in absolute movements
                if self._raw_coordinates and not rel:
                    if "x" in pos.keys():
                        pos["x"] -= self._raw_offset["x"]
                    if "y" in pos.keys():
                        pos["y"] -= self._raw_offset["y"]

                orig_pos = self.parent.get_stage_position()

                self.parent.move_stage(pos, rel=rel)
                time.sleep(0.1)  # It takes a little while before the stage is being reported as moving

                # Get the target position in absolute coordinates
                if rel:
                    target_pos = {ax: val + orig_pos[ax] for ax, val in pos.items()}
                else:
                    target_pos = pos
                # Drop axes from the original position, which are not important because they have not moved
                orig_pos = {a: orig_pos[a] for a, nv in target_pos.items() if nv != orig_pos[a]}

                # Wait until the move is over.
                # Don't check for future._must_stop because anyway the stage will
                # stop moving, and so it's nice to wait until we know the stage is
                # not moving.
                moving = True
                tstart = time.time()
                last_pos_update = 0
                while moving:
                    # Take the opportunity to update .position (every 100 ms)
                    now = time.time()
                    if now - last_pos_update > 0.1:
                        self._updatePosition()
                        last_pos_update = now

                    if time.time() > tstart + timeout:
                        self.parent.stop_stage_movement()
                        logging.error("Timeout after submitting stage move. Aborting move.")
                        break

                    # Wait for a little while so that we do not keep using the CPU all the time.
                    time.sleep(STAGE_WAIT_DURATION)
                    moving = self.parent.stage_is_moving()
                    if not moving:
                        # Be a little careful, because sometimes, half-way through a move
                        # the stage is reported not moving for a short while (usually,
                        # when one axis finished moving, and another is about to start).
                        self._updatePosition()
                        logging.debug("Confirming the stage really stopped")

                        time.sleep(STAGE_WAIT_DURATION)
                        moving = self.parent.stage_is_moving()
                        if moving:
                            logging.warning("Stage reported stopped but moving again, will wait longer")
                else:
                    logging.debug("Stage move reported completed")

                # If it was cancelled, Abort() has stopped the stage before, and
                # we still have waited until the stage stopped moving. Now let
                # know the user that the move is not complete.
                if future._must_stop.is_set():
                    raise CancelledError()

                # The stage is not moving anymore, however in some rare cases, the server still reports the old
                # position for a short while (typically < 1s). This can cause all sorts of confusion in the calling
                # code, as it would seem that the move didn't have any effect, and later on, after the position
                # is eventually updated that the stage has moved unexpectedly. So, wait until the reported position is
                # (1) not identical to the starting position and (2) not too far from the target position.

                # The stage is not moving anymore, but we still want to wait until the position has been updated
                # TODO: base the timeout on stage movement time estimation, needs to be checked on hardware
                wait_stage_move = 10  # s
                expected_end_time = time.time() + wait_stage_move  # s

                # Update rotational and linear tolerances according to the magnitude of requested change
                linear_axes_to_check = {"x", "y", "z"}.intersection(target_pos.keys())
                rotational_axes_to_check = {"t", "r"}.intersection(target_pos.keys())
                current_pos = self.parent.get_stage_position()
                movement_req = {ax: STAGE_FRACTION_TOTAL_MOVE * abs(target_pos[ax] - current_pos[ax]) for ax in
                                target_pos.keys()}
                tol_linear = STAGE_TOL_LINEAR
                tol_rotation = STAGE_TOL_ROTATION
                if linear_axes_to_check:
                    movement_req_linear = [movement_req[ax] for ax in linear_axes_to_check]
                    tol_linear = max(min(movement_req_linear), STAGE_TOL_LINEAR)  # m

                if rotational_axes_to_check:
                    movement_req_rotational = [movement_req[ax] for ax in rotational_axes_to_check]
                    tol_rotation = max(min(movement_req_rotational), STAGE_TOL_ROTATION)  # radians

                axes_to_check = linear_axes_to_check | rotational_axes_to_check

                while True:
                    current_pos = self.parent.get_stage_position()
                    # Every axis requested to move should have moved (compared to the position before starting)
                    # if there is some change w.r.t starting position, proceed to check the target position
                    # Note that we don't use almost_equal() on the floats, because all we care about is whether
                    # the position has changed. Even a very tiny change is a sign we've received a position update.
                    if all(current_pos[a] != op for a, op in orig_pos.items()):

                        if axes_to_check:
                            axes_updated = isNearPosition(current_pos=current_pos, target_position=target_pos,
                                                          axes=axes_to_check, rot_axes=rotational_axes_to_check,
                                                          atol_linear=tol_linear, atol_rotation=tol_rotation)
                        else:
                            axes_updated = True  # No axis to check => move is done

                        if axes_updated:
                            logging.debug("Position has updated fully: from %s -> %s", orig_pos,
                                          current_pos)
                            break
                        else:
                            logging.debug("Waiting a little longer as position has not updated fully: %s != %s",
                                          current_pos, target_pos)
                    else:
                        logging.debug("Waiting for position to update: %s == %s (for some axes)",
                                      orig_pos, current_pos)

                    if time.time() > expected_end_time:
                        logging.warning("Stage position after move + %s s is %s instead of target pos: %s. "
                                        "Giving up waiting.", wait_stage_move, current_pos, target_pos)
                        break

                    if future._must_stop.is_set():
                        raise CancelledError()

                    time.sleep(STAGE_WAIT_DURATION)

            except Exception:
                if future._must_stop.is_set():
                    raise CancelledError()
                raise
            finally:
                future._was_stopped = True
                # Update the position, even if the move didn't entirely succeed
                self._updatePosition()

    def _doMoveRel(self, future: futures.Future, shift: Dict[str, float]):
        """
        :param shift: position in internal coordinates (ie, axes in the same
           direction as the hardware expects)
        """
        # We don't check the target position fit the range, the xt-adapter will take care of that
        self._moveTo(future, shift, rel=True)

    @isasync
    def moveRel(self, shift: Dict[str, float]) -> None:
        """
        Shift the stage the given position in meters. This is non-blocking.
        Throws an error when the requested position is out of range.

        :param shift:
            Relative shift to move the stage to per axes in m for 'x', 'y', 'z' in rad for 'rx', 'rz'.
            Axes are 'x', 'y', 'z', 'rx' and 'rz'.
        """
        if not shift:
            return model.InstantaneousFuture()
        self._checkMoveRel(shift)
        shift = self._applyInversion(shift)

        f = self._createFuture()
        f = self._executor.submitf(f, self._doMoveRel, f, shift)
        return f

    def _doMoveAbs(self, future: futures.Future, pos: dict) -> None:
        self._moveTo(future, pos, rel=False)

    @isasync
    def moveAbs(self, pos: Dict[str, float]) -> None:
        """
        Move the stage the given position in meters. This is non-blocking.
        Throws an error when the requested position is out of range.

        :param pos:
            Absolute position to move the stage to per axes in m for 'x', 'y', 'z' in rad for 'rx', 'rz'.
            Axes are 'x', 'y', 'z', 'rx' and 'rz'.
        """
        if not pos:
            return model.InstantaneousFuture()
        self._checkMoveAbs(pos)
        pos = self._applyInversion(pos)

        f = self._createFuture()
        f = self._executor.submitf(f, self._doMoveAbs, f, pos)
        return f

    def stop(self, axes: Optional[Set[str]] = None) -> None:
        """Stop the movement of the stage."""
        self._executor.cancel()
        self.parent.stop_stage_movement()
        try:
            self._updatePosition()
        except Exception:
            logging.exception("Unexpected failure when updating position")

    def _createFuture(self) -> CancellableFuture:
        """
        :return: a future that can be used to manage a move
        """
        f = CancellableFuture()
        f._moving_lock = threading.Lock()  # taken while moving
        f._must_stop = threading.Event()  # cancel of the current future requested
        f._was_stopped = False  # if cancel was successful
        f.task_canceller = self._cancelCurrentMove
        return f

    def _cancelCurrentMove(self, future: futures.Future) -> bool:
        """
        Cancels the current move (both absolute or relative). Non-blocking.

        :param future: the future to stop. Unused, only one future must be
         running at a time.
        :return: True if it successfully cancelled (stopped) the move.
        """
        # The difficulty is to synchronise correctly when:
        #  * the task is just starting (not finished requesting axes to move)
        #  * the task is finishing (about to say that it finished successfully)
        logging.debug("Cancelling current move")
        future._must_stop.set()  # tell the thread taking care of the move it's over
        self.parent.stop_stage_movement()

        with future._moving_lock:
            if not future._was_stopped:
                logging.debug("Cancelling failed")
            return future._was_stopped


class Focus(model.Actuator):
    """
    This is an extension of the model.Actuator class. It provides functions for
    moving the SEM focus (as it's considered an axis in Odemis)
    """

    def __init__(self, name: str, role: str, parent: model.HwComponent, **kwargs) -> None:
        """
        :param axes: names of the axes
        """

        fwd_info = parent.fwd_info()
        axes_def = {
            "z": model.Axis(unit=fwd_info["unit"], range=fwd_info["range"]),
        }

        model.Actuator.__init__(self, name, role, parent=parent, axes=axes_def, **kwargs)

        # will take care of executing axis move asynchronously
        self._executor = CancellableThreadPoolExecutor(max_workers=1)  # one task at a time

        # RO, as to modify it the server must use .moveRel() or .moveAbs()
        self.position = model.VigilantAttribute({}, unit="m", readonly=True)
        self._updatePosition()

        if not hasattr(self.parent, "_scanner"):
            raise ValueError("Required scanner child was not provided."
                             "An ebeam or multi-beam scanner is a required child component for the Focus class")

        # Refresh regularly the position
        self._pos_poll = util.RepeatingTimer(5, self._refreshPosition, "Focus position polling")
        self._pos_poll.start()

    @isasync
    def applyAutofocus(self, detector: model.Detector) -> futures.Future:
        """
        Wrapper for running the autofocus functionality asynchronously. It sets the state of autofocus,
        the beam must be turned on and unblanked. Also, a reasonable manual focus is needed. When the image is too far
        out of focus, an incorrect focus can be found using the autofocus functionality.
        This call is non-blocking.

        :param detector:
            Detector component that stores information about which channel to use for autofocusing.
        :return: Future object
        """
        # Create ProgressiveFuture and update its state
        est_start = time.time() + 0.1
        f = ProgressiveFuture(start=est_start,
                              end=est_start + 11)  # rough time estimation
        f._autofocus_lock = threading.Lock()
        f._must_stop = threading.Event()  # cancel of the current future requested
        f.task_canceller = self._cancelAutoFocus
        f._channel_name = detector._scanner.channel
        return self._executor.submitf(f, self._applyAutofocus, f)

    def _applyAutofocus(self, future: futures.Future) -> None:
        """
        Starts autofocussing and checks if the autofocussing process is finished for ProgressiveFuture.

        :param future: the future to start running.
        """
        channel_name = future._channel_name
        with future._autofocus_lock:
            if future._must_stop.is_set():
                raise CancelledError()
            self.parent.set_autofocusing(channel_name, XT_RUN)
            time.sleep(0.5)  # Wait for the autofocussing to start

        # Wait until the microscope is no longer autofocussing
        while self.parent.is_autofocusing(channel_name):
            future._must_stop.wait(0.1)
            if future._must_stop.is_set():
                raise CancelledError()

    def _cancelAutoFocus(self, future: futures.Future) -> bool:
        """
        Cancels the autofocussing. Non-blocking.

        :param future: the future to stop.
        :return: True if it successfully cancelled (stopped) the move.
        """
        future._must_stop.set()  # tell the thread taking care of autofocussing it's over

        with future._autofocus_lock:
            logging.debug("Cancelling autofocussing")
            try:
                self.parent.set_autofocusing(future._channel_name, XT_STOP)
                return True
            except OSError as error_msg:
                logging.warning("Failed to cancel autofocus: %s", error_msg)
                return False

    def _updatePosition(self) -> None:
        """
        update the position VA
        """
        z = self.parent.get_free_working_distance()
        self.position._set_value({"z": z}, force_write=True)

    def _refreshPosition(self) -> None:
        """
        Called regularly to update the current position
        """
        # We don't use the VA setters, to avoid sending back to the hardware a
        # set request
        logging.debug("Updating SEM focus position")
        try:
            self._updatePosition()
        except Exception:
            logging.exception("Unexpected failure when updating position")

    def _doMoveRel(self, foc: float) -> None:
        """
        move by foc

        :param foc: relative change in m
        """
        try:
            foc += self.parent.get_free_working_distance()
            self.parent.set_free_working_distance(foc)
        finally:
            # Update the position, even if the move didn't entirely succeed
            self._updatePosition()

    def _doMoveAbs(self, foc: float) -> None:
        """
        move to pos

        :param foc: unit m
        """
        try:
            self.parent.set_free_working_distance(foc)
        finally:
            # Update the position, even if the move didn't entirely succeed
            self._updatePosition()

    @isasync
    def moveRel(self, shift: Dict[str, float]) -> futures.Future:
        """
        :param shift: shift in m
        """
        if not shift:
            return model.InstantaneousFuture()
        self._checkMoveRel(shift)

        foc = shift["z"]
        f = self._executor.submit(self._doMoveRel, foc)
        return f

    @isasync
    def moveAbs(self, pos: Dict[str, float]) -> futures.Future:
        """
        :param pos: pos in m
        """
        if not pos:
            return model.InstantaneousFuture()
        self._checkMoveAbs(pos)

        foc = pos["z"]
        f = self._executor.submit(self._doMoveAbs, foc)
        return f

    def stop(self, axes: Optional[Set[str]] = None) -> None:
        """
        Stop the last command
        """
        # Empty the queue (and already stop the stage if a future is running)
        self._executor.cancel()
        logging.debug("Cancelled all ebeam focus moves")

        try:
            self._updatePosition()
        except Exception:
            logging.exception("Unexpected failure when updating position")


class MultiBeamScanner(Scanner):
    """
    This class extends behaviour of the xt_client.Scanner class with XTtoolkit functionality.

    xt_client.Scanner contains Vigilant Attributes for magnification, accel voltage, blanking, spotsize, beam shift,
    rotation and dwell time. This class adds XTtoolkit functionality via the Vigilant Attributes for the delta pitch,
    beam stigmator, pattern stigmator, the beam shift transformation matrix (read-only),
    multiprobe rotation (read-only), beamlet index, beam mode (multi/single beam)
    Whenever one of these attributes is changed, its setter also updates another value if needed.
    """

    def __init__(self, name: str, role: str, parent: model.HwComponent,
                 hfw_nomag: float, channel: str = "electron1", **kwargs) -> None:
        self.channel = channel  # Name of the electron channel used.

        # First instantiate the xt_toolkit VA's then call the __init__ of the super for the update thread.
        self.parent = parent

        # Add XTtoolkit specific VA's
        delta_pitch_info = self.parent.delta_pitch_info()
        assert delta_pitch_info["unit"] == "um", "Delta pitch unit is incorrect, current: {}, should be: um.".format(
            delta_pitch_info["unit"])
        self.deltaPitch = model.FloatContinuous(
            self.parent.get_delta_pitch() * 1e-6,
            unit="m",
            range=tuple(i * 1e-6 for i in delta_pitch_info["range"]),
            setter=self._setDeltaPitch,
        )

        beam_stigmator_info = self.parent.stigmator_info()
        beam_stigmator_range_x = beam_stigmator_info["range"]["x"]
        beam_stigmator_range_y = beam_stigmator_info["range"]["y"]
        beam_stigmator_range = tuple((i, j) for i, j in zip(beam_stigmator_range_x, beam_stigmator_range_y))
        self.beamStigmator = model.TupleContinuous(
            tuple(self.parent.get_stigmator()),
            unit=beam_stigmator_info["unit"],
            range=beam_stigmator_range,
            setter=self._setBeamStigmator)

        pattern_stigmator_info = self.parent.pattern_stigmator_info()
        pattern_stigmator_range_x = pattern_stigmator_info["range"]["x"]
        pattern_stigmator_range_y = pattern_stigmator_info["range"]["y"]
        pattern_stigmator_range = tuple((i, j) for i, j in zip(pattern_stigmator_range_x,
                                                               pattern_stigmator_range_y))
        self.patternStigmator = model.TupleContinuous(
            tuple(self.parent.get_pattern_stigmator()),
            unit=pattern_stigmator_info["unit"],
            range=pattern_stigmator_range,
            setter=self._setPatternStigmator)

        self.beamShiftTransformationMatrix = model.ListVA(
            self.parent.get_dc_coils(),
            unit=None,
            readonly=True)

        self.multiprobeRotation = model.FloatVA(
            math.radians(self.parent.get_mpp_orientation()),
            unit="rad",
            readonly=True)

        beamlet_index_info = self.parent.beamlet_index_info()
        beamlet_index_range_x = beamlet_index_info["range"]["x"]
        beamlet_index_range_y = beamlet_index_info["range"]["y"]
        beamlet_index_range = tuple((int(i), int(j)) for i, j in zip(beamlet_index_range_x, beamlet_index_range_y))
        beamlet_index = self.parent.get_beamlet_index()
        self.beamletIndex = model.TupleContinuous(
            tuple(int(i) for i in beamlet_index),  # convert tuple values to integers.,
            unit=None,
            range=beamlet_index_range,
            setter=self._setBeamletIndex
        )

        # The compound lens focusing mode accepts value between 0 and 10. However,
        # in practice, we use it to switch between immersion mode or not.
        # So instead of passing a float, we just provide a boolean, with the immersion
        # mode always set to the same (hard-coded, TFS approved) value.
        # When reading, anything above 0 is considered in immersion.
        focusing_mode_info = self.parent.compound_lens_focusing_mode_info()
        focusing_mode_range = focusing_mode_info["range"]
        assert focusing_mode_range[0] <= COMPOUND_LENS_FOCUS_IMMERSION <= focusing_mode_range[1]
        focusing_mode = self.parent.get_compound_lens_focusing_mode()
        self.immersion = model.BooleanVA(
            focusing_mode > 0,
            setter=self._setImmersion
        )

        multibeam_mode = (self.parent.get_use_case() == 'MultiBeamTile')
        self.multiBeamMode = model.BooleanVA(
            multibeam_mode,
            setter=self._setMultiBeamMode
        )

        self.power = model.BooleanVA(
            self.parent.get_beam_is_on(),
            setter=self._setBeamPower
        )

        # TODO If _updateSettings is updated move this to the top of the __init__ function. For now the update thread
        #  can only be started after the MB VA's are initialized.
        # Instantiate the super scanner class with the update thread
        super(MultiBeamScanner, self).__init__(name, role, parent, hfw_nomag, **kwargs)

    @isasync
    def applyAutoStigmator(self) -> None:
        """
        Wrapper for autostigmation function, non-blocking.
        """
        est_start = time.time() + 0.1
        f = ProgressiveFuture(start=est_start,
                              end=est_start + 90)  # Rough time estimation
        adapter_version = re.search(r"xtadapter:\s*([\d.]+)", self.parent._swVersion)
        adapter_version = adapter_version.group(1)
        # The new autostig is only supported in xtadapter v1.11.5 and higher
        if pkg_resources.parse_version(adapter_version) < pkg_resources.parse_version("1.11.5"):
            logging.debug(f"Xtadapter version is {adapter_version}, therefore using an old autostigmation version.")
            f = self._executor.submitf(f, self.parent.start_autostigmating_flash)
        else:
            f = self._executor.submitf(f, self.parent.start_autostig)
        return f

    def _updateSettings(self) -> None:
        """
        Read all the current settings from the SEM and reflects them on the VAs
        """
        # TODO When the new approach of adding update function to a list is implemented in xt_client.py instead of
        #  overwriting the method updateSettings the method _updateMBSettings can be added to the list of
        #  functions to be updated. That means the overwritten part in this class is no longer needed.

        # Polling XT client settings
        super(MultiBeamScanner, self)._updateSettings()
        # Polling XTtoolkit settings
        try:
            self._updateHFWRange()
            delta_pitch = self.parent.get_delta_pitch() * 1e-6
            if delta_pitch != self.deltaPitch.value:
                self.deltaPitch._value = delta_pitch
                self.deltaPitch.notify(delta_pitch)
            beam_stigmator = self.parent.get_stigmator()
            if beam_stigmator != self.beamStigmator.value:
                self.beamStigmator._value = beam_stigmator
                self.beamStigmator.notify(beam_stigmator)
            pattern_stigmator = self.parent.get_pattern_stigmator()
            if pattern_stigmator != self.patternStigmator.value:
                self.patternStigmator._value = pattern_stigmator
                self.patternStigmator.notify(pattern_stigmator)
            beam_shift_transformation_matrix = self.parent.get_dc_coils()
            if beam_shift_transformation_matrix != self.beamShiftTransformationMatrix.value:
                self.beamShiftTransformationMatrix._value = beam_shift_transformation_matrix
                self.beamShiftTransformationMatrix.notify(beam_shift_transformation_matrix)
            mpp_rotation = math.radians(self.parent.get_mpp_orientation())
            if mpp_rotation != self.multiprobeRotation.value:
                self.multiprobeRotation._value = mpp_rotation
                self.multiprobeRotation.notify(mpp_rotation)
            beamlet_index = tuple(int(i) for i in self.parent.get_beamlet_index())
            if beamlet_index != self.beamletIndex.value:
                self.beamletIndex._value = beamlet_index
                self.beamletIndex.notify(beamlet_index)
            immersion = self.parent.get_compound_lens_focusing_mode() > 0
            if immersion != self.immersion.value:
                self.immersion._value = immersion
                self.immersion.notify(immersion)
            multibeam_mode = (self.parent.get_use_case() == 'MultiBeamTile')
            if multibeam_mode != self.multiBeamMode.value:
                self.multiBeamMode._value = multibeam_mode
                self.multiBeamMode.notify(multibeam_mode)
            power = self.parent.get_beam_is_on()
            if power != self.power.value:
                self.power._value = power
                self.power.notify(power)
        except Exception:
            logging.exception("Unexpected failure when polling XTtoolkit settings")

    def _setDeltaPitch(self, delta_pitch: float) -> float:
        self.parent.set_delta_pitch(delta_pitch * 1e6)  # Convert from meters to micrometers.
        return self.parent.get_delta_pitch() * 1e-6

    def _setBeamStigmator(self, beam_stigmator_value: Tuple[float, float]) -> Tuple[float, float]:
        self.parent.set_stigmator(*beam_stigmator_value)
        return self.parent.get_stigmator()

    def _setPatternStigmator(self, pattern_stigmator_value: Tuple[float, float]) -> Tuple[float, float]:
        self.parent.set_pattern_stigmator(*pattern_stigmator_value)
        return self.parent.get_pattern_stigmator()

    def _setBeamletIndex(self, beamlet_index: Tuple[int, int]) -> Tuple[int, int]:
        self.parent.set_beamlet_index(beamlet_index)
        new_beamlet_index = self.parent.get_beamlet_index()
        return tuple(int(i) for i in new_beamlet_index)  # convert tuple values to integers.

    def _setBeamPower(self, power_value: bool) -> bool:
        self.parent.set_beam_power(power_value)
        return self.parent.get_beam_is_on()

    def _setImmersion(self, immersion: bool) -> bool:
        # immersion disabled -> focusing mode = 0
        # immersion enabled -> focusing mode = COMPOUND_LENS_FOCUS_IMMERSION
        self.parent.set_compound_lens_focusing_mode(COMPOUND_LENS_FOCUS_IMMERSION if immersion else 0)
        # The immersion mode affects the HFW maximum
        # Note: if the HFW is set to a value which is out of range in the new settings,
        # the XT server takes care of adjusting the HFW to a value within range.
        self._updateHFWRange()
        return self.parent.get_compound_lens_focusing_mode() > 0

    def _updateHFWRange(self) -> None:
        """
        To be called when the field of view range might have changed.
        This can happen when some settings are changed.
        If the range is changed, the VA subscribers will be updated.
        """
        hfov_range = tuple(self.parent.scanning_size_info()["range"]["x"])
        if self.horizontalFoV.range != hfov_range:
            logging.debug("horizontalFoV range changed to %s", hfov_range)

            fov = self.parent.get_scanning_size()[0]
            self.horizontalFoV._value = fov
            self.horizontalFoV.range = hfov_range  # Does the notification

            self.magnification._value = self._hfw_nomag / fov
            mag_range_max = self._hfw_nomag / hfov_range[0]
            mag_range_min = self._hfw_nomag / hfov_range[1]
            self.magnification.range = (mag_range_min, mag_range_max)

    def _setMultiBeamMode(self, multi_beam_mode: bool) -> bool:
        if multi_beam_mode:
            self.parent.set_use_case('MultiBeamTile')
        else:
            self.parent.set_use_case('SingleBeamlet')

        return (self.parent.get_use_case() == 'MultiBeamTile')


class XTTKDetector(Detector):
    """
    This is an extension of xt_client.Detector class. It overwrites the image acquisition
    to work with image acquisition in XTToolkit.
    """

    def __init__(self, name: str, role: str, parent: model.HwComponent, address: str, **kwargs):
        # The acquisition is based on a FSM that roughly looks like this:
        # Event\State |    Stopped    |   Acquiring    | Receiving data |
        #    START    | Ready for acq |        .       |       .        |
        #    DATA     |       .       | Receiving data |       .        |
        #    STOP     |       .       |     Stopped    |    Stopped     |
        #    TERM     |     Final     |      Final     |     Final      |
        self._cancel_access = threading.Lock()
        try:
            # A second connection to the xtadapter is needed to properly cancel a scan.
            # The scan_image call is blocking, therefore we cannot cancel a scan
            # using the same thread and connection the scan_image call is made.
            self.cancel_connection = Pyro5.api.Proxy(address)
            self.cancel_connection._pyroTimeout = 30  # seconds
        except Exception as err:
            raise HwError("Failed to connect to XT server '%s'. Check that the "
                          "uri is correct and XT server is"
                          " connected to the network. %s" % (address, err))
        Detector.__init__(self, name, role, parent=parent, **kwargs)
        self._shape = (2 ** 16,)  # Depth of the image

    def stop_generate(self) -> None:
        logging.debug("Stopping image acquisition")
        self._genmsg.put(GEN_STOP)
        with self._cancel_access:
            self.cancel_connection._pyroClaimOwnership()
            # Directly calling set_channel_state does not work with XTToolkit.
            # Therefore, call get_channel_state, before trying to stop the channel.
            # WARNING: This code does not properly cancel the current acquisition.
            self.cancel_connection.get_channel_state(self.parent._scanner.channel)
            self.cancel_connection.set_channel_state(self.parent._scanner.channel, False)
            # Stop twice, to make sure the channel fully stops.
            self.cancel_connection.set_channel_state(self.parent._scanner.channel, False)
        if self.parent._scanner.blanker.value is None:
            self.parent.blank_beam()
        logging.debug("Stopped generate image acquisition")

    def _acquire(self) -> None:
        """
        Acquisition thread
        Managed via the ._genmsg Queue
        """
        try:
            while True:
                # Wait until we have a start (or terminate) message
                self._acq_wait_start()
                logging.debug("Preparing acquisition")
                while True:
                    logging.debug("Start acquiring an image")

                    # HACK: as cancellation doesn't work, to avoid acquiring an extra image
                    # at the end of an acquisition, we wait a bit before starting the next frame.
                    # This gives enough time for the client after receiving the previous frame to
                    # decide that this is enough. Especially worthy when acquiring a single image.
                    if self._acq_should_stop(timeout=0.2):
                        logging.debug("Image acquisition should stop, exiting loop")
                        break

                    if hasattr(self._scanner, "blanker"):
                        if self._scanner.blanker.value is None:
                            self.parent.unblank_beam()

                    md = self.parent._scanner._metadata.copy()

                    logging.debug("Start a complete scan of an image")
                    md[model.MD_ACQ_DATE] = time.time()
                    try:
                        self.parent.scan_image()
                    except OSError as err:
                        if err.errno == -2147467260:  # -2147467260 corresponds to: Operation aborted.
                            logging.debug("Scan image aborted.")
                            # Operation aborted, indicating acquisition should stop.
                            break
                        else:
                            raise

                    # Add metadata to the image
                    md.update(self._metadata)
                    md[model.MD_DWELL_TIME] = self.parent._scanner.dwellTime.value
                    md[model.MD_ROTATION] = self.parent._scanner.rotation.value

                    # Acquire the image
                    image = self.parent.get_latest_image(self.parent._scanner.channel)

                    da = DataArray(image, md)
                    logging.debug("Notify dataflow with new image of shape: %s.", image.shape)
                    self.data.notify(da)
            logging.debug("Acquisition stopped")
        except TerminationRequested:
            logging.debug("Acquisition thread requested to terminate")
        except Exception as err:
            logging.exception("Failure in acquisition thread: %s", err)
        finally:
            self._generator = None


class XTTKFocus(Focus):
    """
    This is an extension of xt_client.Focus class. It overwrites the autofocus function to use the one
    provided by the flash script.
    """

    @isasync
    def applyAutofocus(self, detector: model.Detector) -> futures.Future:
        """
        Wrapper for autofocus flash function, non-blocking.

        :param detector:
            The detector is unused for XTTK focusing, because it is not possible to select a channel for flash focusing.
        :return: Future object
        """
        est_start = time.time() + 0.1
        f = ProgressiveFuture(start=est_start,
                              end=est_start + 20)  # Rough time estimation
        f = self._executor.submitf(f, self.parent.start_autofocusing_flash)
        return f<|MERGE_RESOLUTION|>--- conflicted
+++ resolved
@@ -206,7 +206,6 @@
 def transfer_latest_package(client: 'SEM', data: bytes) -> None:
     """
     Transfer the latest xtadapter package.
-<<<<<<< HEAD
 
     Note:
         Pyro has a 1 gigabyte message size limitation.
@@ -214,12 +213,7 @@
 
     :param data: The package's zip file data in bytes.
 
-=======
-    Note:
-        Pyro has a 1 gigabyte message size limitation.
-        https://pyro5.readthedocs.io/en/latest/tipstricks.html#binary-data-transfer-file-transfer
-    :param data: The package's zip file data in bytes.
->>>>>>> f0713374
+
     """
     with client._proxy_access:
         client.server._pyroClaimOwnership()
