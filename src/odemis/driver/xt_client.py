--- conflicted
+++ resolved
@@ -2311,17 +2311,15 @@
                 if "rz" in pos.keys():
                     pos["r"] = pos.pop("rz")
 
-<<<<<<< HEAD
-                orig_pos = self.parent.get_stage_position()
-
-=======
                 # Correct for offset compensation in absolute movements
                 if self._raw_coordinates and not rel:
                     if "x" in pos.keys():
                         pos["x"] -= self._raw_offset["x"]
                     if "y" in pos.keys():
                         pos["y"] -= self._raw_offset["y"]
->>>>>>> 252ec546
+
+                orig_pos = self.parent.get_stage_position()
+
                 self.parent.move_stage(pos, rel=rel)
                 time.sleep(0.1)  # It takes a little while before the stage is being reported as moving
 
