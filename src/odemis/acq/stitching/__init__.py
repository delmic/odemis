--- conflicted
+++ resolved
@@ -18,11 +18,8 @@
     REGISTER_IDENTITY, WEAVER_MEAN, WEAVER_COLLAGE, WEAVER_COLLAGE_REVERSE
 from odemis.acq.stitching._tiledacq import (acquireTiledArea, acquireOverview, estimateOverviewTime,
                                             estimateTiledAcquisitionTime, estimateTiledAcquisitionMemory,
-<<<<<<< HEAD
-                                            FocusingMethod, get_tiled_areas, get_zstack_levels)
-=======
                                             FocusingMethod, get_zstack_levels, get_tiled_bboxes, get_stream_based_bbox)
->>>>>>> be8c860e
+
 from odemis.acq.stitching._registrar import *
 from odemis.acq.stitching._weaver import *
 from odemis.acq.stitching._simple import register, weave