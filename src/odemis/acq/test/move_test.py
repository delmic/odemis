# -*- coding: utf-8 -*-
"""
Copyright © 2020 Delmic

This file is part of Odemis.

Odemis is free software: you can redistribute it and/or modify it under the terms
of the GNU General Public License version 2 as published by the Free Software
Foundation.

Odemis is distributed in the hope that it will be useful, but WITHOUT ANY WARRANTY;
without even the implied warranty of MERCHANTABILITY or FITNESS FOR A PARTICULAR
PURPOSE. See the GNU General Public License for more details.

You should have received a copy of the GNU General Public License along with
Odemis. If not, see http://www.gnu.org/licenses/.
"""
import copy
import logging
import math
import os
import time
import unittest

import numpy
import scipy

import odemis
from odemis import model
from odemis import util
from odemis.acq.move import (FM_IMAGING, GRID_1, GRID_2,
                             LOADING, ALIGNMENT, COATING, MILLING, LOADING_PATH,
                             RTOL_PROGRESS, SEM_IMAGING, UNKNOWN, POSITION_NAMES,
                             SAFETY_MARGIN_5DOF, SAFETY_MARGIN_3DOF, THREE_BEAMS, ROT_DIST_SCALING_FACTOR,
                             ATOL_LINEAR_TRANSFORM, ATOL_ROTATION_TRANSFORM,
                             MimasPostureManager, MeteorPostureManager, EnzelPostureManager, MeteorTFS3PostureManager)
from odemis.acq.move import MicroscopePostureManager
from odemis.util import testing
from odemis.util.driver import ATOL_LINEAR_POS, isNearPosition
from odemis.util.transform import _get_transforms

logging.getLogger().setLevel(logging.DEBUG)
logging.basicConfig(format="%(asctime)s  %(levelname)-7s %(module)s:%(lineno)d %(message)s")

CONFIG_PATH = os.path.dirname(odemis.__file__) + "/../../install/linux/usr/share/odemis/"
ENZEL_CONFIG = CONFIG_PATH + "sim/enzel-sim.odm.yaml"
METEOR_TFS1_CONFIG = CONFIG_PATH + "sim/meteor-sim.odm.yaml"
METEOR_TFS2_CONFIG = CONFIG_PATH + "sim/meteor-tfs2-sim.odm.yaml"
METEOR_TFS3_CONFIG = CONFIG_PATH + "sim/meteor-tfs3-sim.odm.yaml"
METEOR_ZEISS1_CONFIG = CONFIG_PATH + "sim/meteor-zeiss-sim.odm.yaml"
METEOR_TESCAN1_CONFIG = CONFIG_PATH + "sim/meteor-tescan-sim.odm.yaml"
MIMAS_CONFIG = CONFIG_PATH + "sim/mimas-sim.odm.yaml"


class TestEnzelMove(unittest.TestCase):
    """
    Test EnzelPostureManager functions
    """
    backend_was_running = False

    @classmethod
    def setUpClass(cls):
        testing.start_backend(ENZEL_CONFIG)
        cls.microscope = model.getMicroscope()
        cls.posture_manager = MicroscopePostureManager(microscope=cls.microscope)

        # find components by their role
        cls.stage = model.getComponent(role="stage")
        cls.aligner = model.getComponent(role="align")

        cls.stage_active = cls.stage.getMetadata()[model.MD_FAV_POS_ACTIVE]
        cls.stage_deactive = cls.stage.getMetadata()[model.MD_FAV_POS_DEACTIVE]
        cls.stage_coating = cls.stage.getMetadata()[model.MD_FAV_POS_COATING]
        cls.stage_alignment = cls.stage.getMetadata()[model.MD_FAV_POS_ALIGN]
        cls.stage_sem_imaging = cls.stage.getMetadata()[model.MD_FAV_POS_SEM_IMAGING]
        cls.stage_3beams = cls.posture_manager.get3beamsSafePos(cls.stage.getMetadata()[model.MD_FAV_POS_ACTIVE],
                                                                SAFETY_MARGIN_5DOF)
        cls.align_deactive = cls.aligner.getMetadata()[model.MD_FAV_POS_DEACTIVE]
        cls.align_alignment = cls.aligner.getMetadata()[model.MD_FAV_POS_ALIGN]
        cls.align_active = cls.aligner.getMetadata()[model.MD_FAV_POS_ACTIVE]
        cls.align_3beams = cls.posture_manager.get3beamsSafePos(cls.aligner.getMetadata()[model.MD_FAV_POS_ACTIVE],
                                                                SAFETY_MARGIN_3DOF)

        # Make sure the lens is referenced too (small move will only complete after the referencing)
        cls.aligner.moveRelSync({"x": 1e-6})

        # The 5DoF stage is not referenced automatically, so let's do it now
        if not all(cls.stage.referenced.value.values()):
            stage_axes = set(cls.stage.axes.keys())
            cls.stage.reference(stage_axes).result()

        # Set custom value that works well within the simulator range
        cls.rx_angle = 0.3
        cls.rz_angle = 0.1

    def test_sample_switch_procedures(self):
        """
        Test moving the sample stage from loading position to both imaging, alignment and coating, then back to loading
        """
        stage = self.stage
        align = self.aligner
        # Check the instantiation of correct posture manager
        self.assertIsInstance(self.posture_manager, EnzelPostureManager)
        # Get the stage to loading position
        self.posture_manager.cryoSwitchSamplePosition(LOADING).result()
        testing.assert_pos_almost_equal(stage.position.value, self.stage_deactive,
                                        atol=ATOL_LINEAR_POS)
        # Align should be parked
        testing.assert_pos_almost_equal(align.position.value, self.align_deactive, atol=ATOL_LINEAR_POS)

        # Get the stage to coating position
        f = self.posture_manager.cryoSwitchSamplePosition(COATING)
        f.result()
        filter_dict = lambda keys, d: {key: d[key] for key in keys}
        testing.assert_pos_almost_equal(filter_dict({'x', 'y', 'z'}, stage.position.value),
                                        filter_dict({'x', 'y', 'z'}, self.stage_coating), atol=ATOL_LINEAR_POS)
        testing.assert_pos_almost_equal(filter_dict({'rx', 'rz'}, stage.position.value),
                                        filter_dict({'rx', 'rz'}, self.stage_coating), atol=ATOL_LINEAR_POS)
        # align should be in deactive position
        testing.assert_pos_almost_equal(align.position.value, self.align_deactive, atol=ATOL_LINEAR_POS)

        # Get the stage to alignment position
        f = self.posture_manager.cryoSwitchSamplePosition(ALIGNMENT)
        f.result()
        testing.assert_pos_almost_equal(stage.position.value, self.stage_alignment, atol=ATOL_LINEAR_POS,
                                        match_all=False)

        # Get the stage to 3beams position
        f = self.posture_manager.cryoSwitchSamplePosition(THREE_BEAMS)
        f.result()
        testing.assert_pos_almost_equal(stage.position.value, self.stage_3beams, atol=ATOL_LINEAR_POS, match_all=False)
        testing.assert_pos_almost_equal(align.position.value, self.align_3beams, atol=ATOL_LINEAR_POS)

        # Get the stage to alignment position
        f = self.posture_manager.cryoSwitchSamplePosition(SEM_IMAGING)
        f.result()
        testing.assert_pos_almost_equal(stage.position.value, self.stage_sem_imaging, atol=ATOL_LINEAR_POS,
                                        match_all=False)

        # Switch back to loading position
        self.posture_manager.cryoSwitchSamplePosition(LOADING).result()
        testing.assert_pos_almost_equal(stage.position.value, self.stage_deactive, atol=ATOL_LINEAR_POS)

    def test_align_switch_procedures(self):
        """
        Test moving the sample stage from loading position to both imaging, alignment and coating, then back to loading
        """
        align = self.aligner
        # Get the stage to loading position
        f = self.posture_manager._cryoSwitchAlignPosition(LOADING)
        f.result()
        testing.assert_pos_almost_equal(align.position.value, self.align_deactive,
                                        atol=ATOL_LINEAR_POS)

        # Get the stage to imaging position
        f = self.posture_manager._cryoSwitchAlignPosition(THREE_BEAMS)
        f.result()
        testing.assert_pos_almost_equal(align.position.value, self.align_3beams,
                                        atol=ATOL_LINEAR_POS)

        # Get the stage to imaging position
        f = self.posture_manager._cryoSwitchAlignPosition(ALIGNMENT)
        f.result()
        testing.assert_pos_almost_equal(align.position.value, self.align_alignment,
                                        atol=ATOL_LINEAR_POS)

    def test_cancel_loading(self):
        """
        Test cryoSwitchSamplePosition movement cancellation is handled correctly
        """
        stage = self.stage
        self.posture_manager.cryoSwitchSamplePosition(LOADING).result()
        f = self.posture_manager.cryoSwitchSamplePosition(THREE_BEAMS)
        time.sleep(2)
        cancelled = f.cancel()
        self.assertTrue(cancelled)
        testing.assert_pos_not_almost_equal(stage.position.value, self.stage_deactive,
                                            atol=ATOL_LINEAR_POS)

        stage = self.stage
        self.posture_manager.cryoSwitchSamplePosition(LOADING).result()
        f = self.posture_manager.cryoSwitchSamplePosition(COATING)
        time.sleep(2)
        cancelled = f.cancel()
        self.assertTrue(cancelled)
        testing.assert_pos_not_almost_equal(stage.position.value, self.stage_coating,
                                            atol=ATOL_LINEAR_POS)

    def test_get_current_aligner_position(self):
        """
        Test _getCurrentAlignerPositionLabel() function behaves as expected
        """
        aligner = self.aligner
        # Move to loading position
        self.check_move_aligner_to_target(LOADING)

        # Move to imaging position and cancel the movement before reaching there
        f = self.posture_manager._cryoSwitchAlignPosition(THREE_BEAMS)
        time.sleep(5)
        f.cancel()
        pos_label = self.posture_manager._getCurrentAlignerPositionLabel()
        self.assertEqual(pos_label, LOADING_PATH)

        # simulate moving to unknown position by moving in opposite to deactive-active line
        unknown_pos = copy.copy(self.align_active)
        unknown_pos['y'] += 0.005
        unknown_pos['z'] += 0.005
        self.aligner.moveAbs(unknown_pos).result()
        pos_label = self.posture_manager._getCurrentAlignerPositionLabel()
        self.assertEqual(pos_label, UNKNOWN)
        # moving to either imaging/alignment positions shouldn't be allowed
        with self.assertRaises(ValueError):
            f = self.posture_manager._cryoSwitchAlignPosition(THREE_BEAMS)
            f.result()

        with self.assertRaises(ValueError):
            f = self.posture_manager._cryoSwitchAlignPosition(ALIGNMENT)
            f.result()

        # Move to alignment position: the aligner actually reports "three beams"
        # as everything near the optical active position reports this.
        self.posture_manager._cryoSwitchAlignPosition(LOADING).result()  # First move to LOADING to allow next move
        f = self.posture_manager._cryoSwitchAlignPosition(ALIGNMENT)
        f.result()
        pos_label = self.posture_manager._getCurrentAlignerPositionLabel()
        self.assertEqual(pos_label, THREE_BEAMS)

        # Move from loading to imaging position
        self.posture_manager._cryoSwitchAlignPosition(LOADING).result()
        self.check_move_aligner_to_target(THREE_BEAMS)

    def check_move_aligner_to_target(self, target):
        f = self.posture_manager._cryoSwitchAlignPosition(target)
        f.result()
        pos_label = self.posture_manager._getCurrentAlignerPositionLabel()
        self.assertEqual(pos_label, target)

    def test_get_current_position(self):
        """
        Test getCurrentPositionLabel function behaves as expected
        """
        stage = self.stage
        # Move to loading position
        self.posture_manager.cryoSwitchSamplePosition(LOADING).result()
        pos_label = self.posture_manager.getCurrentPostureLabel()
        self.assertEqual(pos_label, LOADING)

        # Move to imaging position and cancel the movement before reaching there
        f = self.posture_manager.cryoSwitchSamplePosition(THREE_BEAMS)
        # wait just long enough for the referencing to complete
        time.sleep(7)
        f.cancel()
        pos_label = self.posture_manager.getCurrentPostureLabel()
        # It's really hard to get the timing right, so also allow to be at loading
        # or three-beams
        self.assertIn(pos_label, (THREE_BEAMS, LOADING, LOADING_PATH))

        # Move to imaging position
        self.posture_manager.cryoSwitchSamplePosition(LOADING).result()
        self.posture_manager.cryoSwitchSamplePosition(THREE_BEAMS).result()
        pos_label = self.posture_manager.getCurrentPostureLabel()
        self.assertEqual(pos_label, THREE_BEAMS)

        # Move away the align (only), and check that this is now considered an UNKNOWN position
        f = self.posture_manager._cryoSwitchAlignPosition(LOADING)
        f.result(30)
        pos_label = self.posture_manager.getCurrentPostureLabel()
        self.assertEqual(pos_label, UNKNOWN)

        # Test disabled, because typically ALIGNMENT is the same as
        # THREE_BEAMS, so it's not possible to differentiate them.
        # Move to alignment
        # f = cryoSwitchSamplePosition(ALIGNMENT)
        # f.result()
        # pos_label = getCurrentPostureLabel(stage.position.value, stage)
        # self.assertEqual(pos_label, ALIGNMENT)

        # Move to SEM imaging
        self.posture_manager.cryoSwitchSamplePosition(LOADING).result()
        f = self.posture_manager.cryoSwitchSamplePosition(SEM_IMAGING)
        f.result()
        pos_label = self.posture_manager.getCurrentPostureLabel()
        self.assertEqual(pos_label, SEM_IMAGING)

        # Move to coating position
        self.posture_manager.cryoSwitchSamplePosition(LOADING).result()
        f = self.posture_manager.cryoSwitchSamplePosition(COATING)
        f.result()
        pos_label = self.posture_manager.getCurrentPostureLabel()
        self.assertEqual(pos_label, COATING)

        # Return to loading and cancel before reaching
        f = self.posture_manager.cryoSwitchSamplePosition(LOADING)
        time.sleep(4)
        f.cancel()
        pos_label = self.posture_manager.getCurrentPostureLabel()
        self.assertEqual(pos_label, LOADING_PATH)

    def test_smaract_stage_fallback_movement(self):
        """
        Test behaviour of smaract 5dof stage when the linear axes are near the maximum range
        """
        # 1. Move to imaging position
        self.posture_manager.cryoSwitchSamplePosition(THREE_BEAMS).result()
        # 2. Move the stage linear axes to their max range + move rx from 0
        self.posture_manager._cryoSwitchAlignPosition(LOADING).result()
        self.stage.moveAbs(
            {'x': self.stage.axes['x'].range[1], 'y': self.stage.axes['y'].range[1], 'z': self.stage.axes['z'].range[1],
             'rx': 0.15}).result()
        # 3. Move to loading where the ordered submoves would start from rx/rx, resulting in an invalid move
        # exception if it's not handled
        self.posture_manager.cryoSwitchSamplePosition(LOADING).result()
        testing.assert_pos_almost_equal(self.stage.position.value, self.stage_deactive,
                                        atol=ATOL_LINEAR_POS)


class TestMeteorTFS1Move(unittest.TestCase):
    """
    Test the MeteorPostureManager functions for Thermofisher 1
    """
    MIC_CONFIG = METEOR_TFS1_CONFIG
    ROTATION_AXES = {'rx', 'rz'}

    @classmethod
    def setUpClass(cls):
        testing.start_backend(cls.MIC_CONFIG)
        cls.microscope = model.getMicroscope()
        cls.posture_manager = MicroscopePostureManager(microscope=cls.microscope)

        # get the stage components
        cls.stage = model.getComponent(role="stage-bare")
        cls.linked_stage = model.getComponent(role="stage")

        # get the metadata
        stage_md = cls.stage.getMetadata()
        cls.stage_grid_centers = stage_md[model.MD_SAMPLE_CENTERS]
        cls.stage_loading = stage_md[model.MD_FAV_POS_DEACTIVE]

    def test_moving_to_grid1_in_sem_imaging_area_after_loading_1st_method(self):
        # Check the instantiation of correct posture manager
        self.assertIsInstance(self.posture_manager, MeteorPostureManager)
        # move the stage to the loading position
        f = self.posture_manager.cryoSwitchSamplePosition(LOADING)
        f.result()
        # move the stage to the sem imaging area, and grid1 will be chosen by default.
        f = self.posture_manager.cryoSwitchSamplePosition(SEM_IMAGING)
        f.result()
        position_label = self.posture_manager.getCurrentPostureLabel()
        grid_label = self.posture_manager.getCurrentGridLabel()
        self.assertEqual(position_label, SEM_IMAGING)
        self.assertEqual(grid_label, GRID_1)
        # check the values of tilt and rotation
        sem_angles = self.stage.getMetadata()[model.MD_FAV_SEM_POS_ACTIVE]
        for axis in self.ROTATION_AXES:
            self.assertAlmostEqual(self.stage.position.value[axis], sem_angles[axis], places=4)

    # test linked axes movement when in fm imaging area
    def test_moving_in_grid1_fm_imaging_area_after_loading(self):
        """Check if the stage moves in the right direction when moving in the fm imaging grid 1 area."""
        # move the stage to the loading position
        f = self.posture_manager.cryoSwitchSamplePosition(LOADING)
        f.result()
        # move the stage to the fm imaging area, and grid1 will be chosen by default
        f = self.posture_manager.cryoSwitchSamplePosition(FM_IMAGING)
        f.result()
        position_label = self.posture_manager.getCurrentPostureLabel()
        self.assertEqual(position_label, FM_IMAGING)
        # check the values of tilt and rotation
        fm_angles = self.stage.getMetadata()[model.MD_FAV_FM_POS_ACTIVE]
        for axis in self.ROTATION_AXES:
            self.assertAlmostEqual(self.stage.position.value[axis], fm_angles[axis], places=4)

        # move in the same imaging mode using linked YZ stage
        old_stage_pos = self.stage.position.value
        old_linked_pos = self.linked_stage.position.value
        self.linked_stage.moveRel({"y": 1e-3}).result()
        new_stage_pos = self.stage.position.value
        new_linked_pos = self.linked_stage.position.value

        self.assertAlmostEqual(old_linked_pos["y"] + 1e-3, new_linked_pos["y"], places=4)
        self.assertTrue(old_stage_pos["y"] < new_stage_pos["y"])

    def test_moving_to_grid1_in_sem_imaging_area_after_loading_2nd_method(self):
        # move the stage to the loading position
        f = self.posture_manager.cryoSwitchSamplePosition(LOADING)
        f.result()
        # move the stage to grid1, and sem imaging area will be chosen by default.
        f = self.posture_manager.cryoSwitchSamplePosition(GRID_1)
        f.result()
        position_label = self.posture_manager.getCurrentPostureLabel()
        grid_label = self.posture_manager.getCurrentGridLabel()
        self.assertEqual(position_label, SEM_IMAGING)
        self.assertEqual(grid_label, GRID_1)
        sem_angles = self.stage.getMetadata()[model.MD_FAV_SEM_POS_ACTIVE]
        for axis in self.ROTATION_AXES:
            self.assertAlmostEqual(self.stage.position.value[axis], sem_angles[axis], places=4)

    def test_moving_to_grid1_in_fm_imaging_area_after_loading(self):
        # move the stage to the loading position
        f = self.posture_manager.cryoSwitchSamplePosition(LOADING)
        f.result()
        # move the stage to the fm imaging area, and grid1 will be chosen by default
        f = self.posture_manager.cryoSwitchSamplePosition(FM_IMAGING)
        f.result()
        position_label = self.posture_manager.getCurrentPostureLabel()
        grid_label = self.posture_manager.getCurrentGridLabel()
        self.assertEqual(position_label, FM_IMAGING)
        self.assertEqual(grid_label, GRID_1)
        # check the values of tilt and rotation
        fm_angles = self.stage.getMetadata()[model.MD_FAV_FM_POS_ACTIVE]
        for axis in self.ROTATION_AXES:
            self.assertAlmostEqual(self.stage.position.value[axis], fm_angles[axis], places=4)

    def test_moving_to_grid2_in_sem_imaging_area_after_loading(self):
        # move the stage to the loading position
        f = self.posture_manager.cryoSwitchSamplePosition(LOADING)
        f.result()
        # move the stage to grid2
        f = self.posture_manager.cryoSwitchSamplePosition(GRID_2)
        f.result()
        position_label = self.posture_manager.getCurrentPostureLabel()
        grid_label = self.posture_manager.getCurrentGridLabel()
        self.assertEqual(position_label, SEM_IMAGING)
        self.assertEqual(grid_label, GRID_2)
        sem_angles = self.stage.getMetadata()[model.MD_FAV_SEM_POS_ACTIVE]
        for axis in self.ROTATION_AXES:
            self.assertAlmostEqual(self.stage.position.value[axis], sem_angles[axis], places=4)

    def test_moving_from_grid1_to_grid2_in_sem_imaging_area(self):
        # move to loading position
        f = self.posture_manager.cryoSwitchSamplePosition(LOADING)
        f.result()
        # move the stage to the sem imaging area
        f = self.posture_manager.cryoSwitchSamplePosition(SEM_IMAGING)
        f.result()
        current_imaging_mode = self.posture_manager.getCurrentPostureLabel()
        self.assertEqual(SEM_IMAGING, current_imaging_mode)
        # now the selected grid is already the grid1
        current_grid = self.posture_manager.getCurrentGridLabel()
        self.assertEqual(GRID_1, current_grid)
        # move the stage to grid2
        f = self.posture_manager.cryoSwitchSamplePosition(GRID_2)
        f.result()
        current_grid = self.posture_manager.getCurrentGridLabel()
        self.assertEqual(GRID_2, current_grid)
        # make sure we are still in sem  imaging area
        current_imaging_mode = self.posture_manager.getCurrentPostureLabel()
        self.assertEqual(SEM_IMAGING, current_imaging_mode)
        sem_angles = self.stage.getMetadata()[model.MD_FAV_SEM_POS_ACTIVE]
        for axis in self.ROTATION_AXES:
            self.assertAlmostEqual(self.stage.position.value[axis], sem_angles[axis], places=4)

    def test_moving_from_grid2_to_grid1_in_sem_imaging_area(self):
        # move to loading position
        f = self.posture_manager.cryoSwitchSamplePosition(LOADING)
        f.result()
        # move the stage to the sem imaging area
        f = self.posture_manager.cryoSwitchSamplePosition(SEM_IMAGING)
        f.result()
        current_imaging_mode = self.posture_manager.getCurrentPostureLabel()
        self.assertEqual(SEM_IMAGING, current_imaging_mode)
        # move the stage to grid2
        f = self.posture_manager.cryoSwitchSamplePosition(GRID_2)
        f.result()
        current_grid = self.posture_manager.getCurrentGridLabel()
        self.assertEqual(GRID_2, current_grid)
        # move the stage back to grid1
        f = self.posture_manager.cryoSwitchSamplePosition(GRID_1)
        f.result()
        current_grid = self.posture_manager.getCurrentGridLabel()
        self.assertEqual(GRID_1, current_grid)
        # make sure we are still in the sem imaging area
        current_imaging_mode = self.posture_manager.getCurrentPostureLabel()
        self.assertEqual(SEM_IMAGING, current_imaging_mode)
        sem_angles = self.stage.getMetadata()[model.MD_FAV_SEM_POS_ACTIVE]
        for axis in self.ROTATION_AXES:
            self.assertAlmostEqual(self.stage.position.value[axis], sem_angles[axis], places=4)

    def test_moving_from_sem_to_fm(self):
        # move to loading position
        f = self.posture_manager.cryoSwitchSamplePosition(LOADING)
        f.result()
        # move the stage to the sem imaging area
        f = self.posture_manager.cryoSwitchSamplePosition(SEM_IMAGING)
        f.result()
        current_imaging_mode = self.posture_manager.getCurrentPostureLabel()
        self.assertEqual(SEM_IMAGING, current_imaging_mode)
        # move to the fm imaging area
        f = self.posture_manager.cryoSwitchSamplePosition(FM_IMAGING)
        f.result()
        current_imaging_mode = self.posture_manager.getCurrentPostureLabel()
        self.assertEqual(FM_IMAGING, current_imaging_mode)
        # check the values of tilt and rotation
        fm_angles = self.stage.getMetadata()[model.MD_FAV_FM_POS_ACTIVE]
        for axis in self.ROTATION_AXES:
            self.assertAlmostEqual(self.stage.position.value[axis], fm_angles[axis], places=4)

    def test_moving_from_grid1_to_grid2_in_fm_imaging_Area(self):
        f = self.posture_manager.cryoSwitchSamplePosition(LOADING)
        f.result()
        # move to the fm imaging area
        f = self.posture_manager.cryoSwitchSamplePosition(FM_IMAGING)
        f.result()
        current_imaging_mode = self.posture_manager.getCurrentPostureLabel()
        self.assertEqual(FM_IMAGING, current_imaging_mode)
        # now the grid is grid1 by default
        current_grid = self.posture_manager.getCurrentGridLabel()
        self.assertEqual(GRID_1, current_grid)
        # move to the grid2
        f = self.posture_manager.cryoSwitchSamplePosition(GRID_2)
        f.result()
        current_grid = self.posture_manager.getCurrentGridLabel()
        self.assertEqual(GRID_2, current_grid)
        # make sure we are still in fm imaging area
        current_imaging_mode = self.posture_manager.getCurrentPostureLabel()
        self.assertEqual(FM_IMAGING, current_imaging_mode)
        # check the values of tilt and rotation
        fm_angles = self.stage.getMetadata()[model.MD_FAV_FM_POS_ACTIVE]
        for axis in self.ROTATION_AXES:
            self.assertAlmostEqual(self.stage.position.value[axis], fm_angles[axis], places=4)

    def test_moving_from_grid2_to_grid1_in_fm_imaging_Area(self):
        f = self.posture_manager.cryoSwitchSamplePosition(LOADING)
        f.result()
        # move to the fm imaging area
        f = self.posture_manager.cryoSwitchSamplePosition(FM_IMAGING)
        f.result()
        current_imaging_mode = self.posture_manager.getCurrentPostureLabel()
        self.assertEqual(FM_IMAGING, current_imaging_mode)
        # move to the grid2
        f = self.posture_manager.cryoSwitchSamplePosition(GRID_2)
        f.result()
        current_grid = self.posture_manager.getCurrentGridLabel()
        self.assertEqual(GRID_2, current_grid)
        # move back to the grid1
        f = self.posture_manager.cryoSwitchSamplePosition(GRID_1)
        f.result()
        current_grid = self.posture_manager.getCurrentGridLabel()
        self.assertEqual(GRID_1, current_grid)
        # make sure we are still in fm imaging area
        current_imaging_mode = self.posture_manager.getCurrentPostureLabel()
        self.assertEqual(FM_IMAGING, current_imaging_mode)
        # check the values of tilt and rotation
        fm_angles = self.stage.getMetadata()[model.MD_FAV_FM_POS_ACTIVE]
        for axis in self.ROTATION_AXES:
            self.assertAlmostEqual(self.stage.position.value[axis], fm_angles[axis], places=4)

    def test_moving_to_sem_from_fm(self):
        f = self.posture_manager.cryoSwitchSamplePosition(LOADING)
        f.result()
        # move to the fm imaging area
        f = self.posture_manager.cryoSwitchSamplePosition(FM_IMAGING)
        f.result()
        current_imaging_mode = self.posture_manager.getCurrentPostureLabel()
        self.assertEqual(FM_IMAGING, current_imaging_mode)
        # move to sem
        f = self.posture_manager.cryoSwitchSamplePosition(SEM_IMAGING)
        f.result()
        current_imaging_mode = self.posture_manager.getCurrentPostureLabel()
        self.assertEqual(SEM_IMAGING, current_imaging_mode)
        sem_angles = self.stage.getMetadata()[model.MD_FAV_SEM_POS_ACTIVE]
        for axis in self.ROTATION_AXES:
            self.assertAlmostEqual(self.stage.position.value[axis], sem_angles[axis], places=4)

    def test_unknown_label_at_initialization(self):
        arbitrary_position = {"x": 0.0, "y": 0.0, "z": -3.0e-3}
        self.stage.moveAbs(arbitrary_position).result()
        current_imaging_mode = self.posture_manager.getCurrentPostureLabel()
        self.assertEqual(UNKNOWN, current_imaging_mode)
        current_grid = self.posture_manager.getCurrentGridLabel()
        self.assertEqual(current_grid, None)

    def test_transformFromSEMToMeteor(self):

        # previously, the transformFromSEMToMeteor function accepted positions without rz axes.
        # now, it checks compares the current and target rz axes for the required transformation.
        # the function will now raise an error if both positions don't have rz axes.
        #
        # the grid positions in the metadata of the stage component are defined without rz axes.
        # and were previously used to check which grid the stage is in (in the flm) (_get_CurrentGridLabel).
        # if these are passed without adding the rz axes from the active sem pos, it should raise
        # an error

        # assert that raises value error when no rz
        stage_md = self.stage.getMetadata()
        grid1_pos = stage_md[model.MD_SAMPLE_CENTERS][POSITION_NAMES[GRID_1]]
        grid2_pos = stage_md[model.MD_SAMPLE_CENTERS][POSITION_NAMES[GRID_2]]
        with self.assertRaises(ValueError):
            self.posture_manager._transformFromSEMToMeteor(grid1_pos)
        with self.assertRaises(ValueError):
            self.posture_manager._transformFromSEMToMeteor(grid2_pos)

        # assert that it doesn't raise error when rz is added
        grid1_pos.update(stage_md[model.MD_FAV_SEM_POS_ACTIVE])
        grid2_pos.update(stage_md[model.MD_FAV_SEM_POS_ACTIVE])

        # check if no error is raised (test fails if error is raised)
        try:
            self.posture_manager._transformFromSEMToMeteor(grid1_pos)
            self.posture_manager._transformFromSEMToMeteor(grid2_pos)
        except Exception as e:
            self.fail(f"_transformFromSEMToMeteor raised error when it shouldn't: {e}")


class TestMeteorZeiss1Move(TestMeteorTFS1Move):
    """
    Test the MeteorPostureManager functions for Zeiss 1
    """
    MIC_CONFIG = METEOR_ZEISS1_CONFIG
    ROTATION_AXES = {'rx', 'rm'}

    def test_moving_in_grid1_fm_imaging_area_after_loading(self):
        """Check if the stage moves in the right direction when moving in the fm imaging grid 1 area."""
        super().test_moving_in_grid1_fm_imaging_area_after_loading()

        # move in the same imaging mode using linked YM stage
        old_stage_pos = self.stage.position.value
        self.linked_stage.moveRel({"y": 1e-3}).result()
        new_stage_pos = self.stage.position.value

        # the stage moved in the right direction if the pre-tilt angle was maintained at 26-degrees
        beta = 0.4537856055185  # 26-degrees in radians
        estimated_beta = math.atan2(new_stage_pos["m"] - old_stage_pos["m"], new_stage_pos["y"] - old_stage_pos["y"])
        self.assertAlmostEqual(beta, estimated_beta, places=5, msg="The stage moved in the wrong direction in "
                                                                   "the FM imaging grid 1 area.")


class TestMeteorTFS2Move(TestMeteorTFS1Move):
    """
    Test the MeteorPostureManager functions for TFS 2
    """
    MIC_CONFIG = METEOR_TFS2_CONFIG
    ROTATION_AXES = {'rx', 'rz'}

    def test_moving_in_grid1_fm_imaging_area_after_loading(self):
        """Check if the stage moves in the right direction when moving in the fm imaging grid 1 area."""
        super().test_moving_in_grid1_fm_imaging_area_after_loading()
        linked_stage_before = self.linked_stage.position.value

        # move in the same imaging mode using linked YM stage
        old_stage_pos = self.stage.position.value
        self.linked_stage.moveRel({"y": 1e-3}).result()
        new_stage_pos = self.stage.position.value

        # Check if stage moves in a constant FM imaging plane
        self.assertAlmostEqual(self.linked_stage.position.value["z"], linked_stage_before["z"], places=5)

        # check if the stage moves in the right direction with the given pre-tilt
        beta = self.stage.getMetadata()[model.MD_CALIB][model.MD_SAMPLE_PRE_TILT]

        estimated_beta = math.atan2(new_stage_pos["z"] - old_stage_pos["z"], new_stage_pos["y"] - old_stage_pos["y"])
        # estimated beta depends on the flatness of the grid and how the shuttle was loaded in the grid
        self.assertAlmostEqual(beta, estimated_beta, places=2, msg="The stage moved in the wrong direction in "
                                                                   "the FM imaging grid 1 area.")

    def test_log_linked_stage_positions(self):
        # In simulator the Z of Meteor stage values are stable but not in hardware
        # log values in hardware to check the stability of z in meteor stage
        # Ideally the z of meteor stage should be same for different values in FM imaging
        f = self.posture_manager.cryoSwitchSamplePosition(LOADING)
        f.result()
        # move to the fm imaging area
        f = self.posture_manager.cryoSwitchSamplePosition(FM_IMAGING)
        f.result()
        current_imaging_mode = self.posture_manager.getCurrentPostureLabel()
        self.assertEqual(FM_IMAGING, current_imaging_mode)
        # move to the fm imaging area GRID 1
        f = self.posture_manager.cryoSwitchSamplePosition(GRID_1)
        f.result()
        current_imaging_mode = self.posture_manager.getCurrentGridLabel()
        self.assertEqual(GRID_1, current_imaging_mode)

        logging.debug("Stage position in GRID 1 x: %s y:%s, z:%s", self.linked_stage.position.value["x"],
                      self.linked_stage.position.value["y"], self.linked_stage.position.value["z"])
        # 0.6 mm radius is TFS millable area of one grid
        for n in range(1, 7):
            logging.debug("Moving y in Stage position in GRID 1 y: %s",
                          self.linked_stage.position.value["y"] + 0.6e-03 / n)
            self.linked_stage.moveAbs({"y": self.linked_stage.position.value["y"] + 0.6e-03 / n}).result()
            logging.debug("Stage position in GRID 1 x: %s y:%s, z:%s", self.linked_stage.position.value["x"],
                          self.linked_stage.position.value["y"], self.linked_stage.position.value["z"])

    def test_unknown_label_at_initialization(self):
        pass

class TestMeteorTFS3Move(unittest.TestCase):
    """
    Test the MeteorPostureManager functions for TFS 3
    """
    MIC_CONFIG = METEOR_TFS3_CONFIG
    ROTATION_AXES = {'rx', 'rz'}

    @classmethod
    def setUpClass(cls):
        testing.start_backend(cls.MIC_CONFIG)
        cls.microscope = model.getMicroscope()
        cls.pm: MeteorTFS3PostureManager = MicroscopePostureManager(microscope=cls.microscope)

        # get the stage components
        cls.stage_bare = model.getComponent(role="stage-bare")
        cls.stage = cls.pm.sample_stage

        # get the metadata
        stage_md = cls.stage_bare.getMetadata()
        cls.stage_grid_centers = stage_md[model.MD_SAMPLE_CENTERS]
        cls.stage_loading = stage_md[model.MD_FAV_POS_DEACTIVE]

    def test_switching_movements(self):
        """Test switching between different postures and check that the 3D transformations work as expected"""
        if self.pm.current_posture.value == UNKNOWN:
            f = self.stage_bare.moveAbs(self.stage_grid_centers[POSITION_NAMES[GRID_1]])
            f.result()

        f = self.pm.cryoSwitchSamplePosition(SEM_IMAGING)
        f.result()

        self.assertEqual(self.pm.current_posture.value, SEM_IMAGING)
        self._test_3d_transformations()

        f = self.pm.cryoSwitchSamplePosition(MILLING)
        f.result()
        self.assertEqual(self.pm.current_posture.value, MILLING)
        self._test_3d_transformations()

        f = self.pm.cryoSwitchSamplePosition(FM_IMAGING)
        f.result()

        self.assertEqual(self.pm.current_posture.value, FM_IMAGING)

        self._test_3d_transformations()

    def _test_3d_transformations(self):
        """Test that the 3D transforms work the same as the 2D transforms for 0 scan rotation"""
        # 3d transforms should produce the same result as the 2d transforms
<<<<<<< HEAD
=======
        self.pm.use_3d_transforms = False # make sure we're using 2D transforms
>>>>>>> de210047
        stage_pos = self.stage_bare.position.value
        ssp = self.pm.to_sample_stage_from_stage_position(stage_pos)    # new 2D method
        ssp2 = self.pm.to_sample_stage_from_stage_position2(stage_pos)  # new 3D method
        ssp3 = self.pm._get_sample_pos(stage_pos)                       # old 2D method

        # assert near Position
        self.assertTrue(isNearPosition(ssp, ssp2, axes={"x", "y", "z", "rx", "rz"}))
        self.assertTrue(isNearPosition(ssp, ssp3, axes={"x", "y", "z", "rx", "rz"}))

    def test_to_posture(self):
        """Test that posture projection is the same as moving to the posture"""
        f = self.stage_bare.moveAbs(self.stage_grid_centers[POSITION_NAMES[GRID_1]])
        f.result()
        f = self.pm.cryoSwitchSamplePosition(SEM_IMAGING)
        f.result()

        pos = self.stage_bare.position.value
        milling_pos = self.pm.to_posture(pos, MILLING)
        fm_pos = self.pm.to_posture(pos, FM_IMAGING)

        self.assertEqual(self.pm.getCurrentPostureLabel(pos), SEM_IMAGING)
        self.assertEqual(self.pm.getCurrentPostureLabel(milling_pos), MILLING)
        self.assertEqual(self.pm.getCurrentPostureLabel(fm_pos), FM_IMAGING)

        # move to positions and check that they are close to the expected positions
        # milling
        f = self.pm.cryoSwitchSamplePosition(MILLING)
        f.result()

        milling_pos_after_move = self.stage_bare.position.value
        self.assertTrue(isNearPosition(milling_pos_after_move, milling_pos,
                                       axes={"x", "y", "z", "rx", "rz"}))

        # fm
        f = self.pm.cryoSwitchSamplePosition(FM_IMAGING)
        f.result()

        fm_pos_after_move = self.stage_bare.position.value
        self.assertTrue(isNearPosition(fm_pos_after_move, fm_pos,
                                       axes={"x", "y", "z", "rx", "rz"}))

    def test_sample_stage_movement(self):
        """Test sample stage movements in different postures match the expected movements"""

<<<<<<< HEAD
=======
        f = self.stage_bare.moveAbs(self.stage_grid_centers[POSITION_NAMES[GRID_1]])
        f.result()

>>>>>>> de210047
        dx, dy = 50e-6, 50e-6
        self.pm.use_3d_transforms = True
        for posture in [FM_IMAGING, SEM_IMAGING]:

            if self.pm.current_posture.value is not posture:
                f = self.pm.cryoSwitchSamplePosition(posture)
                f.result()

            f = self.pm.cryoSwitchSamplePosition(GRID_1)
            f.result()
            time.sleep(2) # simulated stage moves too fast, needs time to update

            # test relative movement
            init_ss_pos = self.stage.position.value
            init_sb_pos = self.stage_bare.position.value

            f = self.stage.moveRel({"x": dx, "y": dy})
            f.result()
            time.sleep(2)

            new_pos = self.stage.position.value
            new_sb_pos = self.stage_bare.position.value

            # expected movement is along the x, y axes
            self.assertAlmostEqual(new_pos["x"], init_ss_pos["x"] + dx, places=5)
            self.assertAlmostEqual(new_pos["y"], init_ss_pos["y"] + dy, places=5)

            # manually calculate the expected stage bare position
            p = [dx, dy, 0]

<<<<<<< HEAD
            tf = self.pm._inv_transforms2[posture] # to-stage
=======
            tf = self.pm._inv_transforms2[posture] # to-stage bare
>>>>>>> de210047

            q = numpy.dot(tf, p)
            exp_sb_pos = {
                "x": init_sb_pos["x"] + q[0],
                "y": init_sb_pos["y"] + q[1],
                "z": init_sb_pos["z"] + q[2],
                "rx": init_sb_pos["rx"],
                "rz": init_sb_pos["rz"]}

            # expected movement is projection of the movement along the x, y axes
            self.assertTrue(isNearPosition(new_sb_pos, exp_sb_pos,
                                        axes={"x", "y", "z", "rx", "rz"}))

            # test absolute movement
            f = self.pm.cryoSwitchSamplePosition(GRID_1)
            f.result()
            time.sleep(2) # simulated stage moves too fast, needs time to update

            abs_pos = init_ss_pos.copy()
            abs_pos["x"] += dx
            abs_pos["y"] += dy

            f = self.stage.moveAbs(abs_pos)
            f.result()
            time.sleep(2)

            new_pos = self.stage.position.value
            new_sb_pos = self.stage_bare.position.value

            self.assertTrue(isNearPosition(new_pos, abs_pos,
                                                  axes={"x", "y", "z", "rx", "rz"}))
            self.assertTrue(isNearPosition(new_sb_pos, exp_sb_pos,
                                                  axes={"x", "y", "z", "rx", "rz"}))

        return

    def test_transformation_calculation(self):
        """Simple tests for 3D transform calculations"""

        tf, tf_inv = _get_transforms(0)
        self.assertEqual(tf.shape, (3, 3))
        self.assertEqual(tf_inv.shape, (3, 3))
        numpy.testing.assert_array_almost_equal(tf, numpy.eye(3))
        numpy.testing.assert_array_almost_equal(tf_inv, numpy.eye(3))

        tf, tf_inv = _get_transforms(r=math.radians(45))
        r = math.radians(45)
        tf2 = numpy.array(
                [[1, 0, 0],
                [0, numpy.cos(r), -numpy.sin(r)],
                [0, numpy.sin(r), numpy.cos(r)]])
        numpy.testing.assert_array_almost_equal(tf, tf2)
        numpy.testing.assert_array_almost_equal(tf_inv, numpy.linalg.inv(tf2))

    def test_scan_rotation(self):
        # TODO: implement once completed
        pass

    def test_component_metadata_update(self):
        pass # TODO:

class TestMeteorTescan1Move(TestMeteorTFS1Move):
    """
    Test the MeteorPostureManager functions for Tescan 1
    """
    MIC_CONFIG = METEOR_TESCAN1_CONFIG
    ROTATION_AXES = {'rx', 'rz'}

    def test_switching_consistency(self):
        """Test if switching to and from sem results in the same stage coordinates"""
        # Update the stage metadata according to the example
        self.stage.updateMetadata({model.MD_CALIB: {"x_0": 1.77472e-03, "y_0": -0.05993e-03, "b_y": -0.297e-03,
                                                    "z_ct": 4.774e-03, "dx": -40.1e-03, "dy": 0.157e-03}})
        self.stage.updateMetadata({model.MD_FAV_SEM_POS_ACTIVE: {"rx": 0.349065850, "rz": 0.523598775}})  # 20°, 30°
        self.stage.updateMetadata(
            {model.MD_FAV_FM_POS_ACTIVE: {"rx": 0.261799, "rz": -2.6179938779914944}})  # 15°, -150°
        self.linked_stage.updateMetadata({model.MD_ROTATION: 0.6981317})  # pre-tilt 40°
        sem_positions = [{"x": -4.413e-03, "y": -2.13888e-03, "z": 29.95268e-03, "rx": 0.349065850, "rz": 0.523598775},
                         {"x": -0.413e-03, "y": -3.139e-03, "z": 30.637e-03, "rx": 0.349065850, "rz": 0.523598775},
                         {"x": -5.413e-03, "y": -2.139e-03, "z": 29.953e-03, "rx": 0.349065850, "rz": 0.523598775}
                         ]
        # corresponding fm positions
        fm_positions = [
            {"x": -32.137e-03, "y": -12.741e-03, "z": 29.243e-03, "rx": 0.261799, "rz": -2.6179938779914944},
            {"x": -36.137e-03, "y": -12.147e-03, "z": 29.909e-03, "rx": 0.261799, "rz": -2.6179938779914944},
            {"x": -31.137e-03, "y": -12.745e-03, "z": 29.243e-03, "rx": 0.261799, "rz": -2.6179938779914944}
            ]
        for i in range(len(sem_positions)):
            # move to sem
            sem_position = sem_positions[i]
            self.stage.moveAbs(sem_position).result()
            current_stage_position = self.stage.position.value
            current_imaging_mode = self.posture_manager.getCurrentPostureLabel()
            self.assertEqual(SEM_IMAGING, current_imaging_mode)
            for axis in sem_position.keys():
                self.assertAlmostEqual(sem_position[axis], current_stage_position[axis], places=4)
            # move to fm
            f = self.posture_manager.cryoSwitchSamplePosition(FM_IMAGING)
            f.result()
            current_imaging_mode = self.posture_manager.getCurrentPostureLabel()
            self.assertEqual(FM_IMAGING, current_imaging_mode)
            fm_position = fm_positions[i]
            current_stage_position = self.stage.position.value
            for axis in fm_position.keys():
                self.assertAlmostEqual(fm_position[axis], current_stage_position[axis], places=4)
            # move back to sem
            f = self.posture_manager.cryoSwitchSamplePosition(SEM_IMAGING)
            f.result()
            current_stage_position = self.stage.position.value
            current_imaging_mode = self.posture_manager.getCurrentPostureLabel()
            self.assertEqual(SEM_IMAGING, current_imaging_mode)
            for axis in sem_position.keys():
                self.assertAlmostEqual(sem_position[axis], current_stage_position[axis], places=4)

    def test_moving_in_grid1_fm_imaging_area_after_loading(self):
        """Check if the stage moves in the right direction when moving in the fm imaging grid 1 area."""
        super().test_moving_in_grid1_fm_imaging_area_after_loading()

        # move in the same imaging mode using linked YZ stage
        old_stage_pos = self.stage.position.value
        old_linked_yz_pos = self.linked_stage.position.value
        self.linked_stage.moveRel({"y": 1.0e-3}).result()
        new_stage_pos = self.stage.position.value
        new_linked_yz_pos = self.linked_stage.position.value

        self.assertAlmostEqual(old_linked_yz_pos["y"] + 1.0e-3, new_linked_yz_pos["y"], places=3)
        self.assertTrue(old_stage_pos["y"] < new_stage_pos["y"])

        # the stage moved in the right direction if the pre-tilt and tilt angles were maintained
        beta = math.radians(40)
        alpha = math.radians(15)
        ratio = math.cos(alpha + beta) / math.sin(beta)
        estimated_ratio = (old_stage_pos["y"] - new_stage_pos["y"]) / (
                old_stage_pos["z"] - new_stage_pos["z"])  # delta y/ delta z
        self.assertAlmostEqual(ratio, estimated_ratio, places=3)

    def test_unknown_label_at_initialization(self):
        arbitrary_position = {'rx': 0.0, 'rz': math.radians(-60), 'x': 0, 'y': 0, 'z': 40.e-3}
        self.stage.moveAbs(arbitrary_position).result()
        current_imaging_mode = self.posture_manager.getCurrentPostureLabel()
        self.assertEqual(UNKNOWN, current_imaging_mode)
        current_grid = self.posture_manager.getCurrentGridLabel()
        self.assertEqual(current_grid, None)


class TestMimasMove(unittest.TestCase):
    """
    Test the MimasPostureManager functions
    """
    backend_was_running = False

    @classmethod
    def setUpClass(cls):
        testing.start_backend(MIMAS_CONFIG)
        cls.microscope = model.getMicroscope()
        cls.posture_manager = MicroscopePostureManager(microscope=cls.microscope)

        # find components by their role
        cls.stage = model.getComponent(role="stage")
        cls.aligner = model.getComponent(role="align")
        cls.gis = model.getComponent(role="gis")

        cls.stage_active = cls.stage.getMetadata()[model.MD_FAV_POS_ACTIVE]
        cls.stage_deactive = cls.stage.getMetadata()[model.MD_FAV_POS_DEACTIVE]
        cls.align_deactive = cls.aligner.getMetadata()[model.MD_FAV_POS_DEACTIVE]
        cls.align_active = cls.aligner.getMetadata()[model.MD_FAV_POS_ACTIVE]

        # The 5DoF stage is not referenced automatically, so let's do it now
        if not all(cls.stage.referenced.value.values()):
            stage_axes = set(cls.stage.axes.keys())
            cls.stage.reference(stage_axes).result()

        # Make sure the lens is referenced too (small move will only complete after the referencing)
        cls.aligner.moveRelSync({"z": 1e-6})

    def test_sample_switch_procedures(self):
        """
        Test moving the sample stage from loading position to both imaging, alignment and coating, then back to loading
        """
        stage = self.stage
        align = self.aligner
        gis_choices = self.gis.axes["arm"].choices

        # Check the instantiation of correct posture manager
        self.assertIsInstance(self.posture_manager, MimasPostureManager)

        # Get the stage to loading position
        self.posture_manager.cryoSwitchSamplePosition(LOADING).result()
        testing.assert_pos_almost_equal(stage.position.value, self.stage_deactive,
                                        atol=ATOL_LINEAR_POS)
        # Align should be parked
        testing.assert_pos_almost_equal(align.position.value, self.align_deactive, atol=ATOL_LINEAR_POS)
        # GIS should be parked
        self.assertEqual(gis_choices[self.gis.position.value["arm"]], "parked")

        # Get the stage to coating position
        f = self.posture_manager.cryoSwitchSamplePosition(COATING)
        f.result()
        testing.assert_pos_almost_equal(stage.position.value, self.stage_active, atol=ATOL_LINEAR_POS)
        # GIS engaged
        self.assertEqual(gis_choices[self.gis.position.value["arm"]], "engaged")
        # Align should be parked
        testing.assert_pos_almost_equal(align.position.value, self.align_deactive, atol=ATOL_LINEAR_POS)
        pos_label = self.posture_manager.getCurrentPostureLabel()
        self.assertEqual(pos_label, COATING)

        # Go to FLM
        f = self.posture_manager.cryoSwitchSamplePosition(FM_IMAGING)
        f.result()
        testing.assert_pos_almost_equal(stage.position.value, self.stage_active, atol=ATOL_LINEAR_POS, match_all=False)
        # Align should be engaged
        testing.assert_pos_almost_equal(align.position.value, self.align_active, atol=ATOL_LINEAR_POS)
        pos_label = self.posture_manager.getCurrentPostureLabel()
        self.assertEqual(pos_label, FM_IMAGING)

        # Move a little bit around => still in FM_IMAGING
        stage.moveRelSync({"x": 100e-6, "y": -100e-6, "z": 1e-6})
        current_pos = self.stage.position.value
        pos_label = self.posture_manager.getCurrentPostureLabel()
        self.assertEqual(pos_label, FM_IMAGING)

        # Get the stage to FIB
        f = self.posture_manager.cryoSwitchSamplePosition(MILLING)
        f.result()
        # The stage shouldn't have moved
        testing.assert_pos_almost_equal(stage.position.value, current_pos)
        # Align should be parked
        testing.assert_pos_almost_equal(align.position.value, self.align_deactive, atol=ATOL_LINEAR_POS)
        pos_label = self.posture_manager.getCurrentPostureLabel()
        self.assertEqual(pos_label, MILLING)

        # Test the progress update
        # Note: it hasn't started yet, but it can be already more than 0%, as by moving
        # around the stage in imaging mode, it might have gotten closer to the DEACTIVE
        # position
        progress_before = self.posture_manager.getMovementProgress(stage.position.value, self.stage_active,
                                                                   self.stage_deactive)
        self.assertLess(progress_before, 0.2)

        # Switch back to loading position
        f = self.posture_manager.cryoSwitchSamplePosition(LOADING)

        # Progress should be just a little bit more than before
        progress_start = self.posture_manager.getMovementProgress(stage.position.value, self.stage_active,
                                                                  self.stage_deactive)
        self.assertTrue(0 <= progress_before <= progress_start < 0.5)

        f.result()
        testing.assert_pos_almost_equal(stage.position.value, self.stage_deactive, atol=ATOL_LINEAR_POS)

        # Progress should now be arrived => 100%
        progress_end = self.posture_manager.getMovementProgress(stage.position.value, self.stage_active,
                                                                self.stage_deactive)
        self.assertAlmostEqual(progress_end, 1)

    def test_cancel_loading(self):
        """
        Test cryoSwitchSamplePosition movement cancellation is handled correctly
        """
        stage = self.stage
        f = self.posture_manager.cryoSwitchSamplePosition(LOADING)
        f.result(30)

        logging.debug("Switching to FM IMAGING")
        f = self.posture_manager.cryoSwitchSamplePosition(FM_IMAGING)
        time.sleep(2)
        cancelled = f.cancel()
        self.assertTrue(cancelled)

        # It shouldn't be in LOADING position anymore, and not in FM_IMAGING yet
        # For now, we don't test it, because the stage simulator of the MIMAS is
        # very crude and doesn't simulate cancellation and move duration properly.
        # testing.assert_pos_not_almost_equal(stage.position.value, self.stage_deactive,
        #                                     atol=ATOL_LINEAR_POS)
        pos_label = self.posture_manager.getCurrentPostureLabel()
        # self.assertNotEqual(pos_label, LOADING)
        self.assertNotEqual(pos_label, FM_IMAGING)
        # Should report UNKNOWN if cancelled early, and IMAGING if cancelled later
        # self.assertEqual(pos_label, (UNKNOWN, IMAGING))

        # It should be allowed to go back to LOADING
        f = self.posture_manager.cryoSwitchSamplePosition(LOADING)
        f.result(30)
        self.assertTrue(f.done())
        pos_label = self.posture_manager.getCurrentPostureLabel()
        self.assertEqual(pos_label, LOADING)

    def test_unknown(self):
        """
        When in UNKNOWN position, it's only allowed to go to LOADING
        """
        stage = self.stage
        f = self.posture_manager.cryoSwitchSamplePosition(LOADING)
        f.result(30)

        # Move a little away to be "nowhere" known
        stage.moveRelSync({"x": 1e-3})

        pos_label = self.posture_manager.getCurrentPostureLabel()
        self.assertEqual(pos_label, UNKNOWN)

        # Moving to FM_IMAGING should not be allowed from UNKNOWN
        with self.assertRaises(ValueError):
            f = self.posture_manager.cryoSwitchSamplePosition(FM_IMAGING)
            f.result()

        with self.assertRaises(ValueError):
            f = self.posture_manager.cryoSwitchSamplePosition(MILLING)
            f.result()

        # Going to LOADING is fine
        f = self.posture_manager.cryoSwitchSamplePosition(LOADING)
        f.result(30)
        pos_label = self.posture_manager.getCurrentPostureLabel()
        self.assertEqual(pos_label, LOADING)


class TestGetDifferenceFunction(unittest.TestCase):
    """
    This class is to test _getDistance() function in the move module
    """

    @classmethod
    def setUpClass(cls):
        # Backend can be any of these : Meteor/Enzel/Mimas
        testing.start_backend(METEOR_TFS1_CONFIG)
        cls.microscope = model.getMicroscope()
        cls.posture_manager = MicroscopePostureManager(microscope=cls.microscope)

    def test_only_linear_axes(self):
        point1 = {'x': 0.023, 'y': 0.032, 'z': 0.01}
        point2 = {'x': 0.082, 'y': 0.01, 'z': 0.028}
        pos1 = numpy.array([point1[a] for a in list(point1.keys())])
        pos2 = numpy.array([point2[a] for a in list(point2.keys())])
        expected_distance = scipy.spatial.distance.euclidean(pos1, pos2)
        actual_distance = self.posture_manager._getDistance(point1, point2)
        self.assertAlmostEqual(expected_distance, actual_distance)

    def test_only_linear_axes_but_without_difference(self):
        point1 = {'x': 0.082, 'y': 0.01, 'z': 0.028}
        point2 = {'x': 0.082, 'y': 0.01, 'z': 0.028}
        expected_distance = 0
        actual_distance = self.posture_manager._getDistance(point1, point2)
        self.assertAlmostEqual(expected_distance, actual_distance)

    def test_only_linear_axes_but_without_common_axes(self):
        point1 = {'x': 0.023, 'y': 0.032}
        point2 = {'x': 0.023, 'y': 0.032, 'z': 1}
        expected_distance = 0
        actual_distance = self.posture_manager._getDistance(point1, point2)
        self.assertAlmostEqual(expected_distance, actual_distance)

    def test_only_rotation_axes(self):
        point1 = {'rx': numpy.radians(30), 'rz': 0}  # 30 degree
        point2 = {'rx': numpy.radians(60), 'rz': 0}  # 60 degree
        # the rotation difference is 30 degree
        exp_rot_dist = ROT_DIST_SCALING_FACTOR * numpy.radians(30)
        act_rot_dist = self.posture_manager._getDistance(point2, point1)
        self.assertAlmostEqual(exp_rot_dist, act_rot_dist)

        # Same in the other direction
        act_rot_dist = self.posture_manager._getDistance(point2, point1)
        self.assertAlmostEqual(exp_rot_dist, act_rot_dist)

    def test_rotation_axes_no_difference(self):
        point1 = {'rx': 0, 'rz': numpy.radians(30)}  # 30 degree
        point2 = {'rx': 0, 'rz': numpy.radians(30)}  # 30 degree
        # the rotation difference is 0 degree
        exp_rot_error = 0
        act_rot_error = self.posture_manager._getDistance(point2, point1)
        self.assertAlmostEqual(exp_rot_error, act_rot_error)

        # Same in the other direction
        act_rot_error = self.posture_manager._getDistance(point1, point2)
        self.assertAlmostEqual(exp_rot_error, act_rot_error)

    def test_rotation_axes_missing_axis(self):
        point1 = {'rx': numpy.radians(30), 'rz': numpy.radians(30)}  # 30 degree
        # No rx => doesn't count it
        point2 = {'rz': numpy.radians(60)}  # 60 degree
        exp_rot_dist = ROT_DIST_SCALING_FACTOR * numpy.radians(30)
        act_rot_dist = self.posture_manager._getDistance(point2, point1)
        self.assertAlmostEqual(exp_rot_dist, act_rot_dist)

        # Same in the other direction
        act_rot_dist = self.posture_manager._getDistance(point2, point1)
        self.assertAlmostEqual(exp_rot_dist, act_rot_dist)

    def test_no_common_axes(self):
        point1 = {'rx': numpy.radians(30), 'rz': numpy.radians(30)}
        point2 = {'x': 0.082, 'y': 0.01}
        with self.assertRaises(ValueError):
            self.posture_manager._getDistance(point1, point2)

    def test_lin_rot_axes(self):
        point1 = {'rx': 0, 'rz': numpy.radians(30), 'x': -0.02, 'y': 0.05, 'z': 0.019}
        point2 = {'rx': 0, 'rz': numpy.radians(60), 'x': -0.01, 'y': 0.05, 'z': 0.019}
        # The rotation difference is 30 degree
        # The linear difference is 0.01
        exp_dist = ROT_DIST_SCALING_FACTOR * numpy.radians(30) + 0.01
        act_dist = self.posture_manager._getDistance(point1, point2)
        self.assertAlmostEqual(exp_dist, act_dist)

        # Same in the other direction
        act_dist = self.posture_manager._getDistance(point2, point1)
        self.assertAlmostEqual(exp_dist, act_dist)

    def test_get_progress(self):
        """
        Test getMovementProgress function behaves as expected
        """
        start_point = {'x': 0, 'y': 0, 'z': 0}
        end_point = {'x': 2, 'y': 2, 'z': 2}
        current_point = {'x': 1, 'y': 1, 'z': 1}
        progress = self.posture_manager.getMovementProgress(current_point, start_point, end_point)
        self.assertTrue(util.almost_equal(progress, 0.5, rtol=RTOL_PROGRESS))

        current_point = {'x': .998, 'y': .999, 'z': .999}  # slightly off the line
        progress = self.posture_manager.getMovementProgress(current_point, start_point, end_point)
        self.assertTrue(util.almost_equal(progress, 0.5, rtol=RTOL_PROGRESS))

        current_point = {'x': 3, 'y': 3, 'z': 3}  # away from the line
        progress = self.posture_manager.getMovementProgress(current_point, start_point, end_point)
        self.assertIsNone(progress)

        current_point = {'x': 1, 'y': 1, 'z': 3}  # away from the line
        progress = self.posture_manager.getMovementProgress(current_point, start_point, end_point)
        self.assertIsNone(progress)

        current_point = {'x': -1, 'y': 0, 'z': 0}  # away from the line
        progress = self.posture_manager.getMovementProgress(current_point, start_point, end_point)
        self.assertIsNone(progress)

    def test_get_progress_lin_rot(self):
        """
        Test getMovementProgress return sorted values along a path with linear and
        rotational axes.
        """
        # Test also rotations
        start_point = {'x': 0, 'rx': 0, 'rz': 0}
        point_1 = {'x': 0.5, 'rx': 0.1, 'rz': -0.1}
        point_2 = {'x': 1, 'rx': 0.1, 'rz': -0.1}  # middle
        point_3 = {'x': 1.5, 'rx': 0.18, 'rz': -0.19}
        end_point = {'x': 2, 'rx': 0.2, 'rz': -0.2}

        # start_point = 0 < Point 1 < Point 2 < Point 3 < 1 = end_point
        progress_0 = self.posture_manager.getMovementProgress(start_point, start_point, end_point)
        self.assertAlmostEqual(progress_0, 0)

        progress_1 = self.posture_manager.getMovementProgress(point_1, start_point, end_point)

        # Point 2 should be in the middle
        progress_2 = self.posture_manager.getMovementProgress(point_2, start_point, end_point)
        self.assertTrue(util.almost_equal(progress_2, 0.5, rtol=RTOL_PROGRESS))

        progress_3 = self.posture_manager.getMovementProgress(point_3, start_point, end_point)

        progress_end = self.posture_manager.getMovementProgress(end_point, start_point, end_point)
        self.assertAlmostEqual(progress_end, 1)

        assert progress_0 < progress_1 < progress_2 < progress_3 < progress_end


class TestMoveUtil(unittest.TestCase):
    """
    This class is to test movement utilities in the move module
    """

    def test_isNearPosition(self):
        """
        Test isNearPosition function behaves as expected
        """

        # negative tests (not near)
        start = {'x': 0.023, 'y': 0.032, 'z': 0.01, "rx": 0, "rz": 0}
        end = {'x': 0.024, 'y': 0.033, 'z': 0.015, "rx": 0.12213888553625313, "rz": 5.06145}

        self.assertFalse(isNearPosition(start, end, {'x'}))
        self.assertFalse(isNearPosition(start, end, {'y'}))
        self.assertFalse(isNearPosition(start, end, {'z'}))
        self.assertFalse(isNearPosition(start, end, {'rx'}))
        self.assertFalse(isNearPosition(start, end, {'rz'}))

        # positive tests (is near)
        start = {'x': 0.023, 'y': 0.32, 'z': 0.01, "rx": 0, "rz": 0}
        end = {'x': 0.023 + 0.09e-6, 'y': 0.32 + 0.09e-6, 'z': 0.01, "rx": 0 + 0.5e-3, "rz": 0 + 0.5e-3}

        self.assertTrue(isNearPosition(start, end, {'x'}))
        self.assertTrue(isNearPosition(start, end, {'y'}))
        self.assertTrue(isNearPosition(start, end, {'z'}))
        self.assertTrue(isNearPosition(start, end, {'rx'}))
        self.assertTrue(isNearPosition(start, end, {'rz'}))

        # test user defined tolerance
        start = {'x': 20e-6, 'y': 0.032, 'z': 0.01, "rx": 0, "rz": 5.043996}
        end = {'x': 22e-6, 'y': 0.06, 'z': 0.015, "rx": 0.12213888553625313, "rz": 5.06145}

        # true
        self.assertTrue(isNearPosition(start, end, {'x', 'rz'},
                                       atol_linear=ATOL_LINEAR_TRANSFORM,
                                       atol_rotation=ATOL_ROTATION_TRANSFORM))

        # false
        self.assertFalse(isNearPosition(start, end, {'y', 'rx'},
                                        atol_linear=ATOL_LINEAR_TRANSFORM,
                                        atol_rotation=ATOL_ROTATION_TRANSFORM))


if __name__ == "__main__":
    unittest.main()<|MERGE_RESOLUTION|>--- conflicted
+++ resolved
@@ -732,10 +732,7 @@
     def _test_3d_transformations(self):
         """Test that the 3D transforms work the same as the 2D transforms for 0 scan rotation"""
         # 3d transforms should produce the same result as the 2d transforms
-<<<<<<< HEAD
-=======
         self.pm.use_3d_transforms = False # make sure we're using 2D transforms
->>>>>>> de210047
         stage_pos = self.stage_bare.position.value
         ssp = self.pm.to_sample_stage_from_stage_position(stage_pos)    # new 2D method
         ssp2 = self.pm.to_sample_stage_from_stage_position2(stage_pos)  # new 3D method
@@ -780,12 +777,9 @@
     def test_sample_stage_movement(self):
         """Test sample stage movements in different postures match the expected movements"""
 
-<<<<<<< HEAD
-=======
         f = self.stage_bare.moveAbs(self.stage_grid_centers[POSITION_NAMES[GRID_1]])
         f.result()
 
->>>>>>> de210047
         dx, dy = 50e-6, 50e-6
         self.pm.use_3d_transforms = True
         for posture in [FM_IMAGING, SEM_IMAGING]:
@@ -816,11 +810,7 @@
             # manually calculate the expected stage bare position
             p = [dx, dy, 0]
 
-<<<<<<< HEAD
-            tf = self.pm._inv_transforms2[posture] # to-stage
-=======
             tf = self.pm._inv_transforms2[posture] # to-stage bare
->>>>>>> de210047
 
             q = numpy.dot(tf, p)
             exp_sb_pos = {
