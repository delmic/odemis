# -*- coding: utf-8 -*-
"""
Created on 2 Apr 2012

@author: Éric Piel

Copyright © 2012-2014 Éric Piel, Delmic

This file is part of Odemis.

Odemis is free software: you can redistribute it and/or modify it under the terms
of the GNU General Public License version 2 as published by the Free Software
Foundation.

Odemis is distributed in the hope that it will be useful, but WITHOUT ANY WARRANTY;
without even the implied warranty of MERCHANTABILITY or FITNESS FOR A PARTICULAR
PURPOSE. See the GNU General Public License for more details.

You should have received a copy of the GNU General Public License along with
Odemis. If not, see http://www.gnu.org/licenses/.

These are the conventional metadata available in a DataArray.
"""

# This list of constants are used as key for the metadata
MD_EXP_TIME = "Exposure time"  # s
MD_ACQ_DATE = "Acquisition date"  # s since epoch
MD_AD_LIST = "Acquisition dates"  # s since epoch for each element in dimension T
# distance between two points on the sample that are seen at the centre of two
# adjacent pixels considering that these two points are in focus
MD_PIXEL_SIZE = "Pixel size"  # (m, m) or (m, m, m) if the data has XY or XYZ dimensions
MD_SHEAR = "Shear"  # float, vertical shear (0, means no shearing)
MD_FLIP = "Flip"
MD_BINNING = "Binning"  # (px, px), number of pixels acquired as one big pixel, in each dimension
MD_INTEGRATION_COUNT = "Integration Count"  # number of samples/images acquired/integrated; default: 1
MD_HW_VERSION = "Hardware version"  # str
MD_SW_VERSION = "Software version"  # str
MD_HW_NAME = "Hardware name"  # str, product name of the hardware component (and s/n)
MD_GAIN = "Gain"  # no unit (ratio) voltage multiplication provided by the gain (for CCD/CMOS)
MD_BPP = "Bits per pixel"  # bit
MD_DIMS = "Dimension names"  # str, name of each dimension in the order of the shape. The default is CTZYX (with the first dimensions dropped if shape is smaller). YXC is useful for RGB(A) data
MD_BASELINE = "Baseline value"  # ADU, int or float (same as image data) representing the average value when no signal is received (default is the lowest representable number or 0 for floats)
MD_READOUT_TIME = "Pixel readout time"  # s, time to read one pixel (on a CCD/CMOS)
MD_SENSOR_PIXEL_SIZE = "Sensor pixel size"  # (m, m), distance between the centre of 2 pixels on the detector sensor
MD_SENSOR_SIZE = "Sensor size"  # px, px, maximum resolution that can be acquire by the detector
MD_SENSOR_TEMP = "Sensor temperature"  # C
MD_POS = "Centre position"  # (m, m) or (m, m, m) if the data has XY or XYZ dimensions.
# It's the location of the picture *centre*. X goes "right" (ie, pixel index increases),
# Y goes "up" (ie, pixel index decreases), and Z goes "top" (ie, pixel index increases).
# Note that for angular resolved acquisitions, MD_POS corresponds to the position of the e-beam on the sample
MD_ROTATION = "Rotation"  # radians (0<=float<2*PI) rotation applied to the image (from its center) counter-clockwise
# Note that the following two might be a set of ranges
MD_PIVOT_POS = "Pivot position for controllers with rotational axes"  # (dict str->float) axis -> pos:
# Used in SmarAct motion controllers
MD_IN_WL = "Input wavelength range"  # (m, m) or (m, m, m, m, m), lower and upper range of the wavelength input
MD_OUT_WL = "Output wavelength range"  # (m, m) or (m, m, m, m, m), lower and upper range of the filtered wavelength before the camera
MD_LIGHT_POWER = "Light power"  # W, power of the emitting light
MD_LENS_NAME = "Lens name"  # str, product name of the lens
MD_LENS_MAG = "Lens magnification"  # float (ratio), magnification factor
MD_LENS_NA = "Lens numerical aperture"  # float (ratio), numerical aperture
MD_LENS_RI = "Lens refractive index"  # float (ratio), refractive index
MD_FILTER_NAME = "Filter name"  # str, product name of the light filter
# TODO: might need to merge DWELL_TIME and EXP_TIME into INTEGRATION_TIME: the time each pixel receive energy


# + SCANNED_DIMENSIONS: list of dimensions which were scanned instead of being acquired simultaneously
MD_BEAM_SCAN_ROTATION = "Beam scan rotation"  # rad (float) rotation of the beam scan
# scan rotation is a subset of MD_ROTATION which is also influenced by stage rotation
MD_BEAM_STIGMATOR = "Beam stigmator"  # (m, m) stigmator values
MD_BEAM_SHIFT = "Beam shift"  # (m, m) shift of the beam
MD_BEAM_SOURCE_TILT = "Beam source tilt"  # (m, m) tilt of the beam source
MD_BEAM_WORKING_DISTANCE = "Beam working distance"  # m (float), working distance of the beam
MD_BEAM_FIELD_OF_VIEW = "Beam field of view"  # m (float), horizontal field of view of the beam
MD_BEAM_SCANNING_MODE = "Beam scanning mode"  # str, mode of the beam scanning
MD_BEAM_DWELL_TIME = "Pixel dwell time"  # s (float), time the beam spends per pixel
MD_BEAM_VOLTAGE = "Electron beam acceleration voltage"  # V (float), voltage used to accelerate the beam
MD_BEAM_CURRENT = "Electron beam emission current"  # A (float), emission current of the beam
# (typically, the probe current is a bit smaller and the spot diameter is linearly proportional)
MD_BEAM_SPOT_DIAM = "Electron beam spot diameter"  # m (float), approximate diameter of the beam spot
MD_BEAM_COLUMN_TILT = "Beam column tilt"  # (rad) tilt of the beam column

# deprecated: use MD_BEAM_* instead
MD_DWELL_TIME = MD_BEAM_DWELL_TIME
MD_EBEAM_VOLTAGE = MD_BEAM_VOLTAGE
MD_EBEAM_CURRENT = MD_BEAM_CURRENT
MD_EBEAM_SPOT_DIAM = MD_BEAM_SPOT_DIAM

# FIB-SEM metadata
# position of the stage (in m or rad) for each axis in the chamber (raw hardware values)
MD_STAGE_POSITION_RAW = "Stage position raw"  # dict of str -> float,
MD_SAMPLE_PRE_TILT = "pre-tilt"  # (rad) pre-tilt of the sample stage / shuttle (tilt)
MD_DATA_FILTER = "Data filter" # data filter applied to acquisition data

MD_STREAK_TIMERANGE = "Streak Time Range"  # (s) Time range for one streak/sweep
MD_STREAK_MCPGAIN = "Streak MCP Gain"  # (int) Multiplying gain for microchannel plate
MD_STREAK_MODE = "Streak Mode"  # (bool) Mode of streak camera (Focus (Off) or Operate (On))
MD_TRIGGER_DELAY = "Streak Trigger Delay"  # (float) Delay A between ext. trigger and starting of the streak/sweeping
MD_TRIGGER_RATE = "Streak Repetition Rate"  # (Hz) Repetition Rate of the trigger signal

# This one is a kind of a hack, to store the evolution of the current over the time
# of an acquisition.
# tuple of (float, float) -> s since epoch, A
# The entries should be ordered by time (the earliest the first)
MD_EBEAM_CURRENT_TIME = "Electron beam emission current over time"

MD_WL_LIST = "Wavelength list"  # m... (list of float), wavelength for each pixel. The list is the same length as the C dimension
MD_TIME_LIST = "Time list"  # sec (array) containing the corrections for the timestamp corresponding to each px
MD_THETA_LIST = "Theta list"  # rad (array) containing the theta values

# Deprecrated: use MD_TIME_LIST
MD_PIXEL_DUR = "Pixel duration"  # Time duration of a 'pixel' along the time dimension
MD_TIME_OFFSET = "Time offset"  # Time of the first 'pixel' in the time dimension (added to ACQ_DATE), default is 0

MD_ACQ_TYPE = "Acquisition type"  # the type of acquisition contained in the DataArray
# The following tags are to be used as the values of MD_ACQ_TYPE
MD_AT_SPECTRUM = "Spectrum"
MD_AT_AR = "Angle-resolved"
MD_AT_EM = "Electron microscope"
MD_AT_FIB = "Focused ion beam"
MD_AT_EBIC = "Electron beam induced current"
MD_AT_FLUO = "Fluorescence"
MD_AT_ANCHOR = "Anchor region"
MD_AT_CL = "Cathodoluminescence"
MD_AT_OVV_FULL = "Full overview"
MD_AT_OVV_TILES = "Built-up overview"
MD_AT_HISTORY = "History"
MD_AT_TEMPSPECTRUM = "Temporal Spectrum"
MD_AT_EK = "AR Spectrum"
MD_AT_TEMPORAL = "Temporal"
MD_AT_SLIT = "Slit view"  # View of the spectrograph slit for SPARCv2 alignment

BAND_PASS_THROUGH = "pass-through"  # Special "filter" name when there is no filter: all light passes

MD_AR_POLE = "Angular resolved pole position"  # px, px (tuple of float), position of pole (aka hole center) in raw acquisition of SPARC AR
MD_AR_MIRROR_TOP = "Line of the mirror top"  # px, px/m (tuple of floats), position of the top of the mirror dependent on the wavelength.
MD_AR_MIRROR_BOTTOM = "Line of the mirror bottom"  # px, px/m (tuple of floats), position of the bottom of the mirror dependent on the wavelength.
MD_AR_XMAX = "Polar xmax"  # m, the distance between the parabola origin and the cutoff position
MD_AR_HOLE_DIAMETER = "Hole diameter"  # m, diameter the hole in the mirror
MD_AR_FOCUS_DISTANCE = "Focus distance"  # m, the vertical mirror cutoff, iow the min distance between the mirror and the sample
MD_AR_PARABOLA_F = "Parabola parameter"  # m, parabola_parameter=1/4f

MD_POL_MODE = "Polarization"  # (string), position of the polarization analyzer (see POL_POSITIONS in _base.py)
MD_POL_POS_QWP = "Position quarter wave plate"  # rad, position of the quarter wave plate
MD_POL_POS_LINPOL = "Position linear polarizer"  # rad, position of the linear polarizer

# MD_POL_MODE values
MD_POL_NONE = "pass-through"  # (str) no (specific) polarization
MD_POL_HORIZONTAL = "horizontal"  # (str) polarization analyzer position
MD_POL_VERTICAL = "vertical"  # (str) polarization analyzer position
MD_POL_POSDIAG = "posdiag"  # (str) polarization analyzer position
MD_POL_NEGDIAG = "negdiag"  # (str) polarization analyzer position
MD_POL_RHC = "rhc"  # (str) polarization analyzer position
MD_POL_LHC = "lhc"  # (str) polarization analyzer position
MD_POL_S0 = "S0"  # (str) Stokes parameter sample plane S0
MD_POL_S1 = "S1"  # (str) Stokes parameter sample plane S1
MD_POL_S2 = "S2"  # (str) Stokes parameter sample plane S2
MD_POL_S3 = "S3"  # (str) Stokes parameter sample plane S3
MD_POL_S1N = "S1N"  # (str) Stokes parameter sample plane S1 normalized by S0
MD_POL_S2N = "S2N"  # (str) Stokes parameter sample plane S2 normalized by S0
MD_POL_S3N = "S3N"  # (st) Stokes parameter sample plane S3 normalized by S0
MD_POL_DS0 = "DS0"  # (string) Stokes parameter detector plane DS0
MD_POL_DS1 = "DS1"  # (str) Stokes parameter detector plane DS1
MD_POL_DS2 = "DS2"  # (str) Stokes parameter detector plane DS2
MD_POL_DS3 = "DS3"  # (str) Stokes parameter detector plane DS3
MD_POL_DS1N = "DS1N"  # (str) Stokes parameter detector plane DS1 normalized by DS0
MD_POL_DS2N = "DS2N"  # (str) Stokes parameter detector plane DS2 normalized by DS0
MD_POL_DS3N = "DS3N"  # (str) Stokes parameter detector plane DS3 normalized by DS0
MD_POL_EPHI = "Ephi"  # (str) Electrical field amplitude Ephi
MD_POL_ETHETA = "Etheta"  # (str) Electrical field amplitude Etheta
MD_POL_EX = "Ex"  # (str) Electrical field amplitude Ex
MD_POL_EY = "Ey"  # (str) Electrical field amplitude Ey
MD_POL_EZ = "Ez"  # (str) Electrical field amplitude Ez
MD_POL_DOP = "DOP"  # (str) Degree of polarization DOP
MD_POL_DOLP = "DOLP"  # (str) Degree of linear polarization DOLP
MD_POL_DOCP = "DOCP"  # (str) Degree of circular polarization DOCP
MD_POL_UP = "UP"  # (str) Degree of unpolarized light UP

MD_DET_TYPE = "Detector type"
# The following tags are to be used as the values of MD_DET_TYPE
MD_DT_NORMAL = "Detector normal"  # The detector sends the same level of signal independent of the acq duration (eg, ETD)
MD_DT_INTEGRATING = "Detector integrating"  # The detector level is proportional to the acq duration (eg, CCD)

# The following tags are not to be filled at acquisition, but by the user interface
MD_DESCRIPTION = "Description"  # (string) User-friendly name that describes what this acquisition is
MD_USER_NOTE = "User note"  # (string) Whatever comment the user has added to the image
MD_USER_TINT = "Display tint"  # Either RGB (3-tuple of 0<int<255): colour to display the (greyscale) image or a matplotlib.colors.Colormap name
MD_USER = "Username"  # (string) Username to identify which user acquired the image

MD_HW_NOTE = "Hardware note"  # (string) "Free" description of the hardware status and settings.

# The following metadata is the correction metadata generated by
# find_overlay.FindOverlay and passed to find_overlay.mergeMetadata
MD_ROTATION_COR = "Rotation cor"  # radians, to be subtracted from MD_ROTATION
MD_PIXEL_SIZE_COR = "Pixel size cor"  # (m, m), to be multiplied with MD_PIXEL_SIZE
MD_POS_COR = "Centre position cor"  # (m, m), to be subtracted from MD_POS
MD_SHEAR_COR = "Shear cor"  # float, vertical shear to be subtracted from MD_SHEAR
MD_BASELINE_COR = "Baseline cor"  # value, to be added to MD_BASELINE

# The following metadata is the correction metadata for the Phenom image and
# spot shift as calculated by delphi.DelphiCalibration.
MD_RESOLUTION_SLOPE = "Resolution slope"  # (float, float) resolution related SEM image shift, slope of linear fit
MD_RESOLUTION_INTERCEPT = "Resolution intercept"  # (float, float) resolution related SEM image shift, intercept of linear fit
MD_HFW_SLOPE = "HFW slope"  # (float, float) HFW related SEM image shift, slope of linear fit
MD_SPOT_SHIFT = "Spot shift"  # (float, float), SEM spot shift in percentage of HFW
MD_TIME_RANGE_TO_DELAY = "Streak time range to trigger delay"  # (dict) mapping time range to trigger delay in streak camera

# The following metadata is for correction on the Nikon Confocal
# dict (int (resolution X) -> dict (float (dwell time) -> tuple of 4 floats (correction factors)))
MD_SHIFT_LOOKUP = "Pixel shift compensation table"
MD_CALIB = "Calibration parameters"  # (list of list of float) Calibration parameters for the correct axes mapping
# dict of dicts with lifetime, size, positionX and position Y as keys --> {aperture1: {lifetime: value, size: value, positionX: value, positionY: value},  aperture2: {lifetime: value, size: value, positionX: value, positionY: value}, etc.}
MD_APERTURES_INFO = "Information about all the apertures in the system"

# The following metadata is used to store specific known positions for the
# actuators.
MD_FAV_POS_ACTIVE = "Favourite position active"  # dict of str -> float representing a good position for being "active" (eg, mirror engaged, lens in use)
MD_FAV_POS_DEACTIVE = "Favourite position deactive"  # dict of str -> float representing a good position for being "deactive" (eg, mirror parked, lens not in use)
MD_FAV_POS_COATING = "Favourite position coating"  # dict of str -> float representing a good position for GIS coating
MD_FAV_POS_ALIGN = "Favourite position alignment"  # dict of str -> float representing a good position to start 3 beam alignment procedure
MD_FAV_POS_SEM_IMAGING = "Favourite position SEM imaging "  # dict of str -> float representing a good position for SEM imaging
MD_POS_ACTIVE_RANGE = "Range for active position"  # dict str → (float, float): axis name → (min,max): the range of the axes within which can be used during imaging
MD_ION_BEAM_TO_SAMPLE_ANGLE = "Ion beam to sample angle"  # (float) angle between ion beam and sample stage
MD_SAFE_REL_RANGE = "Safe relative range"  # (float, float) +/- safe range relative to a value
MD_SAFE_SPEED_RANGE = "Safe speed range"  # (float, float) min, max of the safe speed range
MD_SAMPLE_CENTERS = "Centers position of grids"  # dict str → [float, float] representing the centers positions of the grids loaded on the meteor, fastem stage
MD_SAMPLE_SIZES = "Sizes of grids"  # dict str → [float, float] representing the sizes of the grids loaded on the meteor, fastem stage
MD_SAMPLE_BACKGROUND = "Background of grids"  # [[float, float, float, float]] minx, miny, maxx, maxy positions of rectangles for background of the grids loaded on the fastem stage
MD_SEM_IMAGING_RANGE = "SEM imaging range"  # dict str → [float, float] defining the volume of the SEM imaging area, along x, y and z axes.
MD_FM_IMAGING_RANGE = "FM imaging range"  # dict str → [float, float] defining the volume of the FM imaging area, along x, y and z axes.
MD_FAV_FM_POS_ACTIVE = "Favourite FM position active"  # dict str->float representing the position required for FM imaging
MD_FAV_SEM_POS_ACTIVE = "Favourite SEM position active"  # dict -> float representing the position required for SEM imaging
MD_FAV_FIB_POS_ACTIVE = "Favourite FIB position active"  # dict -> float representing the position required for FIB imaging
MD_FAV_MILL_POS_ACTIVE = "Favourite Milling position active"  # dict -> float representing the position required for milling
<<<<<<< HEAD
=======
# NOTE: The milling angle is the angle measured in clockwise direction between the sample plane and FIB axes.
# Assuming sample plane axis is positive from left to right and FIB imaging axis is positive from up to down.
# This rx is converted to the stage tilt when the user moves to the milling position.
>>>>>>> de210047

# The following metadata is used to store the destination components of the
# specific known positions for the actuators.
MD_FAV_POS_ACTIVE_DEST = "Favourite position active destination"  # list or set of str
MD_FAV_POS_DEACTIVE_DEST = "Favourite position deactive destination"  # list or set of str

MD_AXES_ORDER_REF = "Axes order for referencing"  # list of str

# The following metadata is used for the PID controller on the Focus Tracker.
MD_GAIN_P = "Proportional gain"  # float
MD_GAIN_I = "Integral gain"  # float
MD_GAIN_D = "Derivative gain"  # float

# The following is a string containing a dict encoded in JSON, which represents all the known states
# of all the hardware used during an acquisition.
MD_EXTRA_SETTINGS = "Extra settings"

# Constant for TINT
TINT_FIT_TO_RGB = "fitrgb"
TINT_RGB_AS_IS = "rgbasis"

# Rotation for FastEM multi-beam and single-beam scanner
MD_SINGLE_BEAM_ROTATION = "Single-beam rotation"
MD_MULTI_BEAM_ROTATION = "Multi-beam rotation"
MD_MULTI_BEAM_ROTATION_CALIB = "Multi-beam rotation calibrated"

# Scan amplitude, gain and offset for the FastEM scanner and descanner
MD_SCAN_OFFSET = "Scan offset"  # tuple in [a.u.]
MD_SCAN_AMPLITUDE = "Scan amplitude"  # tuple in [a.u.]
MD_SCAN_GAIN = "Scan gain"  # tuple in [px/a.u.]
MD_SCAN_OFFSET_CALIB = "Scan offset calibrated"  # tuple in [a.u.]
MD_SCAN_AMPLITUDE_CALIB = "Scan amplitude calibrated"  # tuple in [a.u.]

# Fastem: calibrated values for cell parameters
MD_CELL_TRANSLATION = "Cell translation"  # nested tuple [px], origin of effective cell image in overscanned cell image
MD_CELL_DARK_OFFSET = "Cell dark offset"  # nested tuple, the offset in image intensity per cell
MD_CELL_DIGITAL_GAIN = "Cell digital gain"  # nested tuple, the digital gain intensity per cell

# Fastem: Correction for the shift in (x, y) between immersion mode and field free mode
MD_FIELD_FREE_POS_SHIFT = "Field free position shift"  # tuple [m]

# Fastem: Parameters used for stitching and reconstruction of 3D volumes
MD_SLICE_IDX = "Index of slice in volume stack"  # int
MD_FIELD_SIZE = "Average field of view of a megafield"  # tuple (px, px)

MD_CHROMATIC_COR = "Chromatic correction per filter position"  # dict of correction parameters per filter position<|MERGE_RESOLUTION|>--- conflicted
+++ resolved
@@ -231,12 +231,9 @@
 MD_FAV_SEM_POS_ACTIVE = "Favourite SEM position active"  # dict -> float representing the position required for SEM imaging
 MD_FAV_FIB_POS_ACTIVE = "Favourite FIB position active"  # dict -> float representing the position required for FIB imaging
 MD_FAV_MILL_POS_ACTIVE = "Favourite Milling position active"  # dict -> float representing the position required for milling
-<<<<<<< HEAD
-=======
 # NOTE: The milling angle is the angle measured in clockwise direction between the sample plane and FIB axes.
 # Assuming sample plane axis is positive from left to right and FIB imaging axis is positive from up to down.
 # This rx is converted to the stage tilt when the user moves to the milling position.
->>>>>>> de210047
 
 # The following metadata is used to store the destination components of the
 # specific known positions for the actuators.
