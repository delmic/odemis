--- conflicted
+++ resolved
@@ -88,13 +88,8 @@
 # FIB-SEM metadata
 # position of the stage (in m or rad) for each axis in the chamber (raw hardware values)
 MD_STAGE_POSITION_RAW = "Stage position raw"  # dict of str -> float,
-<<<<<<< HEAD
-MD_SAMPLE_PRE_TILT = "Sample pre-tilt"  # (rad) pre-tilt of the sample stage / shuttle (tilt)
-MD_MEDIAN_FILTER = "median-filter" # median filter applied to detector data (req for cryo)
-=======
 MD_SAMPLE_PRE_TILT = "pre-tilt"  # (rad) pre-tilt of the sample stage / shuttle (tilt)
 MD_DATA_FILTER = "Data filter" # data filter applied to acquisition data
->>>>>>> 64d9c6d8
 
 MD_STREAK_TIMERANGE = "Streak Time Range"  # (s) Time range for one streak/sweep
 MD_STREAK_MCPGAIN = "Streak MCP Gain"  # (int) Multiplying gain for microchannel plate
